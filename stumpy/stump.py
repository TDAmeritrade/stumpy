# STUMPY
# Copyright 2019 TD Ameritrade. Released under the terms of the 3-Clause BSD license.
# STUMPY is a trademark of TD Ameritrade IP Company, Inc. All rights reserved.

import logging

import numpy as np
from numba import njit, prange

from . import core, stamp

logger = logging.getLogger(__name__)


def _get_first_stump_profile(
    start, T_A, T_B, m, excl_zone, M_T, Σ_T, μ_Q, σ_Q, ignore_trivial
):
    """
    Compute the matrix profile, matrix profile index, left matrix profile
    index, and right matrix profile index for given window within the times
    series or sequence that is denote by the `start` index. Essentially, this
    is a convenience wrapper around `stamp._mass_PI`

    Parameters
    ----------
    start : int
        The window index to calculate the first matrix profile, matrix profile
        index, left matrix profile index, and right matrix profile index for.

    T_A : ndarray
        The time series or sequence for which the matrix profile index will
        be returned

    T_B : ndarray
        The time series or sequence that contains your query subsequences

    m : int
        Window size

    excl_zone : int
        The half width for the exclusion zone relative to the `start`.

    M_T : ndarray
        Sliding mean for `T_A`

    Σ_T : ndarray
        Sliding standard deviation for `T_A`

    μ_Q : ndarray
        Sliding mean for `T_B`

    σ_Q : ndarray
        Sliding standard deviation for `T_B`

    ignore_trivial : bool
        `True` if this is a self join and `False` otherwise (i.e., AB-join).

    Returns
    -------
    P : Tuple[float64, float64, float64]
        Matrix profile, left matrix profile index, and right matrix profile for the
        window with index equal to `start`. The left and right matrix profile are
        automatically set to `np.inf` for self-joins (i.e., when `ignore_trivial` is
        set to `True`.

    I : Tuple[int64, int64, int64]
        Matrix profile index, left matrix profile index, and right matrix profile
        index for the window with index equal to `start`. The left and right matrix
        profile indices are automatically set to `-1` for self-joins (i.e., when
        `ignore_trivial` is set to `True`.
    """

    # Handle first subsequence, add exclusionary zone

    if np.isinf(μ_Q[start]):
        P = np.inf
        PL = np.inf
        PR = np.inf

        I = -1
        IL = -1
        IR = -1
    else:
        if ignore_trivial:
<<<<<<< HEAD
            P, I = stamp.mass(T_B[start : start + m], T_A, M_T, Σ_T, start, excl_zone)
            PL, IL = stamp.mass(
                T_B[start : start + m], T_A, M_T, Σ_T, start, excl_zone, left=True
            )
            PR, IR = stamp.mass(
                T_B[start : start + m], T_A, M_T, Σ_T, start, excl_zone, right=True
            )
        else:
            P, I = stamp.mass(T_B[start : start + m], T_A, M_T, Σ_T)
=======
            P, I = stamp._mass_PI(
                T_B[start : start + m], T_A, M_T, Σ_T, start, excl_zone
            )
            PL, IL = stamp._mass_PI(
                T_B[start : start + m], T_A, M_T, Σ_T, start, excl_zone, left=True
            )
            PR, IR = stamp._mass_PI(
                T_B[start : start + m], T_A, M_T, Σ_T, start, excl_zone, right=True
            )
        else:
            P, I = stamp._mass_PI(T_B[start : start + m], T_A, M_T, Σ_T)
>>>>>>> ddd33e5d
            # No left and right matrix profile available
            PL = np.inf
            PR = np.inf
            IL = -1
            IR = -1

    return (P, PL, PR), (I, IL, IR)


def _get_QT(start, T_A, T_B, m):
    """
    Compute the sliding dot product between the query, `T_B`, (from
    [start:start+m]) and the time series, `T_A`. Additionally, compute
    QT for the first window.

    Parameters
    ----------
    start : int
        The window index for T_B from which to calculate the QT dot product

    T_A : ndarray
        The time series or sequence for which to compute the dot product

    T_B : ndarray
        The time series or sequence that contain your query subsequence
        of interest

    m : int
        Window size

    Returns
    -------
    QT : ndarray
        Given `start`, return the corresponding QT

    QT_first : ndarray
         QT for the first window
    """

    QT = core.sliding_dot_product(T_B[start : start + m], T_A)
    QT_first = core.sliding_dot_product(T_A[:m], T_B)

    return QT, QT_first


@njit(parallel=True, fastmath=True)
def _stump(
    T_A,
    T_B,
    m,
    range_stop,
    excl_zone,
    M_T,
    Σ_T,
    QT,
    QT_first,
    μ_Q,
    σ_Q,
    k,
    ignore_trivial=True,
    range_start=1,
):
    """
    A Numba JIT-compiled version of STOMP for parallel computation of the
    matrix profile, matrix profile indices, left matrix profile indices,
    and right matrix profile indices.

    Parameters
    ----------
    T_A : ndarray
        The time series or sequence for which to compute the matrix profile

    T_B : ndarray
        The time series or sequence that contain your query subsequences
        of interest

    m : int
        Window size

    range_stop : int
        The index value along T_B for which to stop the matrix profile
        calculation. This parameter is here for consistency with the
        distributed `stumped` algorithm.

    excl_zone : int
        The half width for the exclusion zone relative to the current
        sliding window

    M_T : ndarray
        Sliding mean of time series, `T`

    Σ_T : ndarray
        Sliding standard deviation of time series, `T`

    QT : ndarray
        Dot product between some query sequence,`Q`, and time series, `T`

    QT_first : ndarray
        QT for the first window relative to the current sliding window

    μ_Q : ndarray
        Mean of the query sequence, `Q`, relative to the current sliding window

    σ_Q : ndarray
        Standard deviation of the query sequence, `Q`, relative to the current
        sliding window

    k : int
        The total number of sliding windows to iterate over

    ignore_trivial : bool
        Set to `True` if this is a self-join. Otherwise, for AB-join, set this to
        `False`. Default is `True`.

    range_start : int
        The starting index value along T_B for which to start the matrix
        profile calculation. Default is 1.

    Returns
    -------
    profile : ndarray
        Matrix profile

    indices : ndarray
        The first column consists of the matrix profile indices, the second
        column consists of the left matrix profile indices, and the third
        column consists of the right matrix profile indices.

    Notes
    -----
    `DOI: 10.1109/ICDM.2016.0085 \
    <https://www.cs.ucr.edu/~eamonn/STOMP_GPU_final_submission_camera_ready.pdf>`__

    See Table II

    Timeseries, T_B, will be annotated with the distance location
    (or index) of all its subsequences in another times series, T_A.

    Return: For every subsequence, Q, in T_B, you will get a distance
    and index for the closest subsequence in T_A. Thus, the array
    returned will have length T_B.shape[0]-m+1. Additionally, the
    left and right matrix profiles are also returned.

    Note: Unlike in the Table II where T_A.shape is expected to be equal
    to T_B.shape, this implementation is generalized so that the shapes of
    T_A and T_B can be different. In the case where T_A.shape == T_B.shape,
    then our algorithm reduces down to the same algorithm found in Table II.

    Additionally, unlike STAMP where the exclusion zone is m/2, the default
    exclusion zone for STOMP is m/4 (See Definition 3 and Figure 3).

    For self-joins, set `ignore_trivial = True` in order to avoid the
    trivial match.

    Note that left and right matrix profiles are only available for self-joins.
    """

    QT_odd = QT.copy()
    QT_even = QT.copy()
    profile = np.empty((range_stop - range_start,))  # float64
    indices = np.empty((range_stop - range_start, 3))  # int64

    for i in range(range_start, range_stop):
        # Numba's prange requires incrementing a range by 1 so replace
        # `for j in range(k-1,0,-1)` with its incrementing compliment
        for rev_j in prange(1, k):
            j = k - rev_j
            # GPU Stomp Parallel Implementation with Numba
            # DOI: 10.1109/ICDM.2016.0085
            # See Figure 5
            if i % 2 == 0:
                # Even
                QT_even[j] = (
                    QT_odd[j - 1]
                    - T_B[i - 1] * T_A[j - 1]
                    + T_B[i + m - 1] * T_A[j + m - 1]
                )
            else:
                # Odd
                QT_odd[j] = (
                    QT_even[j - 1]
                    - T_B[i - 1] * T_A[j - 1]
                    + T_B[i + m - 1] * T_A[j + m - 1]
                )

        if i % 2 == 0:
            QT_even[0] = QT_first[i]
            D = core._calculate_squared_distance_profile(
                m, QT_even, μ_Q[i], σ_Q[i], M_T, Σ_T
            )
        else:
            QT_odd[0] = QT_first[i]
            D = core._calculate_squared_distance_profile(
                m, QT_odd, μ_Q[i], σ_Q[i], M_T, Σ_T
            )

        if ignore_trivial:
            core.apply_exclusion_zone(D, i, excl_zone)

        I = np.argmin(D)
        P = np.sqrt(D[I])
        if P == np.inf:
            I = -1

        # Get left and right matrix profiles
        IL = -1
        PL = np.inf
        if ignore_trivial and i > 0:
            IL = np.argmin(D[:i])
            PL = D[IL]
        if PL == np.inf:
            IL = -1

        IR = -1
        PR = np.inf
        if ignore_trivial and i + 1 < D.shape[0]:
            IR = i + 1 + np.argmin(D[i + 1 :])
            PR = D[IR]
        if PR == np.inf:
            IR = -1

        # Only a part of the profile/indices array are passed
        profile[i - range_start] = P
        indices[i - range_start] = I, IL, IR

    return profile, indices


def stump(T_A, m, T_B=None, ignore_trivial=True):
    """
    Compute the matrix profile with parallelized STOMP

    This is a convenience wrapper around the Numba JIT-compiled parallelized
    `_stump` function which computes the matrix profile according to STOMP.

    Parameters
    ----------
    T_A : ndarray
        The time series or sequence for which to compute the matrix profile

    m : int
        Window size

    T_B : ndarray
        The time series or sequence that contain your query subsequences
        of interest. Default is `None` which corresponds to a self-join.

    ignore_trivial : bool
        Set to `True` if this is a self-join. Otherwise, for AB-join, set this
        to `False`. Default is `True`.

    Returns
    -------
    out : ndarray
        The first column consists of the matrix profile, the second column
        consists of the matrix profile indices, the third column consists of
        the left matrix profile indices, and the fourth column consists of
        the right matrix profile indices.

    Notes
    -----

    `DOI: 10.1109/ICDM.2016.0085 \
    <https://www.cs.ucr.edu/~eamonn/STOMP_GPU_final_submission_camera_ready.pdf>`__

    See Table II

    Timeseries, T_B, will be annotated with the distance location
    (or index) of all its subsequences in another times series, T_A.

    Return: For every subsequence, Q, in T_B, you will get a distance
    and index for the closest subsequence in T_A. Thus, the array
    returned will have length T_B.shape[0]-m+1. Additionally, the
    left and right matrix profiles are also returned.

    Note: Unlike in the Table II where T_A.shape is expected to be equal
    to T_B.shape, this implementation is generalized so that the shapes of
    T_A and T_B can be different. In the case where T_A.shape == T_B.shape,
    then our algorithm reduces down to the same algorithm found in Table II.

    Additionally, unlike STAMP where the exclusion zone is m/2, the default
    exclusion zone for STOMP is m/4 (See Definition 3 and Figure 3).

    For self-joins, set `ignore_trivial = True` in order to avoid the
    trivial match.

    Note that left and right matrix profiles are only available for self-joins.
    """

    if T_B is None:
        T_B = T_A
        ignore_trivial = True

    T_A, M_T, Σ_T = core.preprocess(T_A, m)
    T_B, μ_Q, σ_Q = core.preprocess(T_B, m)

    if T_A.ndim != 1:  # pragma: no cover
        raise ValueError(
            f"T_A is {T_A.ndim}-dimensional and must be 1-dimensional. "
            "For multidimensional STUMP use `stumpy.mstump` or `stumpy.mstumped`"
        )

    if T_B.ndim != 1:  # pragma: no cover
        raise ValueError(
            f"T_B is {T_B.ndim}-dimensional and must be 1-dimensional. "
            "For multidimensional STUMP use `stumpy.mstump` or `stumpy.mstumped`"
        )

    core.check_dtype(T_A)
    core.check_dtype(T_B)

    core.check_window_size(m)

    if ignore_trivial is False and core.are_arrays_equal(T_A, T_B):  # pragma: no cover
        logger.warning("Arrays T_A, T_B are equal, which implies a self-join.")
        logger.warning("Try setting `ignore_trivial = True`.")

    if ignore_trivial and core.are_arrays_equal(T_A, T_B) is False:  # pragma: no cover
        logger.warning("Arrays T_A, T_B are not equal, which implies an AB-join.")
        logger.warning("Try setting `ignore_trivial = False`.")

    n = T_B.shape[0]
    k = T_A.shape[0] - m + 1
    l = n - m + 1
    excl_zone = int(np.ceil(m / 4))  # See Definition 3 and Figure 3

    out = np.empty((l, 4), dtype=object)
    profile = np.empty((l,), dtype="float64")
    indices = np.empty((l, 3), dtype="int64")

    start = 0
    stop = l

    all_start_profiles, indices[start, :] = _get_first_stump_profile(
        start, T_A, T_B, m, excl_zone, M_T, Σ_T, μ_Q, σ_Q, ignore_trivial
    )
    profile[start] = all_start_profiles[0]

    QT, QT_first = _get_QT(start, T_A, T_B, m)

    profile[start + 1 : stop], indices[start + 1 : stop, :] = _stump(
        T_A,
        T_B,
        m,
        stop,
        excl_zone,
        M_T,
        Σ_T,
        QT,
        QT_first,
        μ_Q,
        σ_Q,
        k,
        ignore_trivial,
        start + 1,
    )

    out[:, 0] = profile
    out[:, 1:4] = indices

    threshold = 10e-6
    if core.are_distances_too_small(out[:, 0], threshold=threshold):  # pragma: no cover
        logger.warning(f"A large number of values are smaller than {threshold}.")
        logger.warning("For a self-join, try setting `ignore_trivial = True`.")

    return out<|MERGE_RESOLUTION|>--- conflicted
+++ resolved
@@ -82,17 +82,6 @@
         IR = -1
     else:
         if ignore_trivial:
-<<<<<<< HEAD
-            P, I = stamp.mass(T_B[start : start + m], T_A, M_T, Σ_T, start, excl_zone)
-            PL, IL = stamp.mass(
-                T_B[start : start + m], T_A, M_T, Σ_T, start, excl_zone, left=True
-            )
-            PR, IR = stamp.mass(
-                T_B[start : start + m], T_A, M_T, Σ_T, start, excl_zone, right=True
-            )
-        else:
-            P, I = stamp.mass(T_B[start : start + m], T_A, M_T, Σ_T)
-=======
             P, I = stamp._mass_PI(
                 T_B[start : start + m], T_A, M_T, Σ_T, start, excl_zone
             )
@@ -104,7 +93,6 @@
             )
         else:
             P, I = stamp._mass_PI(T_B[start : start + m], T_A, M_T, Σ_T)
->>>>>>> ddd33e5d
             # No left and right matrix profile available
             PL = np.inf
             PR = np.inf
