--- conflicted
+++ resolved
@@ -43,13 +43,7 @@
     ρL,
     ρR,
     I,
-<<<<<<< HEAD
-    ρL,
     IL,
-    ρR,
-=======
-    IL,
->>>>>>> 76f97cbb
     IR,
     ignore_trivial,
     k,
@@ -218,16 +212,6 @@
                 if T_B_subseq_isconstant[i + g] and T_A_subseq_isconstant[i]:
                     pearson = 1.0
 
-<<<<<<< HEAD
-                if pearson > ρ[thread_idx, i]:
-                    ρ[thread_idx, i] = pearson
-                    I[thread_idx, i] = i + k
-
-                if ignore_trivial:  # self-joins only
-                    if pearson > ρ[thread_idx, i + k]:
-                        ρ[thread_idx, i + k] = pearson
-                        I[thread_idx, i + k] = i
-=======
                 if pearson > ρ[thread_idx, i, 0]:
                     idx = np.searchsorted(ρ[thread_idx, i], pearson)
                     ρ[thread_idx, i, : idx - 1] = ρ[thread_idx, i, 1:idx]
@@ -244,28 +228,17 @@
 
                         I[thread_idx, i + g, : idx - 1] = I[thread_idx, i + g, 1:idx]
                         I[thread_idx, i + g, idx - 1] = i
->>>>>>> 76f97cbb
 
                     if i < i + g:
                         # left pearson correlation and left matrix profile index
-<<<<<<< HEAD
-                        if pearson > ρL[thread_idx, i + k]:
-                            ρL[thread_idx, i + k] = pearson
-                            IL[thread_idx, i + k] = i
-=======
                         if pearson > ρL[thread_idx, i + g]:
                             ρL[thread_idx, i + g] = pearson
                             IL[thread_idx, i + g] = i
->>>>>>> 76f97cbb
 
                         # right pearson correlation and right matrix profile index
                         if pearson > ρR[thread_idx, i]:
                             ρR[thread_idx, i] = pearson
-<<<<<<< HEAD
-                            IR[thread_idx, i] = i + k
-=======
                             IR[thread_idx, i] = i + g
->>>>>>> 76f97cbb
 
     return
 
@@ -428,13 +401,8 @@
     l = n_A - m + 1
     n_threads = numba.config.NUMBA_NUM_THREADS
 
-<<<<<<< HEAD
-    ρ = np.full((n_threads, l), -np.inf, dtype=np.float64)
-    I = np.full((n_threads, l), -1, dtype=np.int64)
-=======
     ρ = np.full((n_threads, l, k), -np.inf, dtype=np.float64)
     I = np.full((n_threads, l, k), -1, dtype=np.int64)
->>>>>>> 76f97cbb
 
     ρL = np.full((n_threads, l), -np.inf, dtype=np.float64)
     IL = np.full((n_threads, l), -1, dtype=np.int64)
@@ -489,13 +457,7 @@
             ρL,
             ρR,
             I,
-<<<<<<< HEAD
-            ρL,
             IL,
-            ρR,
-=======
-            IL,
->>>>>>> 76f97cbb
             IR,
             ignore_trivial,
             k,
@@ -504,16 +466,6 @@
     # Reduction of results from all threads
     for thread_idx in range(1, n_threads):
         for i in prange(l):
-<<<<<<< HEAD
-            if ρ[0, i] < ρ[thread_idx, i]:
-                ρ[0, i] = ρ[thread_idx, i]
-                I[0, i] = I[thread_idx, i]
-            # left pearson correlation and left matrix profile indices
-            if ρL[0, i] < ρL[thread_idx, i]:
-                ρL[0, i] = ρL[thread_idx, i]
-                IL[0, i] = IL[thread_idx, i]
-            # right pearson correlation and right matrix profile indices
-=======
             # top-k
             for j in range(
                 k - 1, -1, -1
@@ -530,31 +482,19 @@
                 ρL[0, i] = ρL[thread_idx, i]
                 IL[0, i] = IL[thread_idx, i]
 
->>>>>>> 76f97cbb
             if ρR[0, i] < ρR[thread_idx, i]:
                 ρR[0, i] = ρR[thread_idx, i]
                 IR[0, i] = IR[thread_idx, i]
 
-<<<<<<< HEAD
-    # Convert pearson correlations to distances
-    p_norm = np.abs(2 * m * (1 - ρ[0, :]))
-=======
     # Reverse top-k rho (and its associated I) to be in descending order and
     # then convert from Pearson correlations to Euclidean distances (ascending order)
     p_norm = np.abs(2 * m * (1 - ρ[0, :, ::-1]))
     I = I[0, :, ::-1]
 
->>>>>>> 76f97cbb
     p_norm_L = np.abs(2 * m * (1 - ρL[0, :]))
     p_norm_R = np.abs(2 * m * (1 - ρR[0, :]))
 
     for i in prange(p_norm.shape[0]):
-<<<<<<< HEAD
-        if p_norm[i] < config.STUMPY_P_NORM_THRESHOLD:
-            p_norm[i] = 0.0
-        if p_norm_L[i] < config.STUMPY_P_NORM_THRESHOLD:
-            p_norm_L[i] = 0.0
-=======
         for j in prange(p_norm.shape[1]):
             if p_norm[i, j] < config.STUMPY_P_NORM_THRESHOLD:
                 p_norm[i, j] = 0.0
@@ -562,21 +502,14 @@
         if p_norm_L[i] < config.STUMPY_P_NORM_THRESHOLD:
             p_norm_L[i] = 0.0
 
->>>>>>> 76f97cbb
         if p_norm_R[i] < config.STUMPY_P_NORM_THRESHOLD:
             p_norm_R[i] = 0.0
 
     P = np.sqrt(p_norm)
     PL = np.sqrt(p_norm_L)
     PR = np.sqrt(p_norm_R)
-<<<<<<< HEAD
-
-
-    return P, I[0, :], PL, IL[0, :], PR, IR[0, :]
-=======
 
     return P, PL, PR, I, IL[0, :], IR[0, :]
->>>>>>> 76f97cbb
 
 
 @core.non_normalized(aamp)
@@ -751,11 +684,7 @@
     else:
         diags = np.arange(-(n_A - m + 1) + 1, n_B - m + 1, dtype=np.int64)
 
-<<<<<<< HEAD
-    P, I, PL, IL, PR, IR = _stump(
-=======
     P, PL, PR, I, IL, IR = _stump(
->>>>>>> 76f97cbb
         T_A,
         T_B,
         m,
@@ -774,17 +703,10 @@
         k,
     )
 
-<<<<<<< HEAD
-
-    out[:, 0] = P
-    out[:, 1:] = np.c_[I, IL, IR]
-
-=======
     out = np.empty((l, 2 * k + 2), dtype=object)  # last two columns are to
     # store left and right matrix profile indices
     out[:, :k] = P
     out[:, k:] = np.column_stack((I, IL, IR))
->>>>>>> 76f97cbb
 
     threshold = 10e-6
     if core.are_distances_too_small(out[:, 0], threshold=threshold):  # pragma: no cover
