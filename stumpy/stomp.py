# STUMPY
# Copyright 2019 TD Ameritrade. Released under the terms of the 3-Clause BSD license.
# STUMPY is a trademark of TD Ameritrade IP Company, Inc. All rights reserved.

import logging

import numpy as np

from . import core, stamp

logger = logging.getLogger(__name__)


def _stomp(T_A, m, T_B=None, ignore_trivial=True):
    """
    Compute "Scalable Time series Ordered-search Matrix Profile" (STOMP)

    Parameters
    ----------
    T_A : ndarray
        The time series or sequence for which the matrix profile index will
        be returned

    m : int
        Window size

    T_B : ndarray
        The time series or sequence that contain your query subsequences

    ignore_trivial : bool
        `True` if this is a self join and `False` otherwise (i.e., AB-join).

    Returns
    -------
    out : ndarray
        A four column numpy array where the first column is the matrix profile,
        the second column is the matrix profile indices. The third and fourth
        columns are the left and right matrix profile indices, respectively.

    Notes
    -----
    `DOI: 10.1109/ICDM.2016.0085 \
    <https://www.cs.ucr.edu/~eamonn/STOMP_GPU_final_submission_camera_ready.pdf>`__

    See Table II

    Timeseries, T_B, will be annotated with the distance location
    (or index) of all its subsequences in another times series, T_A.

    For every subsequence, Q, in T_B, you will get a distance
    and index for the closest subsequence in T_A. Thus, the array
    returned will have length T_B.shape[0]-m+1. Additionally, the
    left and right matrix profiles are also returned.

    Note: Unlike in the Table II where T_A.shape is expected to be equal
    to T_B.shape, this implementation is generalized so that the shapes of
    T_A and T_B can be different. In the case where T_A.shape == T_B.shape,
    then our algorithm reduces down to the same algorithm found in Table II.

    Additionally, unlike STAMP where the exclusion zone is m/2, the default
    exclusion zone for STOMP is m/4 (See Definition 3 and Figure 3).

    For self-joins, set `ignore_trivial = True` in order to avoid the
    trivial match.

    Note that left and right matrix profiles are only available for self-joins.
    """

    logger.warning(
        "stumpy.stomp._stomp is not supported and only provided for reference."
    )
    logger.warning(
        "Please use the Numba JIT-compiled stumpy.stump or stumpy.gpu_stump instead."
    )

    if T_B is None:
        T_B = T_A
        ignore_trivial = True

    T_A, M_T, Σ_T = core.preprocess(T_A, m)
    T_B, μ_Q, σ_Q = core.preprocess(T_B, m)

    if T_A.ndim != 1:  # pragma: no cover
        raise ValueError(f"T_A is {T_A.ndim}-dimensional and must be 1-dimensional. ")

    if T_B.ndim != 1:  # pragma: no cover
        raise ValueError(f"T_B is {T_B.ndim}-dimensional and must be 1-dimensional. ")

    core.check_dtype(T_A)
    core.check_dtype(T_B)

    core.check_window_size(m)

    if ignore_trivial is False and core.are_arrays_equal(T_A, T_B):  # pragma: no cover
        logger.warning("Arrays T_A, T_B are equal, which implies a self-join.")
        logger.warning("Try setting `ignore_trivial = True`.")

    if ignore_trivial and core.are_arrays_equal(T_A, T_B) is False:  # pragma: no cover
        logger.warning("Arrays T_A, T_B are not equal, which implies an AB-join.")
        logger.warning("Try setting `ignore_trivial = False`.")

    n = T_B.shape[0]
    l = n - m + 1
    excl_zone = int(np.ceil(m / 4))  # See Definition 3 and Figure 3

    out = np.empty((l, 4), dtype=object)

    # Handle first subsequence, add exclusionary zone
    if np.isinf(μ_Q[0]):
        P = np.inf
        I = -1
        IR = -1
    else:
        if ignore_trivial:
<<<<<<< HEAD
            P, I = stamp.mass(T_B[:m], T_A, M_T, Σ_T, 0, excl_zone)
            PR, IR = stamp.mass(T_B[:m], T_A, M_T, Σ_T, 0, excl_zone, right=True)
        else:
            P, I = stamp.mass(T_B[:m], T_A, M_T, Σ_T)
=======
            P, I = stamp._mass_PI(T_B[:m], T_A, M_T, Σ_T, 0, excl_zone)
            PR, IR = stamp._mass_PI(T_B[:m], T_A, M_T, Σ_T, 0, excl_zone, right=True)
        else:
            P, I = stamp._mass_PI(T_B[:m], T_A, M_T, Σ_T)
>>>>>>> ddd33e5d
            IR = -1  # No left and right matrix profile available

    out[0] = P, I, -1, IR

    QT = core.sliding_dot_product(T_B[:m], T_A)
    QT_first = core.sliding_dot_product(T_A[:m], T_B)

    k = T_A.shape[0] - m + 1
    for i in range(1, l):
        QT[1:] = (
            QT[: k - 1] - T_B[i - 1] * T_A[: k - 1] + T_B[i - 1 + m] * T_A[-(k - 1) :]
        )
        QT[0] = QT_first[i]

        D = core._calculate_squared_distance_profile(
            m, QT, μ_Q[i].item(0), σ_Q[i].item(0), M_T, Σ_T
        )
        if ignore_trivial:
            core.apply_exclusion_zone(D, i, excl_zone)

        I = np.argmin(D)
        P = np.sqrt(D[I])
        if P == np.inf:
            I = -1

        # Get left and right matrix profiles
        IL = -1
        PL = np.inf
        if ignore_trivial and i > 0:
            IL = np.argmin(D[:i])
            PL = D[IL]
        if PL == np.inf:
            IL = -1

        IR = -1
        PR = np.inf
        if ignore_trivial and i + 1 < D.shape[0]:
            IR = i + 1 + np.argmin(D[i + 1 :])
            PR = D[IR]
        if PR == np.inf:
            IR = -1

        out[i] = P, I, IL, IR

    threshold = 10e-6
    if core.are_distances_too_small(out[:, 0], threshold=threshold):  # pragma: no cover
        logger.warning(f"A large number of values are smaller than {threshold}.")
        logger.warning("For a self-join, try setting `ignore_trivial = True`.")

    return out<|MERGE_RESOLUTION|>--- conflicted
+++ resolved
@@ -112,17 +112,10 @@
         IR = -1
     else:
         if ignore_trivial:
-<<<<<<< HEAD
-            P, I = stamp.mass(T_B[:m], T_A, M_T, Σ_T, 0, excl_zone)
-            PR, IR = stamp.mass(T_B[:m], T_A, M_T, Σ_T, 0, excl_zone, right=True)
-        else:
-            P, I = stamp.mass(T_B[:m], T_A, M_T, Σ_T)
-=======
             P, I = stamp._mass_PI(T_B[:m], T_A, M_T, Σ_T, 0, excl_zone)
             PR, IR = stamp._mass_PI(T_B[:m], T_A, M_T, Σ_T, 0, excl_zone, right=True)
         else:
             P, I = stamp._mass_PI(T_B[:m], T_A, M_T, Σ_T)
->>>>>>> ddd33e5d
             IR = -1  # No left and right matrix profile available
 
     out[0] = P, I, -1, IR
