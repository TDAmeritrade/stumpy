--- conflicted
+++ resolved
@@ -111,13 +111,8 @@
     k=1,
 ):
     """
-<<<<<<< HEAD
-    Compute (Numba JIT-compiled) and update the squared (top-k) matrix profile distance
-    and matrix profile indces according to the preSCRIMP algorithm
-=======
     Compute (Numba JIT-compiled) and update the squared (top-k) matrix profile
     distance and matrix profile indces according to the preSCRIMP algorithm.
->>>>>>> 03f19d8e
 
     Parameters
     ----------
@@ -208,7 +203,6 @@
             )
             core._shift_insert_at_index(
                 P_squared[thread_idx, i], idx, squared_distance_profile[nn_idx]
-<<<<<<< HEAD
             )
             core._shift_insert_at_index(I[thread_idx, i], idx, nn_idx)
 
@@ -299,98 +293,6 @@
                     P_squared[thread_idx, j - g], D_squared, side="right"
                 )
                 core._shift_insert_at_index(
-=======
-            )
-            core._shift_insert_at_index(I[thread_idx, i], idx, nn_idx)
-
-        if P_squared[thread_idx, i, 0] == np.inf:  # pragma: no cover
-            I[thread_idx, i, 0] = -1
-            continue
-
-        j = nn_idx
-        # Given the squared distance, work backwards and compute QT
-        QT_j = (m - P_squared[thread_idx, i, 0] / 2.0) * (Σ_T[j] * σ_Q[i]) + (
-            m * M_T[j] * μ_Q[i]
-        )
-        QT_j_prime = QT_j
-        # Update top-k for both subsequences `S[i+g] = T[i+g:i+g+m]`` and
-        # `S[j+g] = T[j+g:j+g+m]` (i.e., the right neighbors of `T[i : i+m]` and
-        # `T[j:j+m]`) by using the distance between `S[i+g]` and `S[j+g]`
-        for g in range(1, min(s, l - i, w - j)):
-            QT_j = (
-                QT_j
-                - T_B[j + g - 1] * T_A[i + g - 1]
-                + T_B[j + g + m - 1] * T_A[i + g + m - 1]
-            )
-            D_squared = core._calculate_squared_distance(
-                m,
-                QT_j,
-                M_T[j + g],
-                Σ_T[j + g],
-                μ_Q[i + g],
-                σ_Q[i + g],
-            )
-            if (
-                D_squared < P_squared[thread_idx, i + g, -1]
-                and (j + g) not in I[thread_idx, i + g]
-            ):
-                idx = np.searchsorted(
-                    P_squared[thread_idx, i + g], D_squared, side="right"
-                )
-                core._shift_insert_at_index(
-                    P_squared[thread_idx, i + g], idx, D_squared
-                )
-                core._shift_insert_at_index(I[thread_idx, i + g], idx, j + g)
-
-            if (
-                excl_zone is not None
-                and D_squared < P_squared[thread_idx, j + g, -1]
-                and (i + g) not in I[thread_idx, j + g]
-            ):
-                idx = np.searchsorted(
-                    P_squared[thread_idx, j + g], D_squared, side="right"
-                )
-                core._shift_insert_at_index(
-                    P_squared[thread_idx, j + g], idx, D_squared
-                )
-                core._shift_insert_at_index(I[thread_idx, j + g], idx, i + g)
-
-        QT_j = QT_j_prime
-        # Update top-k for both subsequences `S[i-g] = T[i-g:i-g+m]` and
-        # `S[j-g] = T[j-g:j-g+m]` (i.e., the left neighbors of `T[i : i+m]` and
-        # `T[j:j+m]`) by using the distance between `S[i-g]` and `S[j-g]`
-        for g in range(1, min(s, i + 1, j + 1)):
-            QT_j = QT_j - T_B[j - g + m] * T_A[i - g + m] + T_B[j - g] * T_A[i - g]
-            D_squared = core._calculate_squared_distance(
-                m,
-                QT_j,
-                M_T[j - g],
-                Σ_T[j - g],
-                μ_Q[i - g],
-                σ_Q[i - g],
-            )
-            if (
-                D_squared < P_squared[thread_idx, i - g, -1]
-                and (j - g) not in I[thread_idx, i - g]
-            ):
-                idx = np.searchsorted(
-                    P_squared[thread_idx, i - g], D_squared, side="right"
-                )
-                core._shift_insert_at_index(
-                    P_squared[thread_idx, i - g], idx, D_squared
-                )
-                core._shift_insert_at_index(I[thread_idx, i - g], idx, j - g)
-
-            if (
-                excl_zone is not None
-                and D_squared < P_squared[thread_idx, j - g, -1]
-                and (i - g) not in I[thread_idx, j - g]
-            ):
-                idx = np.searchsorted(
-                    P_squared[thread_idx, j - g], D_squared, side="right"
-                )
-                core._shift_insert_at_index(
->>>>>>> 03f19d8e
                     P_squared[thread_idx, j - g], idx, D_squared
                 )
                 core._shift_insert_at_index(I[thread_idx, j - g], idx, i - g)
@@ -546,15 +448,9 @@
 @core.non_normalized(scraamp.prescraamp)
 def prescrump(T_A, m, T_B=None, s=None, normalize=True, p=2.0, k=1):
     """
-<<<<<<< HEAD
-    A convenience wrapper around the Numba JIT-compiled parallelized `_prescrump`
-    function which computes the approximate (top-k) matrix profile according to
-    the preSCRIMP algorithm
-=======
     A convenience wrapper around the Numba JIT-compiled parallelized
     `_prescrump` function which computes the approximate (top-k) matrix
     profile according to the preSCRIMP algorithm.
->>>>>>> 03f19d8e
 
     Parameters
     ----------
@@ -589,16 +485,6 @@
     Returns
     -------
     P : numpy.ndarray
-<<<<<<< HEAD
-        The (top-k) matrix profile. When k = 1 (default), the first (and only) column
-        in this 2D array consists of the matrix profile. When k > 1, the output has
-        exactly `k` columns consisting of the top-k matrix profile.
-
-    I : numpy.ndarray
-        The (top-k) matrix profile indices. When k = 1 (default), the first (and only)
-        column in this 2D array consists of the matrix profile indices. When k > 1,
-        the output has exactly `k` columns consisting of the top-k matrix profile
-=======
         The (top-k) matrix profile. When k = 1 (default), this is a 1D array
         consisting of the matrix profile. When k > 1, the output is a 2D array that
         has exactly `k` columns consisting of the top-k matrix profile.
@@ -607,7 +493,6 @@
         The (top-k) matrix profile indices. When k = 1 (default), this is a 1D array
         consisting of the matrix profile indices. When k > 1, the output is a 2D
         array that has exactly `k` columns consisting of the top-k matrix profile
->>>>>>> 03f19d8e
         indices.
 
     Notes
@@ -703,15 +588,9 @@
     ----------
     P_ : numpy.ndarray
         The updated (top-k) matrix profile. When `k=1` (default), this output is
-<<<<<<< HEAD
         a 1D array consisting of the matrix profile. When `k > 1`, the output
         is a 2D array that has exactly `k` columns consisting of the top-k matrix
         profile.
-=======
-        a 1D array consisting of the matrix profile values. When `k > 1`, the output
-        is a 2D array that has exactly `k` columns consisting of the top-k matrix
-        profile values.
->>>>>>> 03f19d8e
 
     I_ : numpy.ndarray
         The updated (top-k) matrix profile indices. When `k=1` (default), this output is
@@ -886,19 +765,11 @@
         self._n_B = self._T_B.shape[0]
         self._l = self._n_A - self._m + 1
         self._k = k
-<<<<<<< HEAD
 
         self._P = np.full((self._l, self._k), np.inf, dtype=np.float64)
         self._PL = np.full(self._l, np.inf, dtype=np.float64)
         self._PR = np.full(self._l, np.inf, dtype=np.float64)
 
-=======
-
-        self._P = np.full((self._l, self._k), np.inf, dtype=np.float64)
-        self._PL = np.full(self._l, np.inf, dtype=np.float64)
-        self._PR = np.full(self._l, np.inf, dtype=np.float64)
-
->>>>>>> 03f19d8e
         self._I = np.full((self._l, self._k), -1, dtype=np.int64)
         self._IL = np.full(self._l, -1, dtype=np.int64)
         self._IR = np.full(self._l, -1, dtype=np.int64)
@@ -912,12 +783,6 @@
 
         if pre_scrump:
             if self._ignore_trivial:
-<<<<<<< HEAD
-                P, I = prescrump(T_A, m, s=s, k=self._k)
-            else:
-                P, I = prescrump(T_A, m, T_B=T_B, s=s, k=self._k)
-
-=======
                 (
                     T_A,
                     T_B,
@@ -943,7 +808,6 @@
                 ) = _preprocess_prescrump(T_A, m, T_B=T_B, s=s)
 
             P, I = _prescrump(T_A, T_B, m, μ_Q, σ_Q, M_T, Σ_T, indices, s, excl_zone, k)
->>>>>>> 03f19d8e
             core._merge_topk_PI(self._P, P, self._I, I)
 
         if self._ignore_trivial:
@@ -1019,17 +883,10 @@
     @property
     def P_(self):
         """
-<<<<<<< HEAD
         Get the updated (top-k) matrix profile. When `k=1` (default), this output
         is a 1D array consisting of the updated matrix profile. When `k > 1`, the
         output is a 2D array that has exactly `k` columns consisting of the updated
         top-k matrix profile.
-=======
-        Get the updated (top-k) matrix profile. When `k=1` (default), this output is
-        a 1D array consisting of the updated matrix profile values. When `k > 1`,
-        the output is a 2D array that has exactly `k` columns consisting of the
-        updated top-k matrix profile values.
->>>>>>> 03f19d8e
         """
         if self._k == 1:
             return self._P.flatten().astype(np.float64)
