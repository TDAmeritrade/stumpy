# STUMPY
# Copyright 2019 TD Ameritrade. Released under the terms of the 3-Clause BSD license.
# STUMPY is a trademark of TD Ameritrade IP Company, Inc. All rights reserved.

import logging

import numpy as np
from numba import njit, prange
import numba

from . import core, scraamp, config
from .stump import _stump

logger = logging.getLogger(__name__)


@njit(fastmath=True)
def _compute_PI(
    T_A,
    T_B,
    m,
    M_T,
    Σ_T,
    μ_Q,
    σ_Q,
    indices,
    start,
    stop,
    thread_idx,
    s,
    P_squared,
    I,
    excl_zone=None,
    k=1,
):
    """
    Compute (Numba JIT-compiled) and update the squared (top-k) matrix profile distance
    and matrix profile indces according to the preSCRIMP algorithm

    Parameters
    ----------
    T_A : numpy.ndarray
        The time series or sequence for which to compute the matrix profile

    T_B : numpy.ndarray
        The time series or sequence that will be used to annotate T_A. For every
        subsequence in T_A, its nearest neighbor in T_B will be recorded.

    m : int
        Window size

    M_T : numpy.ndarray
        Sliding window mean for T_A

    Σ_T : numpy.ndarray
        Sliding window standard deviation for T_A

    μ_Q : numpy.ndarray
        Mean of the query sequence, `Q`, relative to the current sliding window in `T_B`

    σ_Q : numpy.ndarray
        Standard deviation of the query sequence, `Q`, relative to the current
        sliding window in `T_B`

    indices : numpy.ndarray
        The subsequence indices to compute `prescrump` for

    start : int
        The (inclusive) start index for `indices`

    stop : int
        The (exclusive) stop index for `indices`

    thread_idx : int
        The thread index

    s : int
        The sampling interval that defaults to
        `int(np.ceil(m / config.STUMPY_EXCL_ZONE_DENOM))`

    P_squared : numpy.ndarray
        The squared (top-k) matrix profile

    I : numpy.ndarray
        The (top-k) matrix profile indices

    excl_zone : int
        The half width for the exclusion zone relative to the `i`.

    k : int, default 1
        The number of top `k` smallest distances used to construct the matrix profile.
        Note that this will increase the total computational time and memory usage
        when k > 1.

    Returns
    -------
    None

    Notes
    -----
    `DOI: 10.1109/ICDM.2018.00099 \
    <https://www.cs.ucr.edu/~eamonn/SCRIMP_ICDM_camera_ready_updated.pdf>`__

    See Algorithm 2
    """
    l = T_B.shape[0] - m + 1
    squared_distance_profile = np.empty(l)
    QT = np.empty(l, dtype=np.float64)
    for i in indices[start:stop]:
        Q = T_A[i : i + m]
        QT[:] = core._sliding_dot_product(Q, T_B)
        squared_distance_profile[:] = core._mass(Q, T_B, QT, μ_Q[i], σ_Q[i], M_T, Σ_T)
        squared_distance_profile[:] = np.square(squared_distance_profile)
        if excl_zone is not None:
            core._apply_exclusion_zone(squared_distance_profile, i, excl_zone, np.inf)

        nn_idx = np.argmin(squared_distance_profile)
        core._shift_insert_at_index(
            P_squared[thread_idx, i], 0, squared_distance_profile[nn_idx]
        )
        core._shift_insert_at_index(I[thread_idx, i], 0, nn_idx)

        if P_squared[thread_idx, i, 0] == np.inf:  # pragma: no cover
            I[thread_idx, i, 0] = -1
            continue

        j = I[thread_idx, i, 0]
        # Given the squared distance, work backwards and compute QT
        QT_j = (m - P_squared[thread_idx, i, 0] / 2.0) * (Σ_T[j] * σ_Q[i]) + (
            m * M_T[j] * μ_Q[i]
        )
        QT_j_prime = QT_j
        # Update top-k for both subsequences `S[i+g] = T[i+g:i+g+m]`` and
        # `S[j+g] = T[j+g:j+g+m]` (i.e., the right neighbors of `T[i : i+m]` and
        # `T[j:j+m]`) by using the distance between `S[i+g]` and `S[j+g]`
        for g in range(1, min(s, l - max(i, j))):
            QT_j = (
                QT_j
                - T_B[i + g - 1] * T_A[j + g - 1]
                + T_B[i + g + m - 1] * T_A[j + g + m - 1]
            )
            D_squared = core._calculate_squared_distance(
                m,
                QT_j,
                M_T[i + g],
                Σ_T[i + g],
                μ_Q[j + g],
                σ_Q[j + g],
            )
            if D_squared < P_squared[thread_idx, i + g, -1]:
                idx = np.searchsorted(
                    P_squared[thread_idx, i + g], D_squared, side="right"
                )
                core._shift_insert_at_index(
                    P_squared[thread_idx, i + g], idx, D_squared
                )
<<<<<<< HEAD
                core._shift_insert_at_index(I[thread_idx, i + g], idx, j + g)

            if D_squared < P_squared[thread_idx, j + g, -1]:
                idx = np.searchsorted(
                    P_squared[thread_idx, j + g], D_squared, side="right"
                )
                core._shift_insert_at_index(
                    P_squared[thread_idx, j + g], idx, D_squared
                )
                core._shift_insert_at_index(I[thread_idx, j + g], idx, i + g)

        QT_j = QT_j_prime
        # Update top-k for both subsequences `S[i-g] = T[i-g:i-g+m]` and
        # `S[j-g] = T[j-g:j-g+m]` (i.e., the left neighbors of `T[i : i+m]` and
        # `T[j:j+m]`) by using the distance between `S[i-g]` and `S[j-g]`
        for g in range(1, min(s, i + 1, j + 1)):
            QT_j = QT_j - T_B[i - g + m] * T_A[j - g + m] + T_B[i - g] * T_A[j - g]
            D_squared = core._calculate_squared_distance(
                m,
                QT_j,
                M_T[i - g],
                Σ_T[i - g],
                μ_Q[j - g],
                σ_Q[j - g],
            )
            if D_squared < P_squared[thread_idx, i - g, -1]:
                idx = np.searchsorted(
                    P_squared[thread_idx, i - g], D_squared, side="right"
                )
                core._shift_insert_at_index(
                    P_squared[thread_idx, i - g], idx, D_squared
                )
                core._shift_insert_at_index(I[thread_idx, i - g], idx, j - g)

            if D_squared < P_squared[thread_idx, j - g, -1]:
                idx = np.searchsorted(
                    P_squared[thread_idx, j - g], D_squared, side="right"
                )
                core._shift_insert_at_index(
                    P_squared[thread_idx, j - g], idx, D_squared
                )
                core._shift_insert_at_index(I[thread_idx, j - g], idx, i - g)

        # In the case of a self-join, the calculated distance profile can also be
        # used to refine the top-k for all non-trivial subsequences
        if excl_zone is not None:
            # Note that the squared distance, `squared_distance_profile[j]`,
            # between subsequences `S_i = T[i : i + m]` and `S_j = T[j : j + m]`
            # can be used to update the top-k for BOTH subsequence `i` and
            # subsequence `j`. We update the latter here.

            indices = np.flatnonzero(
                squared_distance_profile < P_squared[thread_idx, :, -1]
            )
            for j in indices:
                idx = np.searchsorted(
                    P_squared[thread_idx, j], squared_distance_profile[j], side="right"
                )
                core._shift_insert_at_index(
                    P_squared[thread_idx, j], idx, squared_distance_profile[j]
                )
                core._shift_insert_at_index(I[thread_idx, j], idx, i)
=======
                if D_squared < P_squared[thread_idx, i + k]:
                    P_squared[thread_idx, i + k] = D_squared
                    I[thread_idx, i + k] = j + k
                if excl_zone is not None and D_squared < P_squared[thread_idx, j + k]:
                    P_squared[thread_idx, j + k] = D_squared
                    I[thread_idx, j + k] = i + k
            QT_j = QT_j_prime
            for k in range(1, min(s, i + 1, j + 1)):
                QT_j = QT_j - T_B[i - k + m] * T_A[j - k + m] + T_B[i - k] * T_A[j - k]
                D_squared = core._calculate_squared_distance(
                    m,
                    QT_j,
                    M_T[i - k],
                    Σ_T[i - k],
                    μ_Q[j - k],
                    σ_Q[j - k],
                )
                if D_squared < P_squared[thread_idx, i - k]:
                    P_squared[thread_idx, i - k] = D_squared
                    I[thread_idx, i - k] = j - k
                if excl_zone is not None and D_squared < P_squared[thread_idx, j - k]:
                    P_squared[thread_idx, j - k] = D_squared
                    I[thread_idx, j - k] = i - k
>>>>>>> b8be47bc


@njit(
    # "(f8[:], f8[:], i8, f8[:], f8[:], f8[:], f8[:], f8[:], i8, i8, f8[:], f8[:],"
    # "i8[:], optional(i8))",
    parallel=True,
    fastmath=True,
)
def _prescrump(
    T_A,
    T_B,
    m,
    M_T,
    Σ_T,
    μ_Q,
    σ_Q,
    indices,
    s,
    excl_zone=None,
    k=1,
):
    """
    A Numba JIT-compiled implementation of the preSCRIMP algorithm.

    Parameters
    ----------
    T_A : numpy.ndarray
        The time series or sequence for which to compute the matrix profile

    T_B : numpy.ndarray
        The time series or sequence that will be used to annotate T_A. For every
        subsequence in T_A, its nearest neighbor in T_B will be recorded.

    m : int
        Window size

    M_T : numpy.ndarray
        Sliding window mean for T_A

    Σ_T : numpy.ndarray
        Sliding window standard deviation for T_A

    μ_Q : numpy.ndarray
        Mean of the query sequence, `Q`, relative to the current sliding window in `T_B`

    σ_Q : numpy.ndarray
        Standard deviation of the query sequence, `Q`, relative to the current
        sliding window in `T_B`

    indices : numpy.ndarray
        The subsequence indices to compute `prescrump` for

    idx_ranges : numpy.ndarray
        The (inclusive) start indices and (exclusive) stop indices referenced
        in the `indices` array

    s : int
        The sampling interval that defaults to
        `int(np.ceil(m / config.STUMPY_EXCL_ZONE_DENOM))`

    P_squared : numpy.ndarray
        The squared matrix profile

    I : numpy.ndarray
        The matrix profile indices

    excl_zone : int
        The half width for the exclusion zone relative to the `i`.

    k : int, default 1
        The number of top `k` smallest distances used to construct the matrix profile.
        Note that this will increase the total computational time and memory usage
        when k > 1.

    Returns
    -------
    out1 : numpy.ndarray
        The (top-k) matrix profile. When k=1 (default), the first (and only) column
        in this 2D array consists of the matrix profile. When k > 1, the output
        has exactly `k` columns consisting of the top-k matrix profile.

    out2 : numpy.ndarray
        The (top-k) matrix profile indices. When k=1 (default), the first (and only)
        column in this 2D array consists of the matrix profile indices. When k > 1,
        the output has exactly `k` columns consisting of the top-k matrix profile
        indices.

    Notes
    -----
    `DOI: 10.1109/ICDM.2018.00099 \
    <https://www.cs.ucr.edu/~eamonn/SCRIMP_ICDM_camera_ready_updated.pdf>`__

    See Algorithm 2
    """
    n_threads = numba.config.NUMBA_NUM_THREADS
    l = T_A.shape[0] - m + 1
    P_squared = np.full((n_threads, l, k), np.inf, dtype=np.float64)
    I = np.full((n_threads, l, k), -1, dtype=np.int64)

    idx_ranges = core._get_ranges(len(indices), n_threads, truncate=False)
    for thread_idx in prange(n_threads):
        _compute_PI(
            T_A,
            T_B,
            m,
            M_T,
            Σ_T,
            μ_Q,
            σ_Q,
            indices,
            idx_ranges[thread_idx, 0],
            idx_ranges[thread_idx, 1],
            thread_idx,
            s,
            P_squared,
            I,
            excl_zone,
            k,
        )

    for thread_idx in range(1, n_threads):
        core._merge_topk_PI(P_squared[0], P_squared[thread_idx], I[0], I[thread_idx])

    return np.sqrt(P_squared[0]), I[0]


@core.non_normalized(scraamp.prescraamp)
def prescrump(T_A, m, T_B=None, s=None, normalize=True, p=2.0, k=1):
    """
    A convenience wrapper around the Numba JIT-compiled parallelized `_prescrump`
    function which computes the approximate (top-k) matrix profile according to
    the preSCRIMP algorithm

    Parameters
    ----------
    T_A : numpy.ndarray
        The time series or sequence for which to compute the matrix profile

    m : int
        Window size

    T_B : numpy.ndarray, default None
        The time series or sequence that will be used to annotate T_A. For every
        subsequence in T_A, its nearest neighbor in T_B will be recorded.

    s : int, default None
        The sampling interval that defaults to
        `int(np.ceil(m / config.STUMPY_EXCL_ZONE_DENOM))`

    normalize : bool, default True
        When set to `True`, this z-normalizes subsequences prior to computing distances.
        Otherwise, this function gets re-routed to its complementary non-normalized
        equivalent set in the `@core.non_normalized` function decorator.

    p : float, default 2.0
        The p-norm to apply for computing the Minkowski distance. This parameter is
        ignored when `normalize == True`.

    k : int, default 1
        The number of top `k` smallest distances used to construct the matrix profile.
        Note that this will increase the total computational time and memory usage
        when k > 1.

    Returns
    -------
    P : numpy.ndarray
        The (top-k) matrix profile. When k = 1 (default), the first (and only) column
        in this 2D array consists of the matrix profile. When k > 1, the output has
        exactly `k` columns consisting of the top-k matrix profile.

    I : numpy.ndarray
        The (top-k) matrix profile indices. When k = 1 (default), the first (and only)
        column in this 2D array consists of the matrix profile indices. When k > 1,
        the output has exactly `k` columns consisting of the top-k matrix profile
        indices.

    Notes
    -----
    `DOI: 10.1109/ICDM.2018.00099 \
    <https://www.cs.ucr.edu/~eamonn/SCRIMP_ICDM_camera_ready_updated.pdf>`__

    See Algorithm 2
    """
    if T_B is None:
        T_B = T_A
        excl_zone = int(np.ceil(m / config.STUMPY_EXCL_ZONE_DENOM))
    else:
        excl_zone = None

    T_A, μ_Q, σ_Q = core.preprocess(T_A, m)
    T_B, M_T, Σ_T = core.preprocess(T_B, m)

    n_A = T_A.shape[0]
    l = n_A - m + 1

    if s is None:  # pragma: no cover
        s = excl_zone

    indices = np.random.permutation(range(0, l, s)).astype(np.int64)
    P, I = _prescrump(
        T_A,
        T_B,
        m,
        M_T,
        Σ_T,
        μ_Q,
        σ_Q,
        indices,
        s,
        excl_zone,
        k,
    )

    return P, I


@core.non_normalized(
    scraamp.scraamp,
    exclude=["normalize", "pre_scrump", "pre_scraamp", "p"],
    replace={"pre_scrump": "pre_scraamp"},
)
class scrump:
    """
    Compute an approximate z-normalized matrix profile

    This is a convenience wrapper around the Numba JIT-compiled parallelized
    `_stump` function which computes the matrix profile according to SCRIMP.

    Parameters
    ----------
    T_A : numpy.ndarray
        The time series or sequence for which to compute the matrix profile

    T_B : numpy.ndarray
        The time series or sequence that will be used to annotate T_A. For every
        subsequence in T_A, its nearest neighbor in T_B will be recorded.

    m : int
        Window size

    ignore_trivial : bool
        Set to `True` if this is a self-join. Otherwise, for AB-join, set this to
        `False`. Default is `True`.

    percentage : float
        Approximate percentage completed. The value is between 0.0 and 1.0.

    pre_scrump : bool
        A flag for whether or not to perform the PreSCRIMP calculation prior to
        computing SCRIMP. If set to `True`, this is equivalent to computing
        SCRIMP++ and may lead to faster convergence

    s : int
        The size of the PreSCRIMP fixed interval. If `pre_scrump=True` and `s=None`,
        then `s` will automatically be set to
        `s=int(np.ceil(m / config.STUMPY_EXCL_ZONE_DENOM))`, the size of the exclusion
        zone.

    normalize : bool, default True
        When set to `True`, this z-normalizes subsequences prior to computing distances.
        Otherwise, this class gets re-routed to its complementary non-normalized
        equivalent set in the `@core.non_normalized` class decorator.

    p : float, default 2.0
        The p-norm to apply for computing the Minkowski distance. This parameter is
        ignored when `normalize == True`.

    k : int, default 1
        The number of top `k` smallest distances used to construct the matrix profile.
        Note that this will increase the total computational time and memory usage
        when k > 1.

    Attributes
    ----------
    P_ : numpy.ndarray
        The updated (top-k) matrix profile. When k=1 (default), the first (and only)
        column in this 2D array consists of the matrix profile. When k > 1, the output
        has exactly k columns consisting of the top-k matrix profile.

    I_ : numpy.ndarray
        The updated (top-k) matrix profile indices. When k=1 (default), the first
        (and only) column in this 2D array consists of the matrix profile indices.
        When k > 1, the output has exactly k columns consisting of the top-k matrix
        profile indices.

    left_I_ : numpy.ndarray
        The updated left (top-1) matrix profile indices

    right_I_ : numpy.ndarray
        The updated right (top-1) matrix profile indices


    Methods
    -------
    update()
        Update the matrix profile and the matrix profile indices by computing
        additional new distances (limited by `percentage`) that make up the full
        distance matrix. It updates the (top-k) matrix profile, (top-1) left
        matrix profile, (top-1) right matrix profile, (top-k) matrix profile indices,
        (top-1) left matrix profile indices, and (top-1) right matrix profile indices.

    See Also
    --------
    stumpy.stump : Compute the z-normalized matrix profile
    stumpy.stumped : Compute the z-normalized matrix profile with a distributed dask
        cluster
    stumpy.gpu_stump : Compute the z-normalized matrix profile with one or more GPU
        devices

    Notes
    -----
    `DOI: 10.1109/ICDM.2018.00099 \
    <https://www.cs.ucr.edu/~eamonn/SCRIMP_ICDM_camera_ready_updated.pdf>`__

    See Algorithm 1 and Algorithm 2

    Examples
    --------
    >>> approx_mp = stumpy.scrump(
    ...     np.array([584., -11., 23., 79., 1001., 0., -19.]),
    ...     m=3)
    >>> approx_mp.update()
    >>> approx_mp._P
    array([[2.982409  ,        inf, 2.982409  ],
           [3.28412702,        inf, 3.28412702],
           [       inf,        inf,        inf],
           [2.982409  , 2.982409  ,        inf],
           [3.28412702, 3.28412702,        inf]])
    >>> approx_mp._I
    array([[ 3, -1,  3],
           [ 4, -1,  4],
           [-1, -1, -1],
           [ 0,  0, -1],
           [ 1,  1, -1]])
    """

    def __init__(
        self,
        T_A,
        m,
        T_B=None,
        ignore_trivial=True,
        percentage=0.01,
        pre_scrump=False,
        s=None,
        normalize=True,
        p=2.0,
        k=1,
    ):
        """
        Initialize the `scrump` object

        Parameters
        ----------
        T_A : numpy.ndarray
            The time series or sequence for which to compute the matrix profile

        m : int
            Window size

        T_B : numpy.ndarray, default None
            The time series or sequence that will be used to annotate T_A. For every
            subsequence in T_A, its nearest neighbor in T_B will be recorded.

        ignore_trivial : bool, default True
            Set to `True` if this is a self-join. Otherwise, for AB-join, set this to
            `False`. Default is `True`.

        percentage : float, default 0.01
            Approximate percentage completed. The value is between 0.0 and 1.0.

        pre_scrump : bool, default False
            A flag for whether or not to perform the PreSCRIMP calculation prior to
            computing SCRIMP. If set to `True`, this is equivalent to computing
            SCRIMP++

        s : int, default None
            The size of the PreSCRIMP fixed interval. If `pre_scrump=True` and `s=None`,
            then `s` will automatically be set to
            `s=int(np.ceil(m / config.STUMPY_EXCL_ZONE_DENOM))`, the size of the
            exclusion zone.

        normalize : bool, default True
            When set to `True`, this z-normalizes subsequences prior to computing
            distances. Otherwise, this class gets re-routed to its complementary
            non-normalized equivalent set in the `@core.non_normalized` class decorator.

        p : float, default 2.0
            The p-norm to apply for computing the Minkowski distance. This parameter is
            ignored when `normalize == True`.

        k : int, default 1
            The number of top `k` smallest distances used to construct the matrix
            profile. Note that this will increase the total computational time and
            memory usage when k > 1.
        """
        self._ignore_trivial = ignore_trivial

        if T_B is None:
            T_B = T_A
            self._ignore_trivial = True

        self._m = m
        (
            self._T_A,
            self._μ_Q,
            self._σ_Q_inverse,
            self._μ_Q_m_1,
            self._T_A_subseq_isfinite,
            self._T_A_subseq_isconstant,
        ) = core.preprocess_diagonal(T_A, self._m)

        (
            self._T_B,
            self._M_T,
            self._Σ_T_inverse,
            self._M_T_m_1,
            self._T_B_subseq_isfinite,
            self._T_B_subseq_isconstant,
        ) = core.preprocess_diagonal(T_B, self._m)

        if self._T_A.ndim != 1:  # pragma: no cover
            raise ValueError(
                f"T_A is {self._T_A.ndim}-dimensional and must be 1-dimensional. "
                "For multidimensional STUMP use `stumpy.mstump` or `stumpy.mstumped`"
            )

        if self._T_B.ndim != 1:  # pragma: no cover
            raise ValueError(
                f"T_B is {self._T_B.ndim}-dimensional and must be 1-dimensional. "
                "For multidimensional STUMP use `stumpy.mstump` or `stumpy.mstumped`"
            )

        core.check_window_size(m, max_size=min(T_A.shape[0], T_B.shape[0]))

        if self._ignore_trivial is False and core.are_arrays_equal(
            self._T_A, self._T_B
        ):  # pragma: no cover
            logger.warning("Arrays T_A, T_B are equal, which implies a self-join.")
            logger.warning("Try setting `ignore_trivial = True`.")

        if (
            self._ignore_trivial
            and core.are_arrays_equal(self._T_A, self._T_B) is False
        ):  # pragma: no cover
            logger.warning("Arrays T_A, T_B are not equal, which implies an AB-join.")
            logger.warning("Try setting `ignore_trivial = False`.")

        self._n_A = self._T_A.shape[0]
        self._n_B = self._T_B.shape[0]
        self._l = self._n_A - self._m + 1
        self._k = k

        self._P = np.full((self._l, self._k), np.inf, dtype=np.float64)
        self._PL = np.full(self._l, np.inf, dtype=np.float64)
        self._PR = np.full(self._l, np.inf, dtype=np.float64)

        self._I = np.full((self._l, self._k), -1, dtype=np.int64)
        self._IL = np.full(self._l, -1, dtype=np.int64)
        self._IR = np.full(self._l, -1, dtype=np.int64)

        self._excl_zone = int(np.ceil(self._m / config.STUMPY_EXCL_ZONE_DENOM))

        if s is None:
            s = self._excl_zone

        if pre_scrump:
            if self._ignore_trivial:
                P, I = prescrump(T_A, m, s=s, k=self._k)
            else:
                P, I = prescrump(T_A, m, T_B=T_B, s=s, k=self._k)

            core._merge_topk_PI(self._P, P, self._I, I)

        if self._ignore_trivial:
            self._diags = np.random.permutation(
                range(self._excl_zone + 1, self._n_A - self._m + 1)
            ).astype(np.int64)
            if self._diags.shape[0] == 0:  # pragma: no cover
                max_m = core.get_max_window_size(self._T_A.shape[0])
                raise ValueError(
                    f"The window size, `m = {self._m}`, is too long for a self join. "
                    f"Please try a value of `m <= {max_m}`"
                )
        else:
            self._diags = np.random.permutation(
                range(-(self._n_A - self._m + 1) + 1, self._n_B - self._m + 1)
            ).astype(np.int64)

        self._n_threads = numba.config.NUMBA_NUM_THREADS
        self._percentage = np.clip(percentage, 0.0, 1.0)
        self._n_chunks = int(np.ceil(1.0 / percentage))
        self._ndist_counts = core._count_diagonal_ndist(
            self._diags, self._m, self._n_A, self._n_B
        )
        self._chunk_diags_ranges = core._get_array_ranges(
            self._ndist_counts, self._n_chunks, True
        )
        self._n_chunks = self._chunk_diags_ranges.shape[0]
        self._chunk_idx = 0

    def update(self):
        """
        Update the (top-k) matrix profile and the (top-k) matrix profile indices by
        computing additional new distances (limited by `percentage`) that make up
        the full distance matrix.
        """
        if self._chunk_idx < self._n_chunks:
            start_idx, stop_idx = self._chunk_diags_ranges[self._chunk_idx]

            P, PL, PR, I, IL, IR = _stump(
                self._T_A,
                self._T_B,
                self._m,
                self._M_T,
                self._μ_Q,
                self._Σ_T_inverse,
                self._σ_Q_inverse,
                self._M_T_m_1,
                self._μ_Q_m_1,
                self._T_A_subseq_isfinite,
                self._T_B_subseq_isfinite,
                self._T_A_subseq_isconstant,
                self._T_B_subseq_isconstant,
                self._diags[start_idx:stop_idx],
                self._ignore_trivial,
                self._k,
            )

            # Update (top-k) matrix profile and indices
            core._merge_topk_PI(self._P, P, self._I, I)

            # update left matrix profile and indices
            mask = PL < self._PL
            self._PL[mask] = PL[mask]
            self._IL[mask] = IL[mask]

            # update right matrix profile and indices
            mask = PR < self._PR
            self._PR[mask] = PR[mask]
            self._IR[mask] = IR[mask]

            self._chunk_idx += 1

    @property
    def P_(self):
        """
        Get the updated (top-k) matrix profile. When k=1 (default), the first (and only)
        column in this 2D array consists of the matrix profile. When k > 1, the output
        has exactly `k` columns consisting of the top-k matrix profile.
        """
        return self._P.astype(np.float64)

    @property
    def I_(self):
        """
        Get the updated (top-k) matrix profile indices. When k=1 (default), the
        first (and only) column in this 2D array consists of the matrix profile
        indices. When k > 1, the output has exactly `k` columns consisting of the top-k
        matrix profile indices.
        """
        return self._I.astype(np.int64)

    @property
    def left_I_(self):
        """
        Get the updated left (top-1) matrix profile indices
        """
        return self._IL.astype(np.int64)

    @property
    def right_I_(self):
        """
        Get the updated right (top-1) matrix profile indices
        """
        return self._IR.astype(np.int64)<|MERGE_RESOLUTION|>--- conflicted
+++ resolved
@@ -154,10 +154,9 @@
                 core._shift_insert_at_index(
                     P_squared[thread_idx, i + g], idx, D_squared
                 )
-<<<<<<< HEAD
                 core._shift_insert_at_index(I[thread_idx, i + g], idx, j + g)
 
-            if D_squared < P_squared[thread_idx, j + g, -1]:
+            if excl_zone is not None and D_squared < P_squared[thread_idx, j + g, -1]:
                 idx = np.searchsorted(
                     P_squared[thread_idx, j + g], D_squared, side="right"
                 )
@@ -189,7 +188,7 @@
                 )
                 core._shift_insert_at_index(I[thread_idx, i - g], idx, j - g)
 
-            if D_squared < P_squared[thread_idx, j - g, -1]:
+            if excl_zone is not None and D_squared < P_squared[thread_idx, j - g, -1]:
                 idx = np.searchsorted(
                     P_squared[thread_idx, j - g], D_squared, side="right"
                 )
@@ -217,31 +216,6 @@
                     P_squared[thread_idx, j], idx, squared_distance_profile[j]
                 )
                 core._shift_insert_at_index(I[thread_idx, j], idx, i)
-=======
-                if D_squared < P_squared[thread_idx, i + k]:
-                    P_squared[thread_idx, i + k] = D_squared
-                    I[thread_idx, i + k] = j + k
-                if excl_zone is not None and D_squared < P_squared[thread_idx, j + k]:
-                    P_squared[thread_idx, j + k] = D_squared
-                    I[thread_idx, j + k] = i + k
-            QT_j = QT_j_prime
-            for k in range(1, min(s, i + 1, j + 1)):
-                QT_j = QT_j - T_B[i - k + m] * T_A[j - k + m] + T_B[i - k] * T_A[j - k]
-                D_squared = core._calculate_squared_distance(
-                    m,
-                    QT_j,
-                    M_T[i - k],
-                    Σ_T[i - k],
-                    μ_Q[j - k],
-                    σ_Q[j - k],
-                )
-                if D_squared < P_squared[thread_idx, i - k]:
-                    P_squared[thread_idx, i - k] = D_squared
-                    I[thread_idx, i - k] = j - k
-                if excl_zone is not None and D_squared < P_squared[thread_idx, j - k]:
-                    P_squared[thread_idx, j - k] = D_squared
-                    I[thread_idx, j - k] = i - k
->>>>>>> b8be47bc
 
 
 @njit(
