--- conflicted
+++ resolved
@@ -482,12 +482,8 @@
         This is the implementation for Fast Low-cost Online Semantic
         Segmentation (FLOSS).
         """
-<<<<<<< HEAD
-        self._T[:] = np.roll(self._T, -1)
-        self._T_isfinite[:] = np.roll(self._T_isfinite, -1)
-=======
         self._T[:-1] = self._T[1:]
->>>>>>> b74d639f
+        self._T_isfinite[:-1] = self._T[1:]
         self._T[-1] = t
         self._T_isfinite[-1] = np.isfinite(t)
         Q = self._T[-self._m :]
