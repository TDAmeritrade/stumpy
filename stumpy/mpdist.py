--- conflicted
+++ resolved
@@ -266,11 +266,7 @@
 ):
     """
     Compute the z-normalized matrix profile distance (MPdist) measure between any two
-<<<<<<< HEAD
-    time series with a `dask`/`ray` cluster
-=======
     time series with a ``dask``/``ray`` cluster
->>>>>>> 75a9d211
 
     The MPdist distance measure considers two time series to be similar if they share
     many subsequences, regardless of the order of matching subsequences. MPdist
@@ -282,13 +278,8 @@
     Parameters
     ----------
     client : client
-<<<<<<< HEAD
-        A `dask`/`ray` client. Setting up a cluster is beyond the scope of this library.
-        Please refer to the `dask`/`ray` documentation.
-=======
         A ``dask``/``ray`` client. Setting up a ``dask``/``ray`` cluster is beyond
         the scope of this library. Please refer to the ``dask``/``ray`` documentation.
->>>>>>> 75a9d211
 
     T_A : numpy.ndarray
         The first time series or sequence for which to compute the matrix profile.
