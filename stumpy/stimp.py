# STUMPY
# Copyright 2019 TD Ameritrade. Released under the terms of the 3-Clause BSD license.
# STUMPY is a trademark of TD Ameritrade IP Company, Inc. All rights reserved.

import numpy as np

from . import core, scrump
from .aamp_stimp import aamp_stimp, aamp_stimped
from .stump import stump
from .stumped import stumped


def _normalize_pan(pan, ms, bfs_indices, n_processed):
    """
    Normalize the pan matrix profile nearest neighbor distances (inplace) relative
    to the corresponding subsequence length from which they were computed

    Parameters
    ----------
    pan : numpy.ndarray
        The pan matrix profile

    ms : numpy.ndarray
        The breadth-first-search sorted subsequence window sizes

    bfs_indices : numpy.ndarray
        The breadth-first-search indices

    n_processed : numpy.ndarray
        The number of subsequence window sizes and breadth-first-search indices to
        normalize

    Returns
    -------
    None
    """
    idx = bfs_indices[:n_processed]
    norm = 1.0 / (2.0 * np.sqrt(ms[:n_processed]))
    pan[idx] = np.minimum(1.0, pan[idx] * np.expand_dims(norm, 1))


class _stimp:
    """
    Compute the Pan Matrix Profile

    This is based on the SKIMP algorithm.

    Parameters
    ----------
    T : numpy.ndarray
        The time series or sequence for which to compute the pan matrix profile

    min_m : int, default 3
        The starting (or minimum) subsequence window size for which a matrix profile
        may be computed

    max_m : int, default None
        The stopping (or maximum) subsequence window size for which a matrix profile
        may be computed. When `max_m = None`, this is set to the maximum allowable
        subsequence window size

    step : int, default 1
        The step between subsequence window sizes

    percentage : float, default 0.01
        The percentage of the full matrix profile to compute for each subsequence
        window size. When `percentage < 1.0`, then the `scrump` algorithm is used.
        Otherwise, the `stump` algorithm is used when the exact matrix profile is
        requested.

    pre_scrump : bool, default True
        A flag for whether or not to perform the PreSCRIMP calculation prior to
        computing SCRIMP. If set to `True`, this is equivalent to computing
        SCRIMP++. This parameter is ignored when `percentage = 1.0`.

    client : client, default None
        A Dask or Ray Distributed client. Setting up a distributed cluster is beyond
        the scope of this library. Please refer to the Dask or Ray Distributed
        documentation.

    device_id : int or list, default None
        The (GPU) device number to use. The default value is `0`. A list of
        valid device ids (``int``) may also be provided for parallel GPU-STUMP
        computation. A list of all valid device ids can be obtained by
        executing `[device.id for device in numba.cuda.list_devices()]`.

    mp_func : function, default stump
        The matrix profile function to use when `percentage = 1.0`

    T_subseq_isconstant_func : function, default None
        A custom, user-defined function that returns a boolean array that indicates
        whether a subsequence in `T` is constant (True). The function must only take
        two arguments, `a`, a 1-D array, and `w`, the window size, while additional
        arguments may be specified by currying the user-defined function using
        `functools.partial`. Any subsequence with at least one np.nan/np.inf will
        automatically have its corresponding value set to False in this boolean array.

    Attributes
    ----------
    PAN_ : numpy.ndarray
        The transformed (i.e., normalized, contrasted, binarized, and repeated)
        pan matrix profile

    M_ : numpy.ndarray
        The full list of (breadth first search (level) ordered) subsequence window
        sizes

    Methods
    -------
    update():
        Compute the next matrix profile using the next available (breadth-first-search
        (level) ordered) subsequence window size and update the pan matrix profile

    Notes
    -----
    `DOI: 10.1109/ICBK.2019.00031 \
    <https://www.cs.ucr.edu/~eamonn/PAN_SKIMP%20%28Matrix%20Profile%20XX%29.pdf>`__

    See Table 2
    """

    def __init__(
        self,
        T,
        min_m=3,
        max_m=None,
        step=1,
        percentage=0.01,
        pre_scrump=True,
        client=None,
        device_id=None,
        mp_func=stump,
        T_subseq_isconstant_func=None,
    ):
        """
        Initialize the `stimp` object and compute the Pan Matrix Profile

        Parameters
        ----------
        T : numpy.ndarray
            The time series or sequence for which to compute the pan matrix profile

        min_m : int, default 3
            The minimum subsequence window size to consider computing a matrix profile
            for

        max_m : int, default None
            The maximum subsequence window size to consider computing a matrix profile
            for. When `max_m = None`, this is set to the maximum allowable subsequence
            window size

        step : int, default 1
            The step between subsequence window sizes

        percentage : float, default 0.01
            The percentage of the full matrix profile to compute for each subsequence
            window size. When `percentage < 1.0`, then the `scrump` algorithm is used.
            Otherwise, the `stump` algorithm is used when the exact matrix profile is
            requested.

        pre_scrump : bool, default True
            A flag for whether or not to perform the PreSCRIMP calculation prior to
            computing SCRIMP. If set to `True`, this is equivalent to computing
            SCRIMP++. This parameter is ignored when `percentage = 1.0`.

        client : client, default None
            A Dask or Ray Distributed client. Setting up a distributed cluster is beyond
            the scope of this library. Please refer to the Dask or Ray Distributed
            documentation.

        device_id : int or list, default None
            The (GPU) device number to use. The default value is `0`. A list of
            valid device ids (``int``) may also be provided for parallel GPU-STUMP
            computation. A list of all valid device ids can be obtained by
            executing `[device.id for device in numba.cuda.list_devices()]`.

        mp_func : function, default stump
            The matrix profile function to use when `percentage = 1.0`

        T_subseq_isconstant_func : function, default None
            A custom, user-defined function that returns a boolean array that indicates
            whether a subsequence in `T` is constant (True). The function must only take
            two arguments, `a`, a 1-D array, and `w`, the window size, while additional
            arguments may be specified by currying the user-defined function using
            `functools.partial`. Any subsequence with at least one np.nan/np.inf will
            automatically have its corresponding value set to False in this boolean
            array.
        """
        self._T = T.copy()
        if max_m is None:
            max_m = max(min_m + 1, core.get_max_window_size(self._T.shape[0]))
            M = np.arange(min_m, max_m + 1, step).astype(np.int64)
        else:
            min_m, max_m = sorted([min_m, max_m])
            M = np.arange(
                max(3, min_m),
                min(core.get_max_window_size(self._T.shape[0]), max_m) + 1,
                step,
            ).astype(np.int64)
        self._bfs_indices = core._bfs_indices(M.shape[0])
        self._M = M[self._bfs_indices]
        self._n_processed = 0
        percentage = np.clip(percentage, 0.0, 1.0)
        self._percentage = percentage
        self._pre_scrump = pre_scrump
        self._partial_mp_func = core._get_partial_mp_func(
            mp_func, client=client, device_id=device_id
        )

        if T_subseq_isconstant_func is None:
            T_subseq_isconstant_func = core._rolling_isconstant
        if not callable(T_subseq_isconstant_func):  # pragma: no cover
            msg = (
                "`T_subseq_isconstant_func` was expected to be a callable function "
                + f"but {type(T_subseq_isconstant_func)} was found."
            )
            raise ValueError(msg)
        self._T_subseq_isconstant_func = T_subseq_isconstant_func

        self._PAN = np.full(
            (self._M.shape[0], self._T.shape[0]), fill_value=np.inf, dtype=np.float64
        )

    def update(self):
        """
        Update the pan matrix profile by computing a single matrix profile using the
        next available subsequence window size

        Parameters
        ----------
        None

        Returns
        -------
        None

        Notes
        -----
        `DOI: 10.1109/ICBK.2019.00031 \
        <https://www.cs.ucr.edu/~eamonn/PAN_SKIMP%20%28Matrix%20Profile%20XX%29.pdf>`__

        See Table 2
        """
        if self._n_processed < self._M.shape[0]:
            m = self._M[self._n_processed]
            if self._percentage < 1.0:
                approx = scrump(
                    self._T,
                    m,
                    ignore_trivial=True,
                    percentage=self._percentage,
                    pre_scrump=self._pre_scrump,
                    k=1,
                    T_A_subseq_isconstant=self._T_subseq_isconstant_func,
                )
                approx.update()
                self._PAN[
                    self._bfs_indices[self._n_processed], : approx.P_.shape[0]
                ] = approx.P_
            else:
                out = self._partial_mp_func(
                    self._T,
                    m,
                    ignore_trivial=True,
                    T_A_subseq_isconstant=self._T_subseq_isconstant_func,
                )
                self._PAN[
                    self._bfs_indices[self._n_processed], : out[:, 0].shape[0]
                ] = out[:, 0]
            self._n_processed += 1

    def pan(self, threshold=0.2, normalize=True, contrast=True, binary=True, clip=True):
        """
        Generate a transformed (i.e., normalized, contrasted, binarized, and repeated)
        pan matrix profile

        Parameters
        ----------
        threshold : float, default 0.2
            The distance `threshold` in which to center the pan matrix profile around
            for best contrast and this value is also used for binarizing the pan matrix
            profile

        normalize : bool, default True
            A flag for whether or not each individual matrix profile within the pan
            matrix profile is normalized by its corresponding subsequence window size.
            If set to `True`, normalization is performed.

        contrast : bool, default True
            A flag for whether or not the pan matrix profile is centered around the
            desired `threshold` in order to provide higher contrast. If set to `True`,
            centering is performed.

        binary : bool, default True
            A flag for whether or not the pan matrix profile is binarized. If set to
            `True`, all values less than or equal to `threshold` are set to `0.0` while
            all other values are set to `1.0`.

        clip : bool, default True
            A flag for whether or not the pan matrix profile is clipped. If set to
            `True`, all values are ensured to be clipped between `0.0` and `1.0`.

        Returns
        -------
        None
        """
        PAN = self._PAN.copy()
        # Retrieve the row indices where the matrix profile was actually computed
        idx = self._bfs_indices[: self._n_processed]
        sorted_idx = np.sort(idx)
        PAN[PAN == np.inf] = np.nan

        if normalize:
            _normalize_pan(PAN, self._M, self._bfs_indices, self._n_processed)
        if contrast:
            core._contrast_pan(PAN, threshold, self._bfs_indices, self._n_processed)
        if binary:
            core._binarize_pan(PAN, threshold, self._bfs_indices, self._n_processed)
        if clip:
            PAN[idx] = np.clip(PAN[idx], 0.0, 1.0)

        # Below, for each matrix profile that was computed, we take that matrix profile
        # and copy/repeat it downwards to replace other rows in the `PAN` where the
        # matrix profile has yet to be computed. Instead of only having lines/values in
        # the rows where matrix profiles were computed, this gives us the "blocky" look
        nrepeat = np.diff(np.append(-1, sorted_idx))
        PAN[: np.sum(nrepeat)] = np.repeat(PAN[sorted_idx], nrepeat, axis=0)
        PAN[np.isnan(PAN)] = np.nanmax(PAN)

        return PAN

    @property
    def PAN_(self):
        """
        Get the transformed (i.e., normalized, contrasted, binarized, and repeated) pan
        matrix profile

        Parameters
        ----------
        None

        Returns
        -------
        None
        """
        return self.pan().astype(np.float64)

    @property
    def M_(self):
        """
        Get all of the (breadth first searched (level) ordered) subsequence window sizes

        Parameters
        ----------
        None

        Returns
        -------
        None
        """
        return self._M.astype(np.int64)

    # @property
    # def bfs_indices_(self):
    #     """
    #     Get the breadth first search (level order) indices
    #     """
    #     return self._bfs_indices.astype(np.int64)

    # @property
    # def n_processed_(self):  # pragma: no cover
    #     """
    #     Get the total number of windows that have been processed
    #     """
    #     return self._n_processed


@core.non_normalized(
    aamp_stimp,
    exclude=["pre_scrump", "normalize", "p", "T_subseq_isconstant_func", "pre_scraamp"],
    replace={"pre_scrump": "pre_scraamp"},
)
class stimp(_stimp):
    """
    A class to compute the Pan Matrix Profile

    This is based on the SKIMP algorithm.

    Parameters
    ----------
    T : numpy.ndarray
        The time series or sequence for which to compute the pan matrix profile.

    min_m : int, default 3
        The starting (or minimum) subsequence window size for which a matrix profile
        may be computed.

    max_m : int, default None
        The stopping (or maximum) subsequence window size for which a matrix profile
        may be computed. When ``max_m = None``, this is set to the maximum allowable
        subsequence window size.

    step : int, default 1
        The step between subsequence window sizes.

    percentage : float, default 0.01
        The percentage of the full matrix profile to compute for each subsequence
        window size. When ``percentage < 1.0``, then the ``scrump`` algorithm is used.
        Otherwise, the ``stump`` algorithm is used when the exact matrix profile is
        requested.

    pre_scrump : bool, default True
        A flag for whether or not to perform the PreSCRIMP calculation prior to
        computing SCRIMP. If set to ``True``, this is equivalent to computing
        SCRIMP++. This parameter is ignored when ``percentage = 1.0``.

    normalize : bool, default True
        When set to ``True``, this z-normalizes subsequences prior to computing
        distances. Otherwise, this function gets re-routed to its complementary
        non-normalized equivalent set in the ``@core.non_normalized`` function
        decorator.

    p : float, default 2.0
        The p-norm to apply for computing the Minkowski distance. Minkowski distance is
        typically used with ``p`` being ``1`` or ``2``, which correspond to the
        Manhattan distance and the Euclidean distance, respectively. This parameter is
        ignored when ``normalize == True``.

    T_subseq_isconstant_func : function, default None
        A custom, user-defined function that returns a boolean array that indicates
        whether a subsequence in ``T`` is constant (``True``). The function must only
        take two arguments, ``a``, a 1-D array, and ``w``, the window size, while
        additional arguments may be specified by currying the user-defined function
        using ``functools.partial``. Any subsequence with at least one
        ``np.nan``/``np.inf`` will automatically have its corresponding value set to
        ``False`` in this boolean array.

    Attributes
    ----------
    PAN_ : numpy.ndarray
        The transformed (i.e., normalized, contrasted, binarized, and repeated)
        pan matrix profile.

    M_ : numpy.ndarray
        The full list of (breadth first search (level) ordered) subsequence window
        sizes.

    Methods
    -------
    update():
        Compute the next matrix profile using the next available (breadth-first-search
        (level) ordered) subsequence window size and update the pan matrix profile

    See Also
    --------
    stumpy.stimped : Compute the Pan Matrix Profile with a ``dask``/``ray`` cluster
    stumpy.gpu_stimp : Compute the Pan Matrix Profile with with one or more GPU devices

    Notes
    -----
    `DOI: 10.1109/ICBK.2019.00031 \
    <https://www.cs.ucr.edu/~eamonn/PAN_SKIMP%20%28Matrix%20Profile%20XX%29.pdf>`__

    See Table 2

    Examples
    --------
    >>> import stumpy
    >>> import numpy as np
    >>> pmp = stumpy.stimp(np.array([584., -11., 23., 79., 1001., 0., -19.]))
    >>> pmp.update()
    >>> pmp.PAN_
    array([[0., 1., 1., 1., 1., 1., 1.],
           [0., 1., 1., 1., 1., 1., 1.]])
    """

    def __init__(
        self,
        T,
        min_m=3,
        max_m=None,
        step=1,
        percentage=0.01,
        pre_scrump=True,
        normalize=True,
        p=2.0,
        T_subseq_isconstant_func=None,
    ):
        """
        Initialize the ``stimp`` object and compute the Pan Matrix Profile

        Parameters
        ----------
        T : numpy.ndarray
            The time series or sequence for which to compute the pan matrix profile.

        min_m : int, default 3
            The minimum subsequence window size to consider computing a matrix profile
            for.

        max_m : int, default None
            The maximum subsequence window size to consider computing a matrix profile
            for. When ``max_m = None``, this is set to the maximum allowable
            subsequence window size.

        step : int, default 1
            The step between subsequence window sizes.

        percentage : float, default 0.01
            The percentage of the full matrix profile to compute for each subsequence
            window size. When ``percentage < 1.0``, then the ``scrump`` algorithm is
            used. Otherwise, the ``stump`` algorithm is used when the exact matrix
            profile is requested.

        pre_scrump : bool, default True
            A flag for whether or not to perform the PreSCRIMP calculation prior to
            computing SCRIMP. If set to ``True``, this is equivalent to computing
            SCRIMP++. This parameter is ignored when    `percentage = 1.0``.

        normalize : bool, default True
            When set to ``True``, this z-normalizes subsequences prior to computing
            distances. Otherwise, this function gets re-routed to its complementary
            non-normalized equivalent set in the ``@core.non_normalized`` function
            decorator.

        p : float, default 2.0
            The p-norm to apply for computing the Minkowski distance. This parameter is
            ignored when ``normalize == True``.

        T_subseq_isconstant_func : function, default None
            A custom, user-defined function that returns a boolean array that indicates
            whether a subsequence in ``T`` is constant (``True``). The function must
            only take two arguments, ``a``, a 1-D array, and ``w``, the window size,
            while additional arguments may be specified by currying the user-defined
            function using ``functools.partial``. Any subsequence with at least one
            ``np.nan``/``np.inf`` will automatically have its corresponding value set
            to ``False`` in this boolean array.
        """
        super().__init__(
            T,
            min_m=min_m,
            max_m=max_m,
            step=step,
            percentage=percentage,
            pre_scrump=pre_scrump,
            mp_func=stump,
            T_subseq_isconstant_func=T_subseq_isconstant_func,
        )


@core.non_normalized(
    aamp_stimped,
    exclude=["pre_scrump", "normalize", "p", "T_subseq_isconstant_func", "pre_scraamp"],
    replace={"pre_scrump": "pre_scraamp"},
)
class stimped(_stimp):
    """
<<<<<<< HEAD
    Compute the Pan Matrix Profile with a `dask`/`ray` cluster
=======
    A class to compute the Pan Matrix Profile with a ``dask``/``ray`` cluster
>>>>>>> 75a9d211

    This is based on the SKIMP algorithm.

    Parameters
    ----------
    client : client
<<<<<<< HEAD
        A `dask`/`ray` client. Setting up a cluster is beyond the scope of this library.
        Please refer to the `dask`/`ray` documentation.
=======
        A ``dask``/``ray`` client. Setting up a ``dask``/``ray`` cluster is beyond
        the scope of this library. Please refer to the ``dask``/``ray``
        documentation.
>>>>>>> 75a9d211

    T : numpy.ndarray
        The time series or sequence for which to compute the pan matrix profile.

    min_m : int, default 3
        The starting (or minimum) subsequence window size for which a matrix profile
        may be computed.

    max_m : int, default None
        The stopping (or maximum) subsequence window size for which a matrix profile
        may be computed. When ``max_m = None``, this is set to the maximum allowable
        subsequence window size

    step : int, default 1
        The step between subsequence window sizes.

    normalize : bool, default True
        When set to ``True``, this z-normalizes subsequences prior to computing
        distances. Otherwise, this function gets re-routed to its complementary
        non-normalized equivalent set in the ``@core.non_normalized`` function
        decorator.

    p : float, default 2.0
        The p-norm to apply for computing the Minkowski distance. Minkowski distance is
        typically used with ``p`` being ``1`` or ``2``, which correspond to the
        Manhattan distance and the Euclidean distance, respectively. This parameter is
        ignored when ``normalize == True``.

    T_subseq_isconstant_func : function, default None
            A custom, user-defined function that returns a boolean array that indicates
            whether a subsequence in ``T`` is constant (``True``). The function must
            only take two arguments, ``a``, a 1-D array, and ``w``, the window size,
            while additional arguments may be specified by currying the user-defined
            function using ``functools.partial``. Any subsequence with at least one
            ``np.nan``/``np.inf`` will automatically have its corresponding value set
            to ``False`` in this boolean array.

    Attributes
    ----------
    PAN_ : numpy.ndarray
        The transformed (i.e., normalized, contrasted, binarized, and repeated)
        pan matrix profile.

    M_ : numpy.ndarray
        The full list of (breadth first search (level) ordered) subsequence window
        sizes.

    Methods
    -------
    update():
        Compute the next matrix profile using the next available (breadth-first-search
        (level) ordered) subsequence window size and update the pan matrix profile.

    See Also
    --------
    stumpy.stimp : Compute the Pan Matrix Profile
    stumpy.gpu_stimp : Compute the Pan Matrix Profile with with one or more GPU devices

    Notes
    -----
    `DOI: 10.1109/ICBK.2019.00031 \
    <https://www.cs.ucr.edu/~eamonn/PAN_SKIMP%20%28Matrix%20Profile%20XX%29.pdf>`__

    See Table 2

    Examples
    --------
    >>> import stumpy
    >>> import numpy as np
    >>> from dask.distributed import Client
    >>> if __name__ == "__main__":
    ...     with Client() as dask_client:
    ...         pmp = stumpy.stimped(
    ...             dask_client,
    ...             np.array([584., -11., 23., 79., 1001., 0., -19.]))
    ...         pmp.update()
    ...         pmp.PAN_
    array([[0., 1., 1., 1., 1., 1., 1.],
           [0., 1., 1., 1., 1., 1., 1.]])

    Alternatively, you can also use `ray`

    >>> import ray
    >>> if __name__ == "__main__":
    >>>     ray.init()
    >>>     pmp = stumpy.stimped(
    ...         ray,
    ...         np.array([584., -11., 23., 79., 1001., 0., -19.]))
    """

    def __init__(
        self,
        client,
        T,
        min_m=3,
        max_m=None,
        step=1,
        normalize=True,
        p=2.0,
        T_subseq_isconstant_func=None,
    ):
        """
        Initialize the ``stimp`` object and compute the Pan Matrix Profile

        Parameters
        ----------
        client : client
<<<<<<< HEAD
            A dask/ray client. Setting up a cluster is beyond the scope of this
            library. Please refer to the dask/ray documentation.
=======
            A ``dask``/``ray`` client. Setting up a ``dask``/``ray`` cluster is beyond
            the scope of this library. Please refer to the ``dask``/``ray``
            documentation.
>>>>>>> 75a9d211

        T : numpy.ndarray
            The time series or sequence for which to compute the pan matrix profile.

        min_m : int, default 3
            The minimum subsequence window size to consider computing a matrix profile
            for.

        max_m : int, default None
            The maximum subsequence window size to consider computing a matrix profile
            for. When ``max_m = None``, this is set to the maximum allowable
            subsequence window size.

        step : int, default 1
            The step between subsequence window sizes.

        normalize : bool, default True
            When set to ``True``, this z-normalizes subsequences prior to computing
            distances. Otherwise, this function gets re-routed to its complementary
            non-normalized equivalent set in the ``@core.non_normalized`` function
            decorator.

        p : float, default 2.0
            The p-norm to apply for computing the Minkowski distance. Minkowski
            distance is typically used with ``p`` being ``1`` or ``2``, which
            correspond to the Manhattan distance and the Euclidean distance,
            respectively. This parameter is ignored when ``normalize == True``.

        T_subseq_isconstant_func : function, default None
            A custom, user-defined function that returns a boolean array that indicates
            whether a subsequence in ``T`` is constant (``True``). The function must
            only take two arguments, ``a``, a 1-D array, and ``w``, the window size,
            while additional arguments may be specified by currying the user-defined
            function using  `functools.partial  `. Any subsequence with at least one
            ``np.nan``/``np.inf`` will automatically have its corresponding value set
            to ``False`` in this boolean array.
        """
        super().__init__(
            T,
            min_m=min_m,
            max_m=max_m,
            step=step,
            percentage=1.0,
            pre_scrump=False,
            client=client,
            mp_func=stumped,
            T_subseq_isconstant_func=T_subseq_isconstant_func,
        )<|MERGE_RESOLUTION|>--- conflicted
+++ resolved
@@ -555,25 +555,16 @@
 )
 class stimped(_stimp):
     """
-<<<<<<< HEAD
-    Compute the Pan Matrix Profile with a `dask`/`ray` cluster
-=======
     A class to compute the Pan Matrix Profile with a ``dask``/``ray`` cluster
->>>>>>> 75a9d211
 
     This is based on the SKIMP algorithm.
 
     Parameters
     ----------
     client : client
-<<<<<<< HEAD
-        A `dask`/`ray` client. Setting up a cluster is beyond the scope of this library.
-        Please refer to the `dask`/`ray` documentation.
-=======
         A ``dask``/``ray`` client. Setting up a ``dask``/``ray`` cluster is beyond
         the scope of this library. Please refer to the ``dask``/``ray``
         documentation.
->>>>>>> 75a9d211
 
     T : numpy.ndarray
         The time series or sequence for which to compute the pan matrix profile.
@@ -681,14 +672,9 @@
         Parameters
         ----------
         client : client
-<<<<<<< HEAD
-            A dask/ray client. Setting up a cluster is beyond the scope of this
-            library. Please refer to the dask/ray documentation.
-=======
             A ``dask``/``ray`` client. Setting up a ``dask``/``ray`` cluster is beyond
             the scope of this library. Please refer to the ``dask``/``ray``
             documentation.
->>>>>>> 75a9d211
 
         T : numpy.ndarray
             The time series or sequence for which to compute the pan matrix profile.
