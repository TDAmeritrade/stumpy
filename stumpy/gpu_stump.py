# STUMPY
# Copyright 2019 TD Ameritrade. Released under the terms of the 3-Clause BSD license.
# STUMPY is a trademark of TD Ameritrade IP Company, Inc. All rights reserved.
import math
import multiprocessing as mp
import os

import numpy as np
from numba import cuda

from . import core, config
from .gpu_aamp import gpu_aamp


@cuda.jit(
    "(i8, f8[:], f8[:], i8,  f8[:], f8[:], f8[:], f8[:], f8[:],"
    "f8[:], f8[:], b1[:], b1[:], i8, b1, i8, f8[:, :], f8[:], "
    "f8[:], i8[:, :], i8[:], i8[:], b1, i8[:], i8, i8)"
)
def _compute_and_update_PI_kernel(
    i,
    T_A,
    T_B,
    m,
    QT_even,
    QT_odd,
    QT_first,
    M_T,
    Σ_T,
    μ_Q,
    σ_Q,
    T_subseq_isconstant,
    Q_subseq_isconstant,
    w,
    ignore_trivial,
    excl_zone,
    profile,
    profile_L,
    profile_R,
    indices,
    indices_L,
    indices_R,
    compute_QT,
    bfs,
    nlevel,
    k,
):
    """
    A Numba CUDA kernel to update the matrix profile and matrix profile indices

    Parameters
    ----------
    i : int
        Sliding window `i`

    T_A : numpy.ndarray
        The time series or sequence for which to compute the dot product

    T_B : numpy.ndarray
        The time series or sequence that will be used to annotate T_A. For every
        subsequence in T_A, its nearest neighbor in T_B will be recorded.

    m : int
        Window size

    QT_even : numpy.ndarray
        The input QT array (dot product between the query sequence,`Q`, and
        time series, `T`) to use when `i` is even

    QT_odd : numpy.ndarray
        The input QT array (dot product between the query sequence,`Q`, and
        time series, `T`) to use when `i` is odd

    QT_first : numpy.ndarray
        Dot product between the first query sequence,`Q`, and time series, `T`

    M_T : numpy.ndarray
        Sliding mean of time series, `T`

    Σ_T : numpy.ndarray
        Sliding standard deviation of time series, `T`

    μ_Q : numpy.ndarray
        Mean of the query sequence, `Q`

    σ_Q : numpy.ndarray
        Standard deviation of the query sequence, `Q`

    T_subseq_isconstant : numpy.ndarray
        A boolean array that indicates whether a subsequence in `T` is constant (True)

    Q_subseq_isconstant : numpy.ndarray
        A boolean array that indicates whether a subsequence in `Q` is constant (True)

    w : int
        The total number of sliding windows to iterate over

    ignore_trivial : bool
        Set to `True` if this is a self-join. Otherwise, for AB-join, set this to
        `False`.

    excl_zone : int
        The half width for the exclusion zone relative to the current
        sliding window

    profile : numpy.ndarray
        The (top-k) matrix profile, sorted in ascending order per row

    profile_L : numpy.ndarray
        The (top-1) left matrix profile

    profile_R : numpy.ndarray
        The (top-1) right matrix profile

    indices : numpy.ndarray
        The (top-k) matrix profile indices

    indices_L : numpy.ndarray
        The (top-1) left matrix profile indices

    indices_R : numpy.ndarray
        The (top-1) right matrix profile indices

    compute_QT : bool
        A boolean flag for whether or not to compute QT

    bfs : numpy.ndarray
        The breadth-first-search indices where the missing leaves of its corresponding
        binary search tree are filled with -1.

    nlevel : int
        The number of levels in the binary search tree from which the array
        `bfs` is obtained.

    k : int
        The number of top `k` smallest distances used to construct the matrix profile.
        Note that this will increase the total computational time and memory usage
        when k > 1.

    Returns
    -------
    None

    Notes
    -----
    `DOI: 10.1109/ICDM.2016.0085 \
    <https://www.cs.ucr.edu/~eamonn/STOMP_GPU_final_submission_camera_ready.pdf>`__

    See Table II, Figure 5, and Figure 6
    """
    start = cuda.grid(1)
    stride = cuda.gridsize(1)

    if i % 2 == 0:
        QT_out = QT_even
        QT_in = QT_odd
    else:
        QT_out = QT_odd
        QT_in = QT_even

    for j in range(start, QT_out.shape[0], stride):
        zone_start = max(0, j - excl_zone)
        zone_stop = min(w, j + excl_zone)

        if compute_QT:
            QT_out[j] = (
                QT_in[j - 1] - T_B[i - 1] * T_A[j - 1] + T_B[i + m - 1] * T_A[j + m - 1]
            )

            QT_out[0] = QT_first[i]
        if math.isinf(M_T[j]) or math.isinf(μ_Q[i]):
            p_norm = np.inf
        else:
            if T_subseq_isconstant[j] and Q_subseq_isconstant[i]:
                p_norm = 0
            elif T_subseq_isconstant[j] or Q_subseq_isconstant[i]:
                p_norm = m
            else:
                denom = m * σ_Q[i] * Σ_T[j]
                if math.fabs(denom) < config.STUMPY_DENOM_THRESHOLD:  # pragma nocover
                    denom = config.STUMPY_DENOM_THRESHOLD
                rho = (QT_out[j] - m * μ_Q[i] * M_T[j]) / denom
                if rho > 1.0:
                    rho = 1.0
                p_norm = 2 * m * (1.0 - rho)

        if ignore_trivial:
            if i <= zone_stop and i >= zone_start:
                p_norm = np.inf
            if p_norm < profile_L[j] and i < j:
                profile_L[j] = p_norm
                indices_L[j] = i
            if p_norm < profile_R[j] and i > j:
                profile_R[j] = p_norm
                indices_R[j] = i

        if p_norm < profile[j, -1]:
            idx = core._gpu_searchsorted_right(profile[j], p_norm, bfs, nlevel)
            for g in range(k - 1, idx, -1):
                profile[j, g] = profile[j, g - 1]
                indices[j, g] = indices[j, g - 1]

            profile[j, idx] = p_norm
            indices[j, idx] = i


def _gpu_stump(
    T_A_fname,
    T_B_fname,
    m,
    range_stop,
    excl_zone,
    M_T_fname,
    Σ_T_fname,
    QT_fname,
    QT_first_fname,
    μ_Q_fname,
    σ_Q_fname,
    T_subseq_isconstant_fname,
    Q_subseq_isconstant_fname,
    w,
    ignore_trivial=True,
    range_start=1,
    device_id=0,
    k=1,
):
    """
    A Numba CUDA version of STOMP for parallel computation of the
    matrix profile, matrix profile indices, left matrix profile indices,
    and right matrix profile indices.

    Parameters
    ----------
    T_A_fname : str
        The file name for the time series or sequence for which to compute
        the matrix profile

    T_B_fname : str
        The file name for the time series or sequence that will be used to annotate T_A.
        For every subsequence in T_A, its nearest neighbor in T_B will be recorded.

    m : int
        Window size

    range_stop : int
        The index value along T_B for which to stop the matrix profile
        calculation. This parameter is here for consistency with the
        distributed `stumped` algorithm.

    excl_zone : int
        The half width for the exclusion zone relative to the current
        sliding window

    M_T_fname : str
        The file name for the sliding mean of time series, `T`

    Σ_T_fname : str
        The file name for the sliding standard deviation of time series, `T`

    QT_fname : str
        The file name for the dot product between some query sequence,`Q`,
        and time series, `T`

    QT_first_fname : str
        The file name for the QT for the first window relative to the current
        sliding window

    μ_Q_fname : str
        The file name for the mean of the query sequence, `Q`, relative to
        the current sliding window

    σ_Q_fname : str
        The file name for the standard deviation of the query sequence, `Q`,
        relative to the current sliding window

    T_subseq_isconstant_fname : str
        The file name for the rolling isconstant in `T`

    Q_subseq_isconstant_fname : str
        The file name for the rolling isconstant in `Q`

    w : int
        The total number of sliding windows to iterate over

    ignore_trivial : bool
        Set to `True` if this is a self-join. Otherwise, for AB-join, set this to
        `False`. Default is `True`.

    range_start : int
        The starting index value along T_B for which to start the matrix
        profile calculation. Default is 1.

    device_id : int
        The (GPU) device number to use. The default value is `0`.

    k : int
        The number of top `k` smallest distances used to construct the matrix profile.
        Note that this will increase the total computational time and memory usage
        when k > 1.

    Returns
    -------
    profile_fname : str
        The file name for the matrix profile

    indices_fname : str
        The file name for the matrix profile indices. The first column of the
        array consists of the matrix profile indices, the second column consists
        of the left matrix profile indices, and the third column consists of the
        right matrix profile indices.

    Notes
    -----
    `DOI: 10.1109/ICDM.2016.0085 \
    <https://www.cs.ucr.edu/~eamonn/STOMP_GPU_final_submission_camera_ready.pdf>`__

    See Table II, Figure 5, and Figure 6

    Timeseries, T_A, will be annotated with the distance location
    (or index) of all its subsequences in another times series, T_B.

    Return: For every subsequence, Q, in T_A, you will get a distance
    and index for the closest subsequence in T_A. Thus, the array
    returned will have length T_A.shape[0]-m+1. Additionally, the
    left and right matrix profiles are also returned.

    Note: Unlike in the Table II where T_A.shape is expected to be equal
    to T_B.shape, this implementation is generalized so that the shapes of
    T_A and T_B can be different. In the case where T_A.shape == T_B.shape,
    then our algorithm reduces down to the same algorithm found in Table II.

    Additionally, unlike STAMP where the exclusion zone is m/2, the default
    exclusion zone for STOMP is m/4 (See Definition 3 and Figure 3).

    For self-joins, set `ignore_trivial = True` in order to avoid the
    trivial match.

    Note that left and right matrix profiles are only available for self-joins.
    """
    threads_per_block = config.STUMPY_THREADS_PER_BLOCK
    blocks_per_grid = math.ceil(w / threads_per_block)

    T_A = np.load(T_A_fname, allow_pickle=False)
    T_B = np.load(T_B_fname, allow_pickle=False)
    QT = np.load(QT_fname, allow_pickle=False)
    QT_first = np.load(QT_first_fname, allow_pickle=False)
    M_T = np.load(M_T_fname, allow_pickle=False)
    Σ_T = np.load(Σ_T_fname, allow_pickle=False)
    μ_Q = np.load(μ_Q_fname, allow_pickle=False)
    σ_Q = np.load(σ_Q_fname, allow_pickle=False)
    T_subseq_isconstant = np.load(T_subseq_isconstant_fname, allow_pickle=False)
    Q_subseq_isconstant = np.load(Q_subseq_isconstant_fname, allow_pickle=False)

    nlevel = np.floor(np.log2(k) + 1).astype(np.int64)
    # number of levels in binary search tree from which `bfs` is constructed.

    with cuda.gpus[device_id]:
        device_T_A = cuda.to_device(T_A)
        device_QT_odd = cuda.to_device(QT)
        device_QT_even = cuda.to_device(QT)
        device_QT_first = cuda.to_device(QT_first)
<<<<<<< HEAD
        device_μ_Q = cuda.to_device(μ_Q)
        device_σ_Q = cuda.to_device(σ_Q)
        device_Q_subseq_isconstant = cuda.to_device(Q_subseq_isconstant)

        if ignore_trivial:
            device_T_B = device_T_A
            device_M_T = device_μ_Q
            device_Σ_T = device_σ_Q
            device_T_subseq_isconstant = device_Q_subseq_isconstant
        else:
            device_T_B = cuda.to_device(T_B)
            device_M_T = cuda.to_device(M_T)
            device_Σ_T = cuda.to_device(Σ_T)
            device_T_subseq_isconstant = cuda.to_device(T_subseq_isconstant)
=======
        device_M_T = cuda.to_device(M_T)
        device_Σ_T = cuda.to_device(Σ_T)
        if ignore_trivial:
            device_T_B = device_T_A
            device_μ_Q = device_M_T
            device_σ_Q = device_Σ_T
        else:
            device_T_B = cuda.to_device(T_B)
            device_μ_Q = cuda.to_device(μ_Q)
            device_σ_Q = cuda.to_device(σ_Q)
>>>>>>> f0784243

        profile = np.full((w, k), np.inf, dtype=np.float64)
        indices = np.full((w, k), -1, dtype=np.int64)

        profile_L = np.full(w, np.inf, dtype=np.float64)
        indices_L = np.full(w, -1, dtype=np.int64)

        profile_R = np.full(w, np.inf, dtype=np.float64)
        indices_R = np.full(w, -1, dtype=np.int64)

        device_profile = cuda.to_device(profile)
        device_profile_L = cuda.to_device(profile_L)
        device_profile_R = cuda.to_device(profile_R)
        device_indices = cuda.to_device(indices)
        device_indices_L = cuda.to_device(indices_L)
        device_indices_R = cuda.to_device(indices_R)
        device_bfs = cuda.to_device(core._bfs_indices(k, fill_value=-1))

        _compute_and_update_PI_kernel[blocks_per_grid, threads_per_block](
            range_start - 1,
            device_T_A,
            device_T_B,
            m,
            device_QT_even,
            device_QT_odd,
            device_QT_first,
            device_M_T,
            device_Σ_T,
            device_μ_Q,
            device_σ_Q,
            device_T_subseq_isconstant,
            device_Q_subseq_isconstant,
            w,
            ignore_trivial,
            excl_zone,
            device_profile,
            device_profile_L,
            device_profile_R,
            device_indices,
            device_indices_L,
            device_indices_R,
            False,
            device_bfs,
            nlevel,
            k,
        )

        for i in range(range_start, range_stop):
            _compute_and_update_PI_kernel[blocks_per_grid, threads_per_block](
                i,
                device_T_A,
                device_T_B,
                m,
                device_QT_even,
                device_QT_odd,
                device_QT_first,
                device_M_T,
                device_Σ_T,
                device_μ_Q,
                device_σ_Q,
                device_T_subseq_isconstant,
                device_Q_subseq_isconstant,
                w,
                ignore_trivial,
                excl_zone,
                device_profile,
                device_profile_L,
                device_profile_R,
                device_indices,
                device_indices_L,
                device_indices_R,
                True,
                device_bfs,
                nlevel,
                k,
            )

        profile = device_profile.copy_to_host()
        profile_L = device_profile_L.copy_to_host()
        profile_R = device_profile_R.copy_to_host()
        indices = device_indices.copy_to_host()
        indices_L = device_indices_L.copy_to_host()
        indices_R = device_indices_R.copy_to_host()

        profile[:, :] = np.sqrt(profile)
        profile_L[:] = np.sqrt(profile_L)
        profile_R[:] = np.sqrt(profile_R)

        profile_fname = core.array_to_temp_file(profile)
        profile_L_fname = core.array_to_temp_file(profile_L)
        profile_R_fname = core.array_to_temp_file(profile_R)
        indices_fname = core.array_to_temp_file(indices)
        indices_L_fname = core.array_to_temp_file(indices_L)
        indices_R_fname = core.array_to_temp_file(indices_R)

    return (
        profile_fname,
        profile_L_fname,
        profile_R_fname,
        indices_fname,
        indices_L_fname,
        indices_R_fname,
    )


@core.non_normalized(gpu_aamp)
def gpu_stump(
    T_A, m, T_B=None, ignore_trivial=True, device_id=0, normalize=True, p=2.0, k=1
):
    """
    Compute the z-normalized matrix profile with one or more GPU devices

    This is a convenience wrapper around the Numba `cuda.jit` `_gpu_stump` function
    which computes the matrix profile according to GPU-STOMP. The default number of
    threads-per-block is set to `512` and may be changed by setting the global parameter
    `config.STUMPY_THREADS_PER_BLOCK` to an appropriate number based on your GPU
    hardware.

    Parameters
    ----------
    T_A : numpy.ndarray
        The time series or sequence for which to compute the matrix profile

    m : int
        Window size

    T_B : numpy.ndarray, default None
        The time series or sequence that will be used to annotate T_A. For every
        subsequence in T_A, its nearest neighbor in T_B will be recorded. Default is
        `None` which corresponds to a self-join.

    ignore_trivial : bool, default True
        Set to `True` if this is a self-join. Otherwise, for AB-join, set this
        to `False`. Default is `True`.

    device_id : int or list, default 0
        The (GPU) device number to use. The default value is `0`. A list of
        valid device ids (int) may also be provided for parallel GPU-STUMP
        computation. A list of all valid device ids can be obtained by
        executing `[device.id for device in numba.cuda.list_devices()]`.

    normalize : bool, default True
        When set to `True`, this z-normalizes subsequences prior to computing distances.
        Otherwise, this function gets re-routed to its complementary non-normalized
        equivalent set in the `@core.non_normalized` function decorator.

    p : float, default 2.0
        The p-norm to apply for computing the Minkowski distance. This parameter is
        ignored when `normalize == True`.

    k : int, default 1
        The number of top `k` smallest distances used to construct the matrix profile.
        Note that this will increase the total computational time and memory usage
        when k > 1.

    Returns
    -------
    out : numpy.ndarray
        When k = 1 (default), the first column consists of the matrix profile,
        the second column consists of the matrix profile indices, the third column
        consists of the left matrix profile indices, and the fourth column consists
        of the right matrix profile indices. However, when k > 1, the output array
        will contain exactly 2 * k + 2 columns. The first k columns (i.e., out[:, :k])
        consists of the top-k matrix profile, the next set of k columns
        (i.e., out[:, k:2k]) consists of the corresponding top-k matrix profile
        indices, and the last two columns (i.e., out[:, 2k] and out[:, 2k+1] or,
        equivalently, out[:, -2] and out[:, -1]) correspond to the top-1 left
        matrix profile indices and the top-1 right matrix profile indices, respectively.

    See Also
    --------
    stumpy.stump : Compute the z-normalized matrix profile
    stumpy.stumped : Compute the z-normalized matrix profile with a distributed dask
        cluster
    stumpy.scrump : Compute an approximate z-normalized matrix profile

    Notes
    -----
    `DOI: 10.1109/ICDM.2016.0085 \
    <https://www.cs.ucr.edu/~eamonn/STOMP_GPU_final_submission_camera_ready.pdf>`__

    See Table II, Figure 5, and Figure 6

    Timeseries, T_A, will be annotated with the distance location
    (or index) of all its subsequences in another times series, T_B.

    Return: For every subsequence, Q, in T_A, you will get a distance
    and index for the closest subsequence in T_B. Thus, the array
    returned will have length T_A.shape[0]-m+1. Additionally, the
    left and right matrix profiles are also returned.

    Note: Unlike in the Table II where T_A.shape is expected to be equal
    to T_B.shape, this implementation is generalized so that the shapes of
    T_A and T_B can be different. In the case where T_A.shape == T_B.shape,
    then our algorithm reduces down to the same algorithm found in Table II.

    Additionally, unlike STAMP where the exclusion zone is m/2, the default
    exclusion zone for STOMP is m/4 (See Definition 3 and Figure 3).

    For self-joins, set `ignore_trivial = True` in order to avoid the
    trivial match.

    Note that left and right matrix profiles are only available for self-joins.

    Examples
    --------
    >>> from numba import cuda
    >>> if __name__ == "__main__":
    ...     all_gpu_devices = [device.id for device in cuda.list_devices()]
    ...     stumpy.gpu_stump(
    ...         np.array([584., -11., 23., 79., 1001., 0., -19.]),
    ...         m=3,
    ...         device_id=all_gpu_devices)
    array([[0.11633857113691416, 4, -1, 4],
           [2.694073918063438, 3, -1, 3],
           [3.0000926340485923, 0, 0, 4],
           [2.694073918063438, 1, 1, -1],
           [0.11633857113691416, 0, 0, -1]], dtype=object)
    """
    if T_B is None:  # Self join!
        T_B = T_A
        ignore_trivial = True

    T_A, M_T, Σ_T, T_subseq_isconstant = core.preprocess(T_A, m)
    T_B, μ_Q, σ_Q, Q_subseq_isconstant = core.preprocess(T_B, m)

    if T_A.ndim != 1:  # pragma: no cover
        raise ValueError(
            f"T_A is {T_A.ndim}-dimensional and must be 1-dimensional. "
            "For multidimensional STUMP use `stumpy.mstump` or `stumpy.mstumped`"
        )

    if T_B.ndim != 1:  # pragma: no cover
        raise ValueError(
            f"T_B is {T_B.ndim}-dimensional and must be 1-dimensional. "
            "For multidimensional STUMP use `stumpy.mstump` or `stumpy.mstumped`"
        )

    core.check_window_size(m, max_size=min(T_A.shape[0], T_B.shape[0]))
    ignore_trivial = core.check_ignore_trivial(T_A, T_B, ignore_trivial)

    n = T_B.shape[0]
    w = T_A.shape[0] - m + 1
    l = n - m + 1
    excl_zone = int(
        np.ceil(m / config.STUMPY_EXCL_ZONE_DENOM)
    )  # See Definition 3 and Figure 3

    T_A_fname = core.array_to_temp_file(T_A)
    T_B_fname = core.array_to_temp_file(T_B)
    M_T_fname = core.array_to_temp_file(M_T)
    Σ_T_fname = core.array_to_temp_file(Σ_T)
    μ_Q_fname = core.array_to_temp_file(μ_Q)
    σ_Q_fname = core.array_to_temp_file(σ_Q)
    T_subseq_isconstant_fname = core.array_to_temp_file(T_subseq_isconstant)
    Q_subseq_isconstant_fname = core.array_to_temp_file(Q_subseq_isconstant)

    if isinstance(device_id, int):
        device_ids = [device_id]
    else:
        device_ids = device_id

    profile = [None] * len(device_ids)
    indices = [None] * len(device_ids)

    profile_L = [None] * len(device_ids)
    indices_L = [None] * len(device_ids)

    profile_R = [None] * len(device_ids)
    indices_R = [None] * len(device_ids)

    for _id in device_ids:
        with cuda.gpus[_id]:
            if (
                cuda.current_context().__class__.__name__ != "FakeCUDAContext"
            ):  # pragma: no cover
                cuda.current_context().deallocations.clear()

    step = 1 + l // len(device_ids)

    # Start process pool for multi-GPU request
    if len(device_ids) > 1:  # pragma: no cover
        mp.set_start_method("spawn", force=True)
        pool = mp.Pool(processes=len(device_ids))
        results = [None] * len(device_ids)

    QT_fnames = []
    QT_first_fnames = []

    for idx, start in enumerate(range(0, l, step)):
        stop = min(l, start + step)

        QT, QT_first = core._get_QT(start, T_A, T_B, m)
        QT_fname = core.array_to_temp_file(QT)
        QT_first_fname = core.array_to_temp_file(QT_first)
        QT_fnames.append(QT_fname)
        QT_first_fnames.append(QT_first_fname)

        if len(device_ids) > 1 and idx < len(device_ids) - 1:  # pragma: no cover
            # Spawn and execute in child process for multi-GPU request
            results[idx] = pool.apply_async(
                _gpu_stump,
                (
                    T_A_fname,
                    T_B_fname,
                    m,
                    stop,
                    excl_zone,
                    M_T_fname,
                    Σ_T_fname,
                    QT_fname,
                    QT_first_fname,
                    μ_Q_fname,
                    σ_Q_fname,
                    T_subseq_isconstant_fname,
                    Q_subseq_isconstant_fname,
                    w,
                    ignore_trivial,
                    start + 1,
                    device_ids[idx],
                    k,
                ),
            )
        else:
            # Execute last chunk in parent process
            # Only parent process is executed when a single GPU is requested
            (
                profile[idx],
                profile_L[idx],
                profile_R[idx],
                indices[idx],
                indices_L[idx],
                indices_R[idx],
            ) = _gpu_stump(
                T_A_fname,
                T_B_fname,
                m,
                stop,
                excl_zone,
                M_T_fname,
                Σ_T_fname,
                QT_fname,
                QT_first_fname,
                μ_Q_fname,
                σ_Q_fname,
                T_subseq_isconstant_fname,
                Q_subseq_isconstant_fname,
                w,
                ignore_trivial,
                start + 1,
                device_ids[idx],
                k,
            )

    # Clean up process pool for multi-GPU request
    if len(device_ids) > 1:  # pragma: no cover
        pool.close()
        pool.join()

        # Collect results from spawned child processes if they exist
        for idx, result in enumerate(results):
            if result is not None:
                (
                    profile[idx],
                    profile_L[idx],
                    profile_R[idx],
                    indices[idx],
                    indices_L[idx],
                    indices_R[idx],
                ) = result.get()

    os.remove(T_A_fname)
    os.remove(T_B_fname)
    os.remove(M_T_fname)
    os.remove(Σ_T_fname)
    os.remove(μ_Q_fname)
    os.remove(σ_Q_fname)
    os.remove(T_subseq_isconstant_fname)
    os.remove(Q_subseq_isconstant_fname)
    for QT_fname in QT_fnames:
        os.remove(QT_fname)
    for QT_first_fname in QT_first_fnames:
        os.remove(QT_first_fname)

    for idx in range(len(device_ids)):
        profile_fname = profile[idx]
        profile_L_fname = profile_L[idx]
        profile_R_fname = profile_R[idx]
        indices_fname = indices[idx]
        indices_L_fname = indices_L[idx]
        indices_R_fname = indices_R[idx]

        profile[idx] = np.load(profile_fname, allow_pickle=False)
        profile_L[idx] = np.load(profile_L_fname, allow_pickle=False)
        profile_R[idx] = np.load(profile_R_fname, allow_pickle=False)
        indices[idx] = np.load(indices_fname, allow_pickle=False)
        indices_L[idx] = np.load(indices_L_fname, allow_pickle=False)
        indices_R[idx] = np.load(indices_R_fname, allow_pickle=False)

        os.remove(profile_fname)
        os.remove(profile_L_fname)
        os.remove(profile_R_fname)
        os.remove(indices_fname)
        os.remove(indices_L_fname)
        os.remove(indices_R_fname)

    for i in range(1, len(device_ids)):  # pragma: no cover
        # Update (top-k) matrix profile and matrix profile indices
        core._merge_topk_PI(profile[0], profile[i], indices[0], indices[i])

        # Update (top-1) left matrix profile and matrix profile indices
        mask = profile_L[0] > profile_L[i]
        profile_L[0][mask] = profile_L[i][mask]
        indices_L[0][mask] = indices_L[i][mask]

        # Update (top-1) right matrix profile and matrix profile indices
        mask = profile_R[0] > profile_R[i]
        profile_R[0][mask] = profile_R[i][mask]
        indices_R[0][mask] = indices_R[i][mask]

    out = np.empty((w, 2 * k + 2), dtype=object)  # last two columns are to store
    # (top-1) left/right matrix profile indices
    out[:, :k] = profile[0]
    out[:, k:] = np.column_stack((indices[0], indices_L[0], indices_R[0]))

    core._check_P(out[:, 0])

    return out<|MERGE_RESOLUTION|>--- conflicted
+++ resolved
@@ -359,33 +359,20 @@
         device_QT_odd = cuda.to_device(QT)
         device_QT_even = cuda.to_device(QT)
         device_QT_first = cuda.to_device(QT_first)
-<<<<<<< HEAD
-        device_μ_Q = cuda.to_device(μ_Q)
-        device_σ_Q = cuda.to_device(σ_Q)
-        device_Q_subseq_isconstant = cuda.to_device(Q_subseq_isconstant)
-
-        if ignore_trivial:
-            device_T_B = device_T_A
-            device_M_T = device_μ_Q
-            device_Σ_T = device_σ_Q
-            device_T_subseq_isconstant = device_Q_subseq_isconstant
-        else:
-            device_T_B = cuda.to_device(T_B)
-            device_M_T = cuda.to_device(M_T)
-            device_Σ_T = cuda.to_device(Σ_T)
-            device_T_subseq_isconstant = cuda.to_device(T_subseq_isconstant)
-=======
         device_M_T = cuda.to_device(M_T)
         device_Σ_T = cuda.to_device(Σ_T)
+        device_T_subseq_isconstant = cuda.to_device(T_subseq_isconstant)
+
         if ignore_trivial:
             device_T_B = device_T_A
             device_μ_Q = device_M_T
             device_σ_Q = device_Σ_T
+            device_Q_subseq_isconstant = device_T_subseq_isconstant
         else:
             device_T_B = cuda.to_device(T_B)
             device_μ_Q = cuda.to_device(μ_Q)
             device_σ_Q = cuda.to_device(σ_Q)
->>>>>>> f0784243
+            device_Q_subseq_isconstant = cuda.to_device(Q_subseq_isconstant)
 
         profile = np.full((w, k), np.inf, dtype=np.float64)
         indices = np.full((w, k), -1, dtype=np.int64)
