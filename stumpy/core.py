# STUMPY
# Copyright 2019 TD Ameritrade. Released under the terms of the 3-Clause BSD license.  # noqa: E501
# STUMPY is a trademark of TD Ameritrade IP Company, Inc. All rights reserved.

import logging
import functools
import inspect

import numpy as np
from numba import njit, prange
from scipy.signal import convolve
from scipy.ndimage.filters import maximum_filter1d, minimum_filter1d
import tempfile
import math

from . import config

try:
    from numba.cuda.cudadrv.driver import _raise_driver_not_found
except ImportError:
    pass

logger = logging.getLogger(__name__)


def _compare_parameters(norm, non_norm, exclude=None):
    """
    Compare if the parameters in `norm` and `non_norm` are the same

    Parameters
    ----------
    norm : object
        The normalized function (or class) that is complementary to the
        non-normalized function (or class)

    non_norm : object
        The non-normalized function (or class) that is complementary to the
        z-normalized function (or class)

    exclude : list
        A list of parameters to exclude for the comparison

    Returns
    -------
    is_same_params : bool
        `True` if parameters from both `norm` and `non-norm` are the same. `False`
        otherwise.
    """
    norm_params = list(inspect.signature(norm).parameters.keys())
    non_norm_params = list(inspect.signature(non_norm).parameters.keys())

    if exclude is not None:
        for param in exclude:
            if param in norm_params:
                norm_params.remove(param)
            if param in non_norm_params:
                non_norm_params.remove(param)

    is_same_params = set(norm_params) == set(non_norm_params)
    if not is_same_params:
        if exclude is not None:
            logger.warning(f"Excluding `{exclude}` parameters, ")
        logger.warning(f"`{norm}`: ({norm_params}) and ")
        logger.warning(f"`{non_norm}`: ({non_norm_params}) ")
        logger.warning("have different parameters.")

    return is_same_params


def non_normalized(non_norm, exclude=None, replace=None):
    """
    Decorator for swapping a z-normalized function (or class) for its complementary
    non-normalized function (or class) as defined by `non_norm`. This requires that
    the z-normalized function (or class) has a `normalize` parameter.

    With the exception of `normalize` parameter, the `non_norm` function (or class)
    must have the same siganture as the `norm` function (or class) signature in order
    to be compatible. Please use a combination of the `exclude` and/or `replace`
    parameters when necessary.

    ```
    def non_norm_func(Q, T, A):
        ...
        return


    @non_normalized(
        non_norm_func,
        exclude=["normalize", "A", "B"],
        replace={"A": None},
    )
    def norm_func(Q, T, B=None, normalize=True):
        ...
        return
    ```

    Parameters
    ----------
    non_norm : object
        The non-normalized function (or class) that is complementary to the
        z-normalized function (or class)

    exclude : list, default None
        A list of function (or class) parameter names to exclude when comparing the
        function (or class) signatures

    replace : dict, default None
        A dictionary of function (or class) parameter key-value pairs. Each key that
        is found as a parameter name in the `norm` function (or class) will be replaced
        by its corresponding or complementary parameter name in the `non_norm` function
        (or class).

    Returns
    -------
    outer_wrapper : object
        The desired z-normalized/non-normalized function (or class)
    """
    if exclude is None:
        exclude = ["normalize"]

    @functools.wraps(non_norm)
    def outer_wrapper(norm):
        @functools.wraps(norm)
        def inner_wrapper(*args, **kwargs):
            is_same_params = _compare_parameters(norm, non_norm, exclude=exclude)
            if not is_same_params or kwargs.get("normalize", True):
                return norm(*args, **kwargs)
            else:
                kwargs = {k: v for k, v in kwargs.items() if k != "normalize"}
                if replace is not None:
                    for k, v in replace.items():
                        if k in kwargs.keys():
                            if v is None:
                                _ = kwargs.pop(k)
                            else:
                                kwargs[v] = kwargs.pop(k)
                return non_norm(*args, **kwargs)

        return inner_wrapper

    return outer_wrapper


def driver_not_found(*args, **kwargs):  # pragma: no cover
    """
    Helper function to raise CudaSupportError driver not found error.
    """
    _raise_driver_not_found()


def _gpu_stump_driver_not_found(*args, **kwargs):  # pragma: no cover
    """
    Dummy function to raise CudaSupportError driver not found error.
    """
    driver_not_found()


def _gpu_aamp_driver_not_found(*args, **kwargs):  # pragma: no cover
    """
    Dummy function to raise CudaSupportError driver not found error.
    """
    driver_not_found()


def _gpu_ostinato_driver_not_found(*args, **kwargs):  # pragma: no cover
    """
    Dummy function to raise CudaSupportError driver not found error.
    """
    driver_not_found()


def _gpu_aamp_ostinato_driver_not_found(*args, **kwargs):  # pragma: no cover
    """
    Dummy function to raise CudaSupportError driver not found error.
    """
    driver_not_found()


def _gpu_mpdist_driver_not_found(*args, **kwargs):  # pragma: no cover
    """
    Dummy function to raise CudaSupportError driver not found error.
    """
    driver_not_found()


def _gpu_aampdist_driver_not_found(*args, **kwargs):  # pragma: no cover
    """
    Dummy function to raise CudaSupportError driver not found error.
    """
    driver_not_found()


def get_pkg_name():  # pragma: no cover
    """
    Return package name.
    """
    return __name__.split(".")[0]


def rolling_window(a, window):
    """
    Use strides to generate rolling/sliding windows for a numpy array.

    Parameters
    ----------
    a : ndarray
        numpy array

    window : int
        Size of the rolling window

    Returns
    -------
    output : ndarray
        This will be a new view of the original input array.
    """
    a = np.asarray(a)
    shape = a.shape[:-1] + (a.shape[-1] - window + 1, window)
    strides = a.strides + (a.strides[-1],)

    return np.lib.stride_tricks.as_strided(a, shape=shape, strides=strides)


def z_norm(a, axis=0):
    """
    Calculate the z-normalized input array `a` by subtracting the mean and
    dividing by the standard deviation along a given axis.

    Parameters
    ----------
    a : ndarray
        NumPy array

    axis : int, default 0
        NumPy array axis

    Returns
    -------
    output : ndarray
        An ndarray with z-normalized values computed along a specified axis.
    """
    std = np.std(a, axis, keepdims=True)
    std[std == 0] = 1

    return (a - np.mean(a, axis, keepdims=True)) / std


def check_nan(a):  # pragma: no cover
    """
    Check if the array contains NaNs.

    Parameters
    ----------
    a : ndarray
        NumPy array

    Raises
    ------
    ValueError
        If the array contains a NaN
    """
    if np.any(np.isnan(a)):
        msg = "Input array contains one or more NaNs"
        raise ValueError(msg)

    return


def check_dtype(a, dtype=np.floating):  # pragma: no cover
    """
    Check if the array type of `a` is of type specified by `dtype` parameter.

    Parameters
    ----------
    a : ndarray
        NumPy array

    dtype : dtype, , default np.floating
        NumPy `dtype`

    Raises
    ------
    TypeError
        If the array type does not match `dtype`
    """
    if not np.issubdtype(a.dtype, dtype):
        msg = f"{dtype} type expected but found {a.dtype}\n"
        msg += "Please change your input `dtype` with `.astype(float)`"
        raise TypeError(msg)

    return True


def transpose_dataframe(df):  # pragma: no cover
    """
    Check if the input is a column-wise Pandas `DataFrame`. If `True`, return a
    transpose dataframe since stumpy assumes that each row represents data from a
    different dimension while each column represents data from the same dimension.
    If `False`, return `a` unchanged. Pandas `Series` do not need to be transposed.

    Note that this function has zero dependency on Pandas (not even a soft dependency).

    Parameters
    ----------
    df : ndarray
        Pandas dataframe

    Returns
    -------
    output : df
        If `df` is a Pandas `DataFrame` then return `df.T`. Otherwise, return `df`
    """
    if type(df).__name__ == "DataFrame":
        return df.T

    return df


def are_arrays_equal(a, b):  # pragma: no cover
    """
    Check if two arrays are equal; first by comparing memory addresses,
    and secondly by their values.

    Parameters
    ----------
    a : ndarray
        NumPy array

    b : ndarray
        NumPy array

    Returns
    -------
    output : bool
        Returns `True` if the arrays are equal and `False` otherwise.
    """
    if id(a) == id(b):
        return True

    # For numpy >= 1.19
    # return np.array_equal(a, b, equal_nan=True)

    if a.shape != b.shape:
        return False

    return ((a == b) | (np.isnan(a) & np.isnan(b))).all()


def are_distances_too_small(a, threshold=10e-6):  # pragma: no cover
    """
    Check the distance values from a matrix profile.

    If the values are smaller than the threshold (i.e., less than 10e-6) then
    it could suggest that this is a self-join.

    Parameters
    ----------
    a : ndarray
        NumPy array

    threshold : float, default 10e-6
        Minimum value in which to compare the matrix profile to

    Returns
    -------
    output : bool
        Returns `True` if the matrix profile distances are all below the
        threshold and `False` if they are all above the threshold.
    """
    if a.mean() < threshold or np.all(a < threshold):
        return True

    return False


def check_window_size(m, max_size=None):
    """
    Check the window size and ensure that it is greater than or equal to 3 and, if
    `max_size` is provided, ensure that the window size is less than or equal to the
    `max_size`

    Parameters
    ----------
    m : int
        Window size

    max_size : int, default None
        The maximum window size allowed

    Returns
    -------
    None
    """
    if m <= 2:
        raise ValueError(
            "All window sizes must be greater than or equal to three",
            """A window size that is less than or equal to two is meaningless when
            it comes to computing the z-normalized Euclidean distance. In the case of
            `m=1` produces a standard deviation of zero. In the case of `m=2`, both
            the mean and standard deviation for any given subsequence are identical
            and so the z-normalization for any sequence will either be [-1., 1.] or
            [1., -1.]. Thus, the z-normalized Euclidean distance will be (very likely)
            zero between any subsequence and its nearest neighbor (assuming that the
            time series is large enough to contain both scenarios).
            """,
        )

    if max_size is not None and m > max_size:
        raise ValueError(f"The window size must be less than or equal to {max_size}")


def sliding_dot_product(Q, T):
    """
    Use FFT convolution to calculate the sliding window dot product.

    Parameters
    ----------
    Q : ndarray
        Query array or subsequence

    T : ndarray
        Time series or sequence

    Returns
    -------
    output : ndarray
        Sliding dot product between `Q` and `T`.

    Notes
    -----
    Calculate the sliding dot product

    `DOI: 10.1109/ICDM.2016.0179 \
    <https://www.cs.ucr.edu/~eamonn/PID4481997_extend_Matrix%20Profile_I.pdf>`__

    See Table I, Figure 4

    Following the inverse FFT, Fig. 4 states that only cells [m-1:n]
    contain valid dot products

    Padding is done automatically in fftconvolve step
    """
    n = T.shape[0]
    m = Q.shape[0]
    Qr = np.flipud(Q)  # Reverse/flip Q
    QT = convolve(Qr, T)

    return QT.real[m - 1 : n]


@njit(fastmath={"nsz", "arcp", "contract", "afn", "reassoc"})
def _welford_nanvar(a, w, a_subseq_isfinite):
    """
    Compute the rolling variance for a 1-D array while ignoring NaNs using a modified
    version of Welford's algorithm but is much faster than using `np.nanstd` with stride
    tricks.

    Parameters
    ----------
    a : ndarray
        The input array

    w : ndarray
        The rolling window size

    a_subseq_isfinite : ndarray
        A boolean array that describes whether each subequence of length `w` within `a`
        is finite.

    Returns
    -------
    all_variances : ndarray
        Rolling window nanvar
    """
    all_variances = np.empty(a.shape[0] - w + 1, dtype=np.float64)
    prev_mean = 0.0
    prev_var = 0.0

    for start_idx in range(a.shape[0] - w + 1):
        prev_start_idx = start_idx - 1
        stop_idx = start_idx + w  # Exclusive index value
        last_idx = start_idx + w - 1  # Last inclusive index value

        if (
            start_idx == 0
            or not a_subseq_isfinite[prev_start_idx]
            or not a_subseq_isfinite[start_idx]
        ):
            curr_mean = np.nanmean(a[start_idx:stop_idx])
            curr_var = np.nanvar(a[start_idx:stop_idx])
        else:
            curr_mean = prev_mean + (a[last_idx] - a[prev_start_idx]) / w
            curr_var = (
                prev_var
                + (a[last_idx] - a[prev_start_idx])
                * (a[last_idx] - curr_mean + a[prev_start_idx] - prev_mean)
                / w
            )

        all_variances[start_idx] = curr_var

        prev_mean = curr_mean
        prev_var = curr_var

    return all_variances


def welford_nanvar(a, w=None):
    """
    Compute the rolling variance for a 1-D array while ignoring NaNs using a modified
    version of Welford's algorithm but is much faster than using `np.nanstd` with stride
    tricks.

    This is a convenience wrapper around the `_welford_nanvar` function.

    Parameters
    ----------
    a : ndarray
        The input array

    w : ndarray, default None
        The rolling window size

    Returns
    -------
    output : ndarray
        Rolling window nanvar.
    """
    if w is None:
        w = a.shape[0]

    a_subseq_isfinite = rolling_isfinite(a, w)

    return _welford_nanvar(a, w, a_subseq_isfinite)


def welford_nanstd(a, w=None):
    """
    Compute the rolling standard deviation for a 1-D array while ignoring NaNs using
    a modified version of Welford's algorithm but is much faster than using `np.nanstd`
    with stride tricks.

    This a convenience wrapper around `welford_nanvar`.

    Parameters
    ----------
    a : ndarray
        The input array

    w : ndarray, default None
        The rolling window size

    Returns
    -------
    output : ndarray
        Rolling window nanstd.
    """
    if w is None:
        w = a.shape[0]

    return np.sqrt(welford_nanvar(a, w))


def rolling_nanstd(a, w):
    """
    Compute the rolling standard deviation for 1-D and 2-D arrays while ignoring NaNs
    using a modified version of Welford's algorithm but is much faster than using
    `np.nanstd` with stride tricks.

    This a convenience wrapper around `welford_nanstd`.

    This essentially replaces:

        `np.nanstd(rolling_window(T[..., start:stop], m), axis=T.ndim)`

    Parameters
    ----------
    a : ndarray
        The input array

    w : ndarray
        The rolling window size

    Returns
    -------
    output : ndarray
        Rolling window nanstd.
    """
    axis = a.ndim - 1  # Account for rolling
    return np.apply_along_axis(
        lambda a_row, w: welford_nanstd(a_row, w), axis=axis, arr=a, w=w
    )


def _rolling_nanmin_1d(a, w=None):
    """
    Compute the rolling min for 1-D while ignoring NaNs.

    This essentially replaces:

        `np.nanmin(rolling_window(T[..., start:stop], m), axis=T.ndim)`

    Parameters
    ----------
    a : ndarray
        The input array

    w : ndarray, default None
        The rolling window size

    Returns
    -------
    output : ndarray
        Rolling window nanmin.
    """
    if w is None:
        w = a.shape[0]

    half_window_size = int(math.ceil((w - 1) / 2))
    return minimum_filter1d(a, size=w)[
        half_window_size : half_window_size + a.shape[0] - w + 1
    ]


def _rolling_nanmax_1d(a, w=None):
    """
    Compute the rolling max for 1-D while ignoring NaNs.

    This essentially replaces:

        `np.nanmax(rolling_window(T[..., start:stop], m), axis=T.ndim)`

    Parameters
    ----------
    a : ndarray
        The input array

    w : ndarray, default None
        The rolling window size

    Returns
    -------
    output : ndarray
        Rolling window nanmax.
    """
    if w is None:
        w = a.shape[0]

    half_window_size = int(math.ceil((w - 1) / 2))
    return maximum_filter1d(a, size=w)[
        half_window_size : half_window_size + a.shape[0] - w + 1
    ]


def rolling_nanmin(a, w):
    """
    Compute the rolling min for 1-D and 2-D arrays while ignoring NaNs.

    This a convenience wrapper around `_rolling_nanmin_1d`.

    This essentially replaces:

        `np.nanmin(rolling_window(T[..., start:stop], m), axis=T.ndim)`

    Parameters
    ----------
    a : ndarray
        The input array

    w : ndarray
        The rolling window size

    Returns
    -------
    output : ndarray
        Rolling window nanmin.
    """
    axis = a.ndim - 1  # Account for rolling
    return np.apply_along_axis(
        lambda a_row, w: _rolling_nanmin_1d(a_row, w), axis=axis, arr=a, w=w
    )


def rolling_nanmax(a, w):
    """
    Compute the rolling max for 1-D and 2-D arrays while ignoring NaNs.

    This a convenience wrapper around `_rolling_nanmax_1d`.

    This essentially replaces:

        `np.nanmax(rolling_window(T[..., start:stop], m), axis=T.ndim)`

    Parameters
    ----------
    a : ndarray
        The input array

    w : ndarray
        The rolling window size

    Returns
    -------
    output : ndarray
        Rolling window nanmax.
    """
    axis = a.ndim - 1  # Account for rolling
    return np.apply_along_axis(
        lambda a_row, w: _rolling_nanmax_1d(a_row, w), axis=axis, arr=a, w=w
    )


def compute_mean_std(T, m):
    """
    Compute the sliding mean and standard deviation for the array `T` with
    a window size of `m`

    Parameters
    ----------
    T : ndarray
        Time series or sequence

    m : int
        Window size

    Returns
    -------
    M_T : ndarray
        Sliding mean. All nan values are replaced with np.inf

    Σ_T : ndarray
        Sliding standard deviation

    Notes
    -----
    `DOI: 10.1109/ICDM.2016.0179 \
    <https://www.cs.ucr.edu/~eamonn/PID4481997_extend_Matrix%20Profile_I.pdf>`__

    See Table II

    DOI: 10.1145/2020408.2020587

    See Page 2 and Equations 1, 2

    DOI: 10.1145/2339530.2339576

    See Page 4

    http://www.cs.unm.edu/~mueen/FastestSimilaritySearch.html

    Note that Mueen's algorithm has an off-by-one bug where the
    sum for the first subsequence is omitted and we fixed that!
    """
    num_chunks = config.STUMPY_MEAN_STD_NUM_CHUNKS
    max_iter = config.STUMPY_MEAN_STD_MAX_ITER

    if T.ndim > 2:  # pragma nocover
        raise ValueError("T has to be one or two dimensional!")

    for iteration in range(max_iter):
        try:
            chunk_size = math.ceil((T.shape[-1] + 1) / num_chunks)
            if chunk_size < m:
                chunk_size = m

            mean_chunks = []
            std_chunks = []
            for chunk in range(num_chunks):
                start = chunk * chunk_size
                stop = min(start + chunk_size + m - 1, T.shape[-1])
                if stop - start < m:
                    break

                tmp_mean = np.mean(rolling_window(T[..., start:stop], m), axis=T.ndim)
                mean_chunks.append(tmp_mean)
<<<<<<< HEAD
                tmp_std = np.nanstd(rolling_window(T[..., start:stop], m), axis=T.ndim)
=======
                tmp_std = rolling_nanstd(T[..., start:stop], m)
>>>>>>> fdb39016
                std_chunks.append(tmp_std)

            M_T = np.hstack(mean_chunks)
            Σ_T = np.hstack(std_chunks)
            break

        except MemoryError:  # pragma nocover
            num_chunks *= 2

    if iteration < max_iter - 1:
        M_T[np.isnan(M_T)] = np.inf
        Σ_T[np.isnan(Σ_T)] = 0

        return M_T, Σ_T
    else:  # pragma nocover
        raise MemoryError(
            "Could not calculate mean and standard deviation. "
            "Increase the number of chunks or maximal iterations."
        )


@njit(fastmath=True)
def _calculate_squared_distance(m, QT, μ_Q, σ_Q, M_T, Σ_T):
    """
    Compute a single squared distance given all scalar inputs. This function serves as
    the single source of truth for how all distances should be calculated.

    Parameters
    ----------
    m : int
        Window size

    QT : float
        Dot product between `Q[i]` and `T[i]`

    μ_Q : float
        Mean of `Q[i]`

    σ_Q : float
        Standard deviation of `Q[i]`

    M_T : float
        Sliding mean of `T[i]`

    Σ_T : float
        Sliding standard deviation of `T[i]`

    Returns
    -------
    D_squared : float
        Squared distance

    Notes
    -----
    `DOI: 10.1109/ICDM.2016.0179 \
    <https://www.cs.ucr.edu/~eamonn/PID4481997_extend_Matrix%20Profile_I.pdf>`__

    See Equation on Page 4
    """
    if np.isinf(M_T) or np.isinf(μ_Q):
        D_squared = np.inf
    else:
        if σ_Q < config.STUMPY_STDDEV_THRESHOLD or Σ_T < config.STUMPY_STDDEV_THRESHOLD:
            D_squared = m
        else:
            denom = m * σ_Q * Σ_T
            if np.abs(denom) < config.STUMPY_DENOM_THRESHOLD:  # pragma nocover
                denom = config.STUMPY_DENOM_THRESHOLD
            D_squared = np.abs(2 * m * (1.0 - (QT - m * μ_Q * M_T) / denom))

        if (
            σ_Q < config.STUMPY_STDDEV_THRESHOLD
            and Σ_T < config.STUMPY_STDDEV_THRESHOLD
        ) or D_squared < config.STUMPY_D_SQUARED_THRESHOLD:
            D_squared = 0

    return D_squared


@njit(parallel=True, fastmath=True)
def _calculate_squared_distance_profile(m, QT, μ_Q, σ_Q, M_T, Σ_T):
    """
    Compute the squared distance profile

    Parameters
    ----------
    m : int
        Window size

    QT : ndarray
        Dot product between `Q` and `T`

    μ_Q : ndarray
        Mean of `Q`

    σ_Q : ndarray
        Standard deviation of `Q`

    M_T : ndarray
        Sliding mean of `T`

    Σ_T : ndarray
        Sliding standard deviation of `T`

    Returns
    -------
    D_squared : ndarray
        Squared distance profile

    Notes
    -----
    `DOI: 10.1109/ICDM.2016.0179 \
    <https://www.cs.ucr.edu/~eamonn/PID4481997_extend_Matrix%20Profile_I.pdf>`__

    See Equation on Page 4
    """
    k = M_T.shape[0]
    D_squared = np.empty(k)

    for i in prange(k):
        D_squared[i] = _calculate_squared_distance(m, QT[i], μ_Q, σ_Q, M_T[i], Σ_T[i])

    return D_squared


@njit(parallel=True, fastmath=True)
def calculate_distance_profile(m, QT, μ_Q, σ_Q, M_T, Σ_T):
    """
    Compute the distance profile

    Parameters
    ----------
    m : int
        Window size

    QT : ndarray
        Dot product between `Q` and `T`

    μ_Q : ndarray
        Mean of `Q`

    σ_Q : ndarray
        Standard deviation of `Q`

    M_T : ndarray
        Sliding mean of `T`

    Σ_T : ndarray
        Sliding standard deviation of `T`

    Returns
    -------
    output : ndarray
        Distance profile

    Notes
    -----
    `DOI: 10.1109/ICDM.2016.0179 \
    <https://www.cs.ucr.edu/~eamonn/PID4481997_extend_Matrix%20Profile_I.pdf>`__

    See Equation on Page 4
    """
    D_squared = _calculate_squared_distance_profile(m, QT, μ_Q, σ_Q, M_T, Σ_T)

    return np.sqrt(D_squared)


@njit(fastmath=True)
def _mass_absolute(Q_squared, T_squared, QT):
    """
    A Numba JIT compiled algorithm for computing the non-normalized distance profile
    using the MASS absolute algorithm.

    Parameters
    ----------
    Q_squared : ndarray
        Squared query array or subsequence

    T_squared : ndarray
        Squared time series or sequence

    QT : ndarray
        Sliding window dot product of `Q` and `T`

    Returns
    -------
    output : ndarray
        Unnormalized distance profile

    Notes
    -----
    `See Mueen's Absolute Algorithm for Similarity Search \
    <https://www.cs.unm.edu/~mueen/MASS_absolute.m>`__
    """
    D = Q_squared + T_squared - 2 * QT
    D[D < config.STUMPY_D_SQUARED_THRESHOLD] = 0.0

    return np.sqrt(D)


def mass_absolute(Q, T, T_subseq_isfinite=None, T_squared=None):
    """
    Compute the non-normalized distance profile (i.e., without z-normalization) using
    the "MASS absolute" algorithm. This is a convenience wrapper around the Numba JIT
    compiled `_mass_absolute` function.

    Parameters
    ----------
    Q : ndarray
        Query array or subsequence

    T : ndarray
        Time series or sequence

    T_subseq_isfinite : ndarray, default None
        A boolean array that indicates whether a subsequence in `T` contains a
        `np.nan`/`np.inf` value (False)

    T_squared : ndarray, default None
        Squared time series or sequence

    Returns
    -------
    output : ndarray
        Unnormalized Distance profile

    Notes
    -----
    `See Mueen's Absolute Algorithm for Similarity Search \
    <https://www.cs.unm.edu/~mueen/MASS_absolute.m>`__
    """
    Q = Q.copy()
    Q = np.asarray(Q)
    check_dtype(Q)
    m = Q.shape[0]

    if Q.ndim == 2 and Q.shape[1] == 1:  # pragma: no cover
        Q = Q.flatten()

    if Q.ndim != 1:  # pragma: no cover
        raise ValueError(f"Q is {Q.ndim}-dimensional and must be 1-dimensional. ")

    T = T.copy()
    T = np.asarray(T)
    check_dtype(T)
    n = T.shape[0]

    if T.ndim == 2 and T.shape[1] == 1:  # pragma: no cover
        T = T.flatten()

    if T.ndim != 1:  # pragma: no cover
        raise ValueError(f"T is {T.ndim}-dimensional and must be 1-dimensional. ")

    if m > n:  # pragma: no cover
        raise ValueError(
            f"The length of `Q` ({len(Q)}) must be less than or equal to "
            f"the length of `T` ({len(T)}). "
        )

    distance_profile = np.empty(n - m + 1)
    if np.any(~np.isfinite(Q)):
        distance_profile[:] = np.inf
    else:
        if T_subseq_isfinite is None:
            T, T_subseq_isfinite = preprocess_non_normalized(T, m)
        QT = sliding_dot_product(Q, T)
        Q_squared = np.sum(Q * Q)
        if T_squared is None:
            T_squared = np.sum(rolling_window(T * T, m), axis=1)
        distance_profile[:] = _mass_absolute(Q_squared, T_squared, QT)
        distance_profile[~T_subseq_isfinite] = np.inf

    return distance_profile


def _mass_absolute_distance_matrix(Q, T, m, distance_matrix):
    """
    Compute the full non-normalized (i.e., without z-normalization) distance matrix
    between all of the subsequences of `Q` and `T` using the MASS absolute algorithm

    Parameters
    ----------
    Q : ndarray
        Query array

    T : ndarray
        Time series or sequence

    m : int
        Window size

    distance_matrix : ndarray
        The full output distance matrix. This is mandatory since it may be reused.

    Returns
    -------
    None
    """
    k, l = distance_matrix.shape

    for i in range(k):
        distance_matrix[i, :] = mass_absolute(Q[i : i + m], T)


def mueen_calculate_distance_profile(Q, T):
    """
    Compute the mueen distance profile

    Parameters
    ----------
    Q : ndarray
        Query array or subsequence

    T : ndarray
        Time series or sequence

    Returns
    -------
    output : ndarray
        Distance profile

    Notes
    -----
    `DOI: 10.1109/ICDM.2016.0179 \
    <https://www.cs.ucr.edu/~eamonn/PID4481997_extend_Matrix%20Profile_I.pdf>`__

    See Table II

    DOI: 10.1145/2020408.2020587

    See Page 2 and Equations 1, 2

    DOI: 10.1145/2339530.2339576

    See Page 4

    http://www.cs.unm.edu/~mueen/FastestSimilaritySearch.html

    Note that Mueen's algorithm has an off-by-one bug where the
    sum for the first subsequence is omitted and we fixed that!
    """
    n = T.shape[0]
    m = Q.shape[0]

    μ_Q = np.mean(Q, keepdims=True)
    σ_Q = np.std(Q, keepdims=True)
    Q_norm = (Q - μ_Q) / σ_Q
    QT = sliding_dot_product(Q_norm, T)

    cumsum_T = np.empty(len(T) + 1)  # Add one element, fix off-by-one
    np.cumsum(T, out=cumsum_T[1:])  # store output in cumsum_T[1:]
    cumsum_T[0] = 0

    cumsum_T_squared = np.empty(len(T) + 1)
    np.cumsum(np.square(T), out=cumsum_T_squared[1:])
    cumsum_T_squared[0] = 0

    subseq_sum_T = cumsum_T[m:] - cumsum_T[: n - m + 1]
    subseq_sum_T_squared = cumsum_T_squared[m:] - cumsum_T_squared[: n - m + 1]
    M_T = subseq_sum_T / m
    Σ_T_squared = np.abs(subseq_sum_T_squared / m - np.square(M_T))
    Σ_T = np.sqrt(Σ_T_squared)

    D = np.abs(
        (subseq_sum_T_squared - 2 * subseq_sum_T * M_T + m * np.square(M_T))
        / Σ_T_squared
        - 2 * QT / Σ_T
        + m
    )
    return np.sqrt(D)


@njit(fastmath=True)
def _mass(Q, T, QT, μ_Q, σ_Q, M_T, Σ_T):
    """
    A Numba JIT compiled algorithm for computing the distance profile using the MASS
    algorithm.

    Parameters
    ----------
    Q : ndarray
        Query array or subsequence

    T : ndarray
        Time series or sequence

    QT : ndarray
        The sliding dot product of Q and T

    μ_Q : float
        The scalar mean of Q

    σ_Q : float
        The scalar standard deviation of Q

    M_T : ndarray
        Sliding mean of `T`

    Σ_T : ndarray
        Sliding standard deviation of `T`

    Notes
    -----
    `DOI: 10.1109/ICDM.2016.0179 \
    <https://www.cs.ucr.edu/~eamonn/PID4481997_extend_Matrix%20Profile_I.pdf>`__

    See Table II

    Note that Q, T are not directly required to calculate D

    Note: Unlike the Matrix Profile I paper, here, M_T, Σ_T can be calculated
    once for all subsequences of T and passed in so the redundancy is removed
    """
    m = Q.shape[0]

    return calculate_distance_profile(m, QT, μ_Q, σ_Q, M_T, Σ_T)


@non_normalized(
    mass_absolute,
    exclude=["normalize", "M_T", "Σ_T", "T_subseq_isfinite", "T_squared"],
    replace={"M_T": None, "Σ_T": None},
)
def mass(Q, T, M_T=None, Σ_T=None, normalize=True):
    """
    Compute the distance profile using the MASS algorithm. This is a convenience
    wrapper around the Numba JIT compiled `_mass` function.

    Parameters
    ----------
    Q : ndarray
        Query array or subsequence

    T : ndarray
        Time series or sequence

    M_T : ndarray, default None
        Sliding mean of `T`

    Σ_T : ndarray, default None
        Sliding standard deviation of `T`

    normalize : bool, default True
        When set to `True`, this z-normalizes subsequences prior to computing distances.
        Otherwise, this function gets re-routed to its complementary non-normalized
        equivalent set in the `@core.non_normalized` function decorator.

    Returns
    -------
    output : ndarray
        Distance profile

    Notes
    -----
    `DOI: 10.1109/ICDM.2016.0179 \
    <https://www.cs.ucr.edu/~eamonn/PID4481997_extend_Matrix%20Profile_I.pdf>`__

    See Table II

    Note that Q, T are not directly required to calculate D

    Note: Unlike the Matrix Profile I paper, here, M_T, Σ_T can be calculated
    once for all subsequences of T and passed in so the redundancy is removed
    """
    Q = Q.copy()
    Q = np.asarray(Q)
    check_dtype(Q)
    m = Q.shape[0]

    if Q.ndim == 2 and Q.shape[1] == 1:  # pragma: no cover
        Q = Q.flatten()

    if Q.ndim != 1:  # pragma: no cover
        raise ValueError(f"Q is {Q.ndim}-dimensional and must be 1-dimensional. ")

    T = T.copy()
    T = np.asarray(T)
    check_dtype(T)
    n = T.shape[0]

    if T.ndim == 2 and T.shape[1] == 1:  # pragma: no cover
        T = T.flatten()

    if T.ndim != 1:  # pragma: no cover
        raise ValueError(f"T is {T.ndim}-dimensional and must be 1-dimensional. ")

    if m > n:  # pragma: no cover
        raise ValueError(
            f"The length of `Q` ({len(Q)}) must be less than or equal to "
            f"the length of `T` ({len(T)}). "
        )

    distance_profile = np.empty(n - m + 1)
    if np.any(~np.isfinite(Q)):
        distance_profile[:] = np.inf
    else:
        if M_T is None or Σ_T is None:
            T, M_T, Σ_T = preprocess(T, m)

        QT = sliding_dot_product(Q, T)
        μ_Q, σ_Q = compute_mean_std(Q, m)
        μ_Q = μ_Q[0]
        σ_Q = σ_Q[0]
        distance_profile[:] = _mass(Q, T, QT, μ_Q, σ_Q, M_T, Σ_T)

    return distance_profile


def _mass_distance_matrix(Q, T, m, distance_matrix):
    """
    Compute the full distance matrix between all of the subsequences of `Q` and `T`
    using the MASS algorithm

    Parameters
    ----------
    Q : ndarray
        Query array

    T : ndarray
        Time series or sequence

    m : int
        Window size

    distance_matrix : ndarray
        The full output distance matrix. This is mandatory since it may be reused.

    Returns
    -------
        None
    """
    k, l = distance_matrix.shape
    T, M_T, Σ_T = preprocess(T, m)

    for i in range(k):
        distance_matrix[i, :] = mass(Q[i : i + m], T, M_T, Σ_T)


def _get_QT(start, T_A, T_B, m):
    """
    Compute the sliding dot product between the query, `T_A`, (from
    [start:start+m]) and the time series, `T_B`. Additionally, compute
    QT for the first window.

    Parameters
    ----------
    start : int
        The window index for T_B from which to calculate the QT dot product

    T_A : ndarray
        The time series or sequence for which to compute the dot product

    T_B : ndarray
        The time series or sequence that will be used to annotate T_A. For every
        subsequence in T_A, its nearest neighbor in T_B will be recorded.

    m : int
        Window size

    Returns
    -------
    QT : ndarray
        Given `start`, return the corresponding QT

    QT_first : ndarray
         QT for the first window
    """
    QT = sliding_dot_product(T_B[start : start + m], T_A)
    QT_first = sliding_dot_product(T_A[:m], T_B)

    return QT, QT_first


@njit(fastmath=True)
def apply_exclusion_zone(D, idx, excl_zone):
    """
    Apply an exclusion zone to an array (inplace), i.e. set all values
    to np.inf in a window around a given index.

    All values in D in [idx - excl_zone, idx + excl_zone] (endpoints included)
    will be set to np.inf.

    Parameters
    ----------
    D : ndarray
        The array you want to apply the exclusion zone to

    idx : int
        The index around which the window should be centered

    excl_zone : int
        Size of the exclusion zone.
    """
    zone_start = max(0, idx - excl_zone)
    zone_stop = min(D.shape[-1], idx + excl_zone)
    D[..., zone_start : zone_stop + 1] = np.inf


def preprocess(T, m):
    """
    Creates a copy of the time series where all NaN and inf values
    are replaced with zero. Also computes mean and standard deviation
    for every subsequence. Every subsequence that contains at least
    one NaN or inf value, will have a mean of np.inf. For the standard
    deviation these values are ignored. If all values are illegal, the
    standard deviation will be 0 (see `core.compute_mean_std`)

    Parameters
    ----------
    T : ndarray
        Time series or sequence

    m : int
        Window size

    Returns
    -------
    T : ndarray
        Modified time series
    M_T : ndarray
        Rolling mean
    Σ_T : ndarray
        Rolling standard deviation
    """
    T = T.copy()
    T = transpose_dataframe(T)
    T = np.asarray(T)
    check_dtype(T)
    check_window_size(m, max_size=T.shape[-1])

    T[np.isinf(T)] = np.nan
    M_T, Σ_T = compute_mean_std(T, m)
    T[np.isnan(T)] = 0

    return T, M_T, Σ_T


def preprocess_non_normalized(T, m):
    """
    Preprocess a time series that is to be used when computing a non-normalized (i.e.,
    without z-normalization) distance matrix.

    Creates a copy of the time series where all NaN and inf values
    are replaced with zero. Every subsequence that contains at least
    one NaN or inf value will have a `False` value in its `T_subseq_isfinite` `bool`
    array.

    Parameters
    ----------
    T : ndarray
        Time series or sequence

    m : int
        Window size

    Returns
    -------
    T : ndarray
        Modified time series

    T_subseq_isfinite : ndarray
        A boolean array that indicates whether a subsequence in `T` contains a
        `np.nan`/`np.inf` value (False)
    """
    T = T.copy()
    T = transpose_dataframe(T)
    T = np.asarray(T)
    check_dtype(T)
    check_window_size(m, max_size=T.shape[-1])

    T_subseq_isfinite = rolling_isfinite(T, m)
    T[~np.isfinite(T)] = 0.0

    return T, T_subseq_isfinite


def preprocess_diagonal(T, m):
    """
    Preprocess a time series that is to be used when traversing the diagonals of a
    distance matrix.

    Creates a copy of the time series where all NaN and inf values
    are replaced with zero. Also computes means, `M_T` and `M_T_m_1`, for every
    subsequence using awindow size of `m` and `m-1`, respectively, and the inverse
    standard deviation, `Σ_T_inverse`. Every subsequence that contains at least
    one NaN or inf value will have a `False` value in its `T_subseq_isfinite` `bool`
    arra and it will also have a mean of np.inf. For the standard
    deviation these values are ignored. If all values are illegal, the
    standard deviation will be 0 (see `core.compute_mean_std`). Additionally,
    the inverse standard deviation, σ_inverse, will also be computed and returned.
    Finally, constant subsequences (i.e., subsequences with a standard deviation of
    zero), will have a corresponding `True` value in its `T_subseq_isconstant` array.

    Parameters
    ----------
    T : ndarray
        Time series or sequence

    m : int
        Window size

    Returns
    -------
    T : ndarray
        Modified time series

    M_T : ndarray
        Rolling mean with a subsequence length of `m`

    Σ_T_inverse : ndarray
        Inverted rolling standard deviation

    M_T_m_1 : ndarray
        Rolling mean with a subsequence length of `m-1`

    T_subseq_isfinite : ndarray
        A boolean array that indicates whether a subsequence in `T` contains a
        `np.nan`/`np.inf` value (False)

    T_subseq_isconstant : ndarray
        A boolean array that indicates whether a subsequence in `T` is constant (True)
    """
    T, T_subseq_isfinite = preprocess_non_normalized(T, m)
    M_T, Σ_T = compute_mean_std(T, m)
    T_subseq_isconstant = Σ_T < config.STUMPY_STDDEV_THRESHOLD
    Σ_T[T_subseq_isconstant] = 1.0  # Avoid divide by zero in next inversion step
    Σ_T_inverse = 1.0 / Σ_T
    M_T_m_1, _ = compute_mean_std(T, m - 1)

    return T, M_T, Σ_T_inverse, M_T_m_1, T_subseq_isfinite, T_subseq_isconstant


def replace_distance(D, search_val, replace_val, epsilon=0.0):
    """
    Replace values in distance array inplace

    Parameters
    ----------
    D : ndarray
        Distance array

    search_val : float
        Value to search for

    replace_val : float
        Value to replace with

    epsilon : float, default 0.0
        Threshold below `search_val` in which to still allow for a replacement

    Return
    ------
    None
    """
    D[D == search_val - epsilon] = replace_val


def array_to_temp_file(a):
    """
    Write an ndarray to a file

    Parameters
    ----------
    a : ndarray
        A NumPy array to be written to a file

    Returns
    -------
    fname : str
        The output file name
    """
    fname = tempfile.NamedTemporaryFile(delete=False)
    fname = fname.name + ".npy"
    np.save(fname, a, allow_pickle=False)

    return fname


@njit(parallel=True, fastmath=True)
def _count_diagonal_ndist(diags, m, n_A, n_B):
    """
    Count the number of distances that would be computed for each diagonal index
    referenced in `diags`

    Parameters
    ----------
    m : int
        Window size

    n_A : ndarray
        The length of time series `T_A`

    n_B : ndarray
        The length of time series `T_B`

    diags : ndarray
        The diagonal indices of interest

    Returns
    -------
    diag_ndist_counts : ndarray
        Counts of distances computed along each diagonal of interest
    """
    diag_ndist_counts = np.zeros(diags.shape[0], dtype=np.int64)
    for diag_idx in prange(diags.shape[0]):
        k = diags[diag_idx]
        if k >= 0:
            diag_ndist_counts[diag_idx] = min(n_B - m + 1 - k, n_A - m + 1)
        else:
            diag_ndist_counts[diag_idx] = min(n_B - m + 1, n_A - m + 1 + k)

    return diag_ndist_counts


@njit()
def _get_array_ranges(a, n_chunks, truncate=False):
    """
    Given an input array, split it into `n_chunks`.

    Parameters
    ----------
    a : ndarray
        An array to be split

    n_chunks : int
        Number of chunks to split the array into

    truncate : bool, default False
        If `truncate=True`, truncate the rows of `array_ranges` if there are not enough
        elements in `a` to be chunked up into `n_chunks`.  Otherwise, if
        `truncate=False`, all extra chunks will have their start and stop indices set
        to `a.shape[0]`.

    Returns
    -------
    array_ranges : ndarray
        A two column array where each row consists of a start and (exclusive) stop index
        pair. The first column contains the start indices and the second column
        contains the stop indices.
    """
    array_ranges = np.zeros((n_chunks, 2), np.int64)
    if n_chunks > 0:
        cumsum = a.cumsum() / a.sum()
        insert = np.linspace(0, 1, n_chunks + 1)[1:-1]
        idx = 1 + np.searchsorted(cumsum, insert)
        array_ranges[1:, 0] = idx  # Fill the first column with start indices
        array_ranges[:-1, 1] = idx  # Fill the second column with exclusive stop indices
        array_ranges[-1, 1] = a.shape[0]  # Handle the stop index for the final chunk

        diff_idx = np.diff(idx)
        if np.any(diff_idx == 0):
            row_truncation_idx = np.argmin(diff_idx) + 2
            array_ranges[row_truncation_idx:, 0] = a.shape[0]
            array_ranges[row_truncation_idx - 1 :, 1] = a.shape[0]
            if truncate:
                array_ranges = array_ranges[:row_truncation_idx]

    return array_ranges


def _rolling_isfinite_1d(a, w):
    """
    Determine if all elements in each rolling window `isfinite`

    Parameters
    ----------
    a : ndarray
        The input array

    w : int
        The length of the rolling window

    Return
    ------
    output : ndarray
        A boolean array of length `a.shape[0] - w + 1` that records whether each
        rolling window subsequence contain all finite values
    """
    if a.dtype == np.dtype("bool"):
        a_isfinite = a.copy()
    else:
        a_isfinite = np.isfinite(a)
    a_subseq_isfinite = rolling_window(a_isfinite, w)

    # Process first subsequence
    a_first_subseq = ~a_isfinite[:w]
    if a_first_subseq.any():
        a_isfinite[: np.flatnonzero(a_first_subseq).max()] = False

    # Shift `a_isfinite` and fill forward by `w`
    a_subseq_isfinite[~a_isfinite[w - 1 :]] = False

    return a_isfinite[: a_isfinite.shape[0] - w + 1]


def rolling_isfinite(a, w):
    """
    Compute the rolling `isfinite` for 1-D and 2-D arrays.

    This a convenience wrapper around `_rolling_isfinite_1d`.

    Parameters
    ----------
    a : ndarray
        The input array

    w : ndarray
        The rolling window size

    Returns
    -------
    output : ndarray
        Rolling window nanmax.
    """
    axis = a.ndim - 1  # Account for rolling
    return np.apply_along_axis(
        lambda a_row, w: _rolling_isfinite_1d(a_row, w), axis=axis, arr=a, w=w
    )


def _get_partial_mp_func(mp_func, dask_client=None, device_id=None):
    """
    A convenience function for creating a `functools.partial` matrix profile function
    for single server (parallel CPU), multi-server with Dask distributed (parallel CPU),
    and multi-GPU implementations.

    Parameters
    ----------
    mp_func : object
        The matrix profile function to be used for computing a matrix profile

    dask_client : client, default None
        A Dask Distributed client that is connected to a Dask scheduler and
        Dask workers. Setting up a Dask distributed cluster is beyond the
        scope of this library. Please refer to the Dask Distributed
        documentation.

    device_id : int or list, default None
        The (GPU) device number to use. The default value is `0`. A list of
        valid device ids (int) may also be provided for parallel GPU-STUMP
        computation. A list of all valid device ids can be obtained by
        executing `[device.id for device in numba.cuda.list_devices()]`.

    Returns
    -------
    partial_mp_func : object
        A generic matrix profile function that wraps the `dask_client` or GPU
        `device_id` into `functools.partial` function where possible
    """
    if dask_client is not None:
        partial_mp_func = functools.partial(mp_func, dask_client)
    elif device_id is not None:
        partial_mp_func = functools.partial(mp_func, device_id=device_id)
    else:
        partial_mp_func = mp_func

    return partial_mp_func<|MERGE_RESOLUTION|>--- conflicted
+++ resolved
@@ -773,11 +773,7 @@
 
                 tmp_mean = np.mean(rolling_window(T[..., start:stop], m), axis=T.ndim)
                 mean_chunks.append(tmp_mean)
-<<<<<<< HEAD
-                tmp_std = np.nanstd(rolling_window(T[..., start:stop], m), axis=T.ndim)
-=======
                 tmp_std = rolling_nanstd(T[..., start:stop], m)
->>>>>>> fdb39016
                 std_chunks.append(tmp_std)
 
             M_T = np.hstack(mean_chunks)
