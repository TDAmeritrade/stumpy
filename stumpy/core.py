# STUMPY
# Copyright 2019 TD Ameritrade. Released under the terms of the 3-Clause BSD license.  # noqa: E501
# STUMPY is a trademark of TD Ameritrade IP Company, Inc. All rights reserved.

import warnings
import functools
import inspect

import numpy as np
<<<<<<< HEAD
from numba import njit, prange
=======
from numba import njit, cuda
>>>>>>> 5e330753
from scipy.signal import convolve
from scipy.ndimage import maximum_filter1d, minimum_filter1d
from scipy import linalg
from scipy.spatial.distance import cdist
import tempfile
import math

from . import config

try:
    from numba.cuda.cudadrv.driver import _raise_driver_not_found
except ImportError:
    pass


def _compare_parameters(norm, non_norm, exclude=None):
    """
    Compare if the parameters in `norm` and `non_norm` are the same

    Parameters
    ----------
    norm : object
        The normalized function (or class) that is complementary to the
        non-normalized function (or class)

    non_norm : object
        The non-normalized function (or class) that is complementary to the
        z-normalized function (or class)

    exclude : list
        A list of parameters to exclude for the comparison

    Returns
    -------
    is_same_params : bool
        `True` if parameters from both `norm` and `non-norm` are the same. `False`
        otherwise.
    """
    norm_params = list(inspect.signature(norm).parameters.keys())
    non_norm_params = list(inspect.signature(non_norm).parameters.keys())

    if exclude is not None:
        for param in exclude:
            if param in norm_params:
                norm_params.remove(param)
            if param in non_norm_params:
                non_norm_params.remove(param)

    is_same_params = set(norm_params) == set(non_norm_params)
    if not is_same_params:
        msg = ""
        if exclude is not None or (isinstance(exclude, list) and len(exclude)):
            msg += f"Excluding `{exclude}` parameters, "
        msg += f"function `{norm.__name__}({norm_params}) and "
        msg += f"function `{non_norm.__name__}({non_norm_params}) "
        msg += "have different arguments/parameters."
        warnings.warn(msg)

    return is_same_params


def non_normalized(non_norm, exclude=None, replace=None):
    """
    Decorator for swapping a z-normalized function (or class) for its complementary
    non-normalized function (or class) as defined by `non_norm`. This requires that
    the z-normalized function (or class) has a `normalize` parameter.

    With the exception of `normalize` parameter, the `non_norm` function (or class)
    must have the same siganture as the `norm` function (or class) signature in order
    to be compatible. Please use a combination of the `exclude` and/or `replace`
    parameters when necessary.

    ```
    def non_norm_func(Q, T, A_non_norm):
        ...
        return


    @non_normalized(
        non_norm_func,
        exclude=["normalize", "p", "A_norm", "A_non_norm"],
        replace={"A_norm": "A_non_norm", "other_norm": None},
    )
    def norm_func(Q, T, A_norm=None, other_norm=None, normalize=True, p=2.0):
        ...
        return
    ```

    Parameters
    ----------
    non_norm : object
        The non-normalized function (or class) that is complementary to the
        z-normalized function (or class)

    exclude : list, default None
        A list of function (or class) parameter names to exclude when comparing the
        function (or class) signatures. When `exlcude is None`, this parameter is
        automatically set to `exclude = ["normalize", "p"]` by default.

    replace : dict, default None
        A dictionary of function (or class) parameter key-value pairs. Each key that
        is found as a parameter name in the `norm` function (or class) will be replaced
        by its corresponding or complementary parameter name in the `non_norm` function
        (or class) (e.g., {"norm_param": "non_norm_param"}). To remove any parameter in
        the `norm` function (or class) that does not exist in the `non_norm` function,
        simply set the value to `None` (i.e., {"norm_param": None}).

    Returns
    -------
    outer_wrapper : object
        The desired z-normalized/non-normalized function (or class)
    """
    if exclude is None:
        exclude = ["normalize", "p"]

    @functools.wraps(non_norm)
    def outer_wrapper(norm):
        @functools.wraps(norm)
        def inner_wrapper(*args, **kwargs):
            is_same_params = _compare_parameters(norm, non_norm, exclude=exclude)
            if not is_same_params or kwargs.get("normalize", True):
                return norm(*args, **kwargs)
            else:
                kwargs = {k: v for k, v in kwargs.items() if k != "normalize"}
                if replace is not None:
                    for k, v in replace.items():
                        if k in kwargs.keys():
                            if v is None:  # pragma: no cover
                                _ = kwargs.pop(k)
                            else:
                                kwargs[v] = kwargs.pop(k)
                return non_norm(*args, **kwargs)

        return inner_wrapper

    return outer_wrapper


def driver_not_found(*args, **kwargs):  # pragma: no cover
    """
    Helper function to raise CudaSupportError driver not found error.
    """
    _raise_driver_not_found()


def _gpu_stump_driver_not_found(*args, **kwargs):  # pragma: no cover
    """
    Dummy function to raise CudaSupportError driver not found error.
    """
    driver_not_found()


def _gpu_aamp_driver_not_found(*args, **kwargs):  # pragma: no cover
    """
    Dummy function to raise CudaSupportError driver not found error.
    """
    driver_not_found()


def _gpu_ostinato_driver_not_found(*args, **kwargs):  # pragma: no cover
    """
    Dummy function to raise CudaSupportError driver not found error.
    """
    driver_not_found()


def _gpu_aamp_ostinato_driver_not_found(*args, **kwargs):  # pragma: no cover
    """
    Dummy function to raise CudaSupportError driver not found error.
    """
    driver_not_found()


def _gpu_mpdist_driver_not_found(*args, **kwargs):  # pragma: no cover
    """
    Dummy function to raise CudaSupportError driver not found error.
    """
    driver_not_found()


def _gpu_aampdist_driver_not_found(*args, **kwargs):  # pragma: no cover
    """
    Dummy function to raise CudaSupportError driver not found error.
    """
    driver_not_found()


def _gpu_stimp_driver_not_found(*args, **kwargs):  # pragma: no cover
    """
    Dummy function to raise CudaSupportError driver not found error.
    """
    driver_not_found()


def _gpu_aamp_stimp_driver_not_found(*args, **kwargs):  # pragma: no cover
    """
    Dummy function to raise CudaSupportError driver not found error.
    """
    driver_not_found()


def _gpu_searchsorted_left_driver_not_found(*args, **kwargs):  # pragma: no cover
    """
    Dummy function to raise CudaSupportError driver not found error.
    """
    driver_not_found()


def _gpu_searchsorted_right_driver_not_found(*args, **kwargs):  # pragma: no cover
    """
    Dummy function to raise CudaSupportError driver not found error.
    """
    driver_not_found()


def get_pkg_name():  # pragma: no cover
    """
    Return package name.
    """
    return __name__.split(".")[0]


def rolling_window(a, window):
    """
    Use strides to generate rolling/sliding windows for a numpy array.

    Parameters
    ----------
    a : numpy.ndarray
        numpy array

    window : int
        Size of the rolling window

    Returns
    -------
    output : numpy.ndarray
        This will be a new view of the original input array.
    """
    a = np.asarray(a)
    shape = a.shape[:-1] + (a.shape[-1] - window + 1, window)
    strides = a.strides + (a.strides[-1],)

    return np.lib.stride_tricks.as_strided(a, shape=shape, strides=strides)


def z_norm(a, axis=0, threshold=config.STUMPY_STDDEV_THRESHOLD):
    """
    Calculate the z-normalized input array `a` by subtracting the mean and
    dividing by the standard deviation along a given axis.

    Parameters
    ----------
    a : numpy.ndarray
        NumPy array

    axis : int, default 0
        NumPy array axis

    threshold : float, default to config.STUMPY_STDDEV_THRESHOLD
        A non-nan std value being less than `threshold` will be replaced with 1.0

    Returns
    -------
    output : numpy.ndarray
        An array with z-normalized values computed along a specified axis.
    """
    std = np.std(a, axis, keepdims=True)
    std[np.less(std, threshold, where=~np.isnan(std))] = 1.0

    return (a - np.mean(a, axis, keepdims=True)) / std


def check_nan(a):  # pragma: no cover
    """
    Check if the array contains NaNs.

    Parameters
    ----------
    a : numpy.ndarray
        NumPy array

    Raises
    ------
    ValueError
        If the array contains a NaN
    """
    if np.any(np.isnan(a)):
        msg = "Input array contains one or more NaNs"
        raise ValueError(msg)

    return


def check_dtype(a, dtype=np.float64):  # pragma: no cover
    """
    Check if the array type of `a` is of type specified by `dtype` parameter.

    Parameters
    ----------
    a : numpy.ndarray
        NumPy array

    dtype : dtype, default np.float64
        NumPy `dtype`

    Raises
    ------
    TypeError
        If the array type does not match `dtype`
    """
    if dtype == int:
        dtype = np.int64
    if dtype == float:
        dtype = np.float64
    if not np.issubdtype(a.dtype, dtype):
        msg = f"{dtype} dtype expected but found {a.dtype} in input array\n"
        msg += "Please change your input `dtype` with `.astype(dtype)`"
        raise TypeError(msg)

    return True


def transpose_dataframe(df):  # pragma: no cover
    """
    Check if the input is a column-wise Pandas `DataFrame`. If `True`, return a
    transpose dataframe since stumpy assumes that each row represents data from a
    different dimension while each column represents data from the same dimension.
    If `False`, return `a` unchanged. Pandas `Series` do not need to be transposed.

    Note that this function has zero dependency on Pandas (not even a soft dependency).

    Parameters
    ----------
    df : numpy.ndarray
        Pandas dataframe

    Returns
    -------
    output : df
        If `df` is a Pandas `DataFrame` then return `df.T`. Otherwise, return `df`
    """
    if type(df).__name__ == "DataFrame":
        return df.T

    return df


def are_arrays_equal(a, b):  # pragma: no cover
    """
    Check if two arrays are equal; first by comparing memory addresses,
    and secondly by their values.

    Parameters
    ----------
    a : numpy.ndarray
        NumPy array

    b : numpy.ndarray
        NumPy array

    Returns
    -------
    output : bool
        Returns `True` if the arrays are equal and `False` otherwise.
    """
    if id(a) == id(b):
        return True

    # For numpy >= 1.19
    # return np.array_equal(a, b, equal_nan=True)

    if a.shape != b.shape:
        return False

    return bool(((a == b) | (np.isnan(a) & np.isnan(b))).all())


def are_distances_too_small(a, threshold=10e-6):  # pragma: no cover
    """
    Check the distance values from a matrix profile.

    If the values are smaller than the threshold (i.e., less than 10e-6) then
    it could suggest that this is a self-join.

    Parameters
    ----------
    a : numpy.ndarray
        NumPy array

    threshold : float, default 10e-6
        Minimum value in which to compare the matrix profile to

    Returns
    -------
    output : bool
        Returns `True` if the matrix profile distances are all below the
        threshold and `False` if they are all above the threshold.
    """
    if a.mean() < threshold or np.all(a < threshold):
        return True

    return False


def get_max_window_size(n):
    """
    Get the maximum window size for a self-join

    Parameters
    ----------
    n : int
        The length of the time series

    Returns
    -------
    max_m : int
        The maximum window size allowed given `config.STUMPY_EXCL_ZONE_DENOM`
    """
    max_m = (
        int(
            n
            - np.floor(
                (n + (config.STUMPY_EXCL_ZONE_DENOM - 1))
                // (config.STUMPY_EXCL_ZONE_DENOM + 1)
            )
        )
        - 1
    )

    return max_m


def check_window_size(m, max_size=None):
    """
    Check the window size and ensure that it is greater than or equal to 3 and, if
    `max_size` is provided, ensure that the window size is less than or equal to the
    `max_size`

    Parameters
    ----------
    m : int
        Window size

    max_size : int, default None
        The maximum window size allowed

    Returns
    -------
    None
    """
    if m <= 2:
        raise ValueError(
            "All window sizes must be greater than or equal to three",
            """A window size that is less than or equal to two is meaningless when
            it comes to computing the z-normalized Euclidean distance. In the case of
            `m=1` produces a standard deviation of zero. In the case of `m=2`, both
            the mean and standard deviation for any given subsequence are identical
            and so the z-normalization for any sequence will either be [-1., 1.] or
            [1., -1.]. Thus, the z-normalized Euclidean distance will be (very likely)
            zero between any subsequence and its nearest neighbor (assuming that the
            time series is large enough to contain both scenarios).
            """,
        )

    if max_size is not None and m > max_size:
        raise ValueError(f"The window size must be less than or equal to {max_size}")


@njit(fastmath=True)
def _sliding_dot_product(Q, T):
    """
    A Numba JIT-compiled implementation of the sliding window dot product.

    Parameters
    ----------
    Q : numpy.ndarray
        Query array or subsequence

    T : numpy.ndarray
        Time series or sequence

    Returns
    -------
    out : numpy.ndarray
        Sliding dot product between `Q` and `T`.
    """
    m = Q.shape[0]
    k = T.shape[0] - m + 1
    out = np.empty(k)
    for i in range(k):
        out[i] = np.dot(Q, T[i : i + m])

    return out


def sliding_dot_product(Q, T):
    """
    Use FFT convolution to calculate the sliding window dot product.

    Parameters
    ----------
    Q : numpy.ndarray
        Query array or subsequence

    T : numpy.ndarray
        Time series or sequence

    Returns
    -------
    output : numpy.ndarray
        Sliding dot product between `Q` and `T`.

    Notes
    -----
    Calculate the sliding dot product

    `DOI: 10.1109/ICDM.2016.0179 \
    <https://www.cs.ucr.edu/~eamonn/PID4481997_extend_Matrix%20Profile_I.pdf>`__

    See Table I, Figure 4

    Following the inverse FFT, Fig. 4 states that only cells [m-1:n]
    contain valid dot products

    Padding is done automatically in fftconvolve step
    """
    n = T.shape[0]
    m = Q.shape[0]
    Qr = np.flipud(Q)  # Reverse/flip Q
    QT = convolve(Qr, T)

    return QT.real[m - 1 : n]


@njit(
    # "f8[:](f8[:], i8, b1[:])",
    fastmath={"nsz", "arcp", "contract", "afn", "reassoc"}
)
def _welford_nanvar(a, w, a_subseq_isfinite):
    """
    Compute the rolling variance for a 1-D array while ignoring NaNs using a modified
    version of Welford's algorithm but is much faster than using `np.nanstd` with stride
    tricks.

    Parameters
    ----------
    a : numpy.ndarray
        The input array

    w : int
        The rolling window size

    a_subseq_isfinite : numpy.ndarray
        A boolean array that describes whether each subequence of length `w` within `a`
        is finite.

    Returns
    -------
    all_variances : numpy.ndarray
        Rolling window nanvar
    """
    all_variances = np.empty(a.shape[0] - w + 1, dtype=np.float64)
    prev_mean = 0.0
    prev_var = 0.0

    for start_idx in range(a.shape[0] - w + 1):
        prev_start_idx = start_idx - 1
        stop_idx = start_idx + w  # Exclusive index value
        last_idx = start_idx + w - 1  # Last inclusive index value

        if (
            start_idx == 0
            or not a_subseq_isfinite[prev_start_idx]
            or not a_subseq_isfinite[start_idx]
        ):
            curr_mean = np.nanmean(a[start_idx:stop_idx])
            curr_var = np.nanvar(a[start_idx:stop_idx])
        else:
            curr_mean = prev_mean + (a[last_idx] - a[prev_start_idx]) / w
            curr_var = (
                prev_var
                + (a[last_idx] - a[prev_start_idx])
                * (a[last_idx] - curr_mean + a[prev_start_idx] - prev_mean)
                / w
            )

        all_variances[start_idx] = curr_var

        prev_mean = curr_mean
        prev_var = curr_var

    return all_variances


def welford_nanvar(a, w=None):
    """
    Compute the rolling variance for a 1-D array while ignoring NaNs using a modified
    version of Welford's algorithm but is much faster than using `np.nanstd` with stride
    tricks.

    This is a convenience wrapper around the `_welford_nanvar` function.

    Parameters
    ----------
    a : numpy.ndarray
        The input array

    w : numpy.ndarray, default None
        The rolling window size

    Returns
    -------
    output : numpy.ndarray
        Rolling window nanvar.
    """
    if w is None:
        w = a.shape[0]

    a_subseq_isfinite = rolling_isfinite(a, w)

    return _welford_nanvar(a, w, a_subseq_isfinite)


def welford_nanstd(a, w=None):
    """
    Compute the rolling standard deviation for a 1-D array while ignoring NaNs using
    a modified version of Welford's algorithm but is much faster than using `np.nanstd`
    with stride tricks.

    This a convenience wrapper around `welford_nanvar`.

    Parameters
    ----------
    a : numpy.ndarray
        The input array

    w : numpy.ndarray, default None
        The rolling window size

    Returns
    -------
    output : numpy.ndarray
        Rolling window nanstd.
    """
    if w is None:
        w = a.shape[0]

    return np.sqrt(np.clip(welford_nanvar(a, w), a_min=0, a_max=None))


def rolling_nanstd(a, w):
    """
    Compute the rolling standard deviation for 1-D and 2-D arrays while ignoring NaNs
    using a modified version of Welford's algorithm but is much faster than using
    `np.nanstd` with stride tricks.

    This a convenience wrapper around `welford_nanstd`.

    This essentially replaces:

        `np.nanstd(rolling_window(T[..., start:stop], m), axis=T.ndim)`

    Parameters
    ----------
    a : numpy.ndarray
        The input array

    w : numpy.ndarray
        The rolling window size

    Returns
    -------
    output : numpy.ndarray
        Rolling window nanstd.
    """
    axis = a.ndim - 1  # Account for rolling
    return np.apply_along_axis(
        lambda a_row, w: welford_nanstd(a_row, w), axis=axis, arr=a, w=w
    )


def _rolling_nanmin_1d(a, w=None):
    """
    Compute the rolling min for 1-D while ignoring NaNs.

    This essentially replaces:

        `np.nanmin(rolling_window(T[..., start:stop], m), axis=T.ndim)`

    Parameters
    ----------
    a : numpy.ndarray
        The input array

    w : numpy.ndarray, default None
        The rolling window size

    Returns
    -------
    output : numpy.ndarray
        Rolling window nanmin.
    """
    if w is None:
        w = a.shape[0]

    half_window_size = int(math.ceil((w - 1) / 2))
    return minimum_filter1d(a, size=w)[
        half_window_size : half_window_size + a.shape[0] - w + 1
    ]


def _rolling_nanmax_1d(a, w=None):
    """
    Compute the rolling max for 1-D while ignoring NaNs.

    This essentially replaces:

        `np.nanmax(rolling_window(T[..., start:stop], m), axis=T.ndim)`

    Parameters
    ----------
    a : numpy.ndarray
        The input array

    w : numpy.ndarray, default None
        The rolling window size

    Returns
    -------
    output : numpy.ndarray
        Rolling window nanmax.
    """
    if w is None:
        w = a.shape[0]

    half_window_size = int(math.ceil((w - 1) / 2))
    return maximum_filter1d(a, size=w)[
        half_window_size : half_window_size + a.shape[0] - w + 1
    ]


def rolling_nanmin(a, w):
    """
    Compute the rolling min for 1-D and 2-D arrays while ignoring NaNs.

    This a convenience wrapper around `_rolling_nanmin_1d`.

    This essentially replaces:

        `np.nanmin(rolling_window(T[..., start:stop], m), axis=T.ndim)`

    Parameters
    ----------
    a : numpy.ndarray
        The input array

    w : numpy.ndarray
        The rolling window size

    Returns
    -------
    output : numpy.ndarray
        Rolling window nanmin.
    """
    axis = a.ndim - 1  # Account for rolling
    return np.apply_along_axis(
        lambda a_row, w: _rolling_nanmin_1d(a_row, w), axis=axis, arr=a, w=w
    )


def rolling_nanmax(a, w):
    """
    Compute the rolling max for 1-D and 2-D arrays while ignoring NaNs.

    This a convenience wrapper around `_rolling_nanmax_1d`.

    This essentially replaces:

        `np.nanmax(rolling_window(T[..., start:stop], m), axis=T.ndim)`

    Parameters
    ----------
    a : numpy.ndarray
        The input array

    w : numpy.ndarray
        The rolling window size

    Returns
    -------
    output : numpy.ndarray
        Rolling window nanmax.
    """
    axis = a.ndim - 1  # Account for rolling
    return np.apply_along_axis(
        lambda a_row, w: _rolling_nanmax_1d(a_row, w), axis=axis, arr=a, w=w
    )


def compute_mean_std(T, m):
    """
    Compute the sliding mean and standard deviation for the array `T` with
    a window size of `m`

    Parameters
    ----------
    T : numpy.ndarray
        Time series or sequence

    m : int
        Window size

    Returns
    -------
    M_T : numpy.ndarray
        Sliding mean. All nan values are replaced with np.inf

    Σ_T : numpy.ndarray
        Sliding standard deviation

    Notes
    -----
    `DOI: 10.1109/ICDM.2016.0179 \
    <https://www.cs.ucr.edu/~eamonn/PID4481997_extend_Matrix%20Profile_I.pdf>`__

    See Table II

    DOI: 10.1145/2020408.2020587

    See Page 2 and Equations 1, 2

    DOI: 10.1145/2339530.2339576

    See Page 4

    http://www.cs.unm.edu/~mueen/FastestSimilaritySearch.html

    Note that Mueen's algorithm has an off-by-one bug where the
    sum for the first subsequence is omitted and we fixed that!
    """
    num_chunks = config.STUMPY_MEAN_STD_NUM_CHUNKS
    max_iter = config.STUMPY_MEAN_STD_MAX_ITER

    if T.ndim > 2:  # pragma nocover
        raise ValueError("T has to be one or two dimensional!")

    for iteration in range(max_iter):
        try:
            chunk_size = math.ceil((T.shape[-1] + 1) / num_chunks)
            if chunk_size < m:
                chunk_size = m

            mean_chunks = []
            std_chunks = []
            for chunk in range(num_chunks):
                start = chunk * chunk_size
                stop = min(start + chunk_size + m - 1, T.shape[-1])
                if stop - start < m:
                    break

                tmp_mean = np.mean(rolling_window(T[..., start:stop], m), axis=T.ndim)
                mean_chunks.append(tmp_mean)
                tmp_std = rolling_nanstd(T[..., start:stop], m)
                std_chunks.append(tmp_std)

            M_T = np.hstack(mean_chunks)
            Σ_T = np.hstack(std_chunks)
            break

        except MemoryError:  # pragma nocover
            num_chunks *= 2

    if iteration < max_iter - 1:
        M_T[np.isnan(M_T)] = np.inf
        Σ_T[np.isnan(Σ_T)] = 0

        return M_T, Σ_T
    else:  # pragma nocover
        raise MemoryError(
            "Could not calculate mean and standard deviation. "
            "Increase the number of chunks or maximal iterations."
        )


@njit(
    # "f8(i8, f8, f8, f8, f8, f8)",
    fastmath=True
)
def _calculate_squared_distance(m, QT, μ_Q, σ_Q, M_T, Σ_T):
    """
    Compute a single squared distance given all scalar inputs. This function serves as
    the single source of truth for how all distances should be calculated.

    Parameters
    ----------
    m : int
        Window size

    QT : float
        Dot product between `Q[i]` and `T[i]`

    μ_Q : float
        Mean of `Q[i]`

    σ_Q : float
        Standard deviation of `Q[i]`

    M_T : float
        Sliding mean of `T[i]`

    Σ_T : float
        Sliding standard deviation of `T[i]`

    Returns
    -------
    D_squared : float
        Squared distance

    Notes
    -----
    `DOI: 10.1109/ICDM.2016.0179 \
    <https://www.cs.ucr.edu/~eamonn/PID4481997_extend_Matrix%20Profile_I.pdf>`__

    See Equation on Page 4
    """
    if np.isinf(M_T) or np.isinf(μ_Q):
        D_squared = np.inf
    else:
        if σ_Q < config.STUMPY_STDDEV_THRESHOLD or Σ_T < config.STUMPY_STDDEV_THRESHOLD:
            D_squared = m
        else:
            denom = m * σ_Q * Σ_T
            if np.abs(denom) < config.STUMPY_DENOM_THRESHOLD:  # pragma nocover
                denom = config.STUMPY_DENOM_THRESHOLD
            D_squared = np.abs(2 * m * (1.0 - (QT - m * μ_Q * M_T) / denom))

        if (
            σ_Q < config.STUMPY_STDDEV_THRESHOLD
            and Σ_T < config.STUMPY_STDDEV_THRESHOLD
        ) or D_squared < config.STUMPY_P_NORM_THRESHOLD:
            D_squared = 0

    return D_squared


@njit(
    # "f8[:](i8, f8[:], f8, f8, f8[:], f8[:])",
    fastmath=True,
)
def _calculate_squared_distance_profile(m, QT, μ_Q, σ_Q, M_T, Σ_T):
    """
    Compute the squared distance profile

    Parameters
    ----------
    m : int
        Window size

    QT : numpy.ndarray
        Dot product between `Q` and `T`

    μ_Q : float
        Mean of `Q`

    σ_Q : float
        Standard deviation of `Q`

    M_T : numpy.ndarray
        Sliding mean of `T`

    Σ_T : numpy.ndarray
        Sliding standard deviation of `T`

    Returns
    -------
    D_squared : numpy.ndarray
        Squared distance profile

    Notes
    -----
    `DOI: 10.1109/ICDM.2016.0179 \
    <https://www.cs.ucr.edu/~eamonn/PID4481997_extend_Matrix%20Profile_I.pdf>`__

    See Equation on Page 4
    """
    k = M_T.shape[0]
    D_squared = np.empty(k, dtype=np.float64)

    for i in range(k):
        D_squared[i] = _calculate_squared_distance(m, QT[i], μ_Q, σ_Q, M_T[i], Σ_T[i])

    return D_squared


@njit(
    # "f8[:](i8, f8[:], f8, f8, f8[:], f8[:])",
    fastmath=True,
)
def calculate_distance_profile(m, QT, μ_Q, σ_Q, M_T, Σ_T):
    """
    Compute the distance profile

    Parameters
    ----------
    m : int
        Window size

    QT : numpy.ndarray
        Dot product between `Q` and `T`

    μ_Q : float
        Mean of `Q`

    σ_Q : float
        Standard deviation of `Q`

    M_T : numpy.ndarray
        Sliding mean of `T`

    Σ_T : numpy.ndarray
        Sliding standard deviation of `T`

    Returns
    -------
    output : numpy.ndarray
        Distance profile

    Notes
    -----
    `DOI: 10.1109/ICDM.2016.0179 \
    <https://www.cs.ucr.edu/~eamonn/PID4481997_extend_Matrix%20Profile_I.pdf>`__

    See Equation on Page 4
    """
    D_squared = _calculate_squared_distance_profile(m, QT, μ_Q, σ_Q, M_T, Σ_T)

    return np.sqrt(D_squared)


@njit(fastmath=True)
def _p_norm_distance_profile(Q, T, p=2.0):
    """
    A Numba JIT-compiled and parallelized function for computing the p-normalized
    distance profile

    Parameters
    ----------
    Q : numpy.ndarray
        Query array or subsequence

    T : numpy.ndarray
        Time series or sequence

    p : float, default 2.0
        The p-norm to apply for computing the Minkowski distance.

    Returns
    -------
    output : numpy.ndarray
        p-normalized distance profile between `Q` and `T`
    """
    m = Q.shape[0]
    k = T.shape[0] - m + 1
    p_norm_profile = np.empty(k, dtype=np.float64)

    if p == 2.0:
        Q_squared = np.sum(Q * Q)
        T_squared = np.empty(k, dtype=np.float64)
        T_squared[0] = np.sum(T[:m] * T[:m])
        for i in range(1, k):
            T_squared[i] = (
                T_squared[i - 1] - T[i - 1] * T[i - 1] + T[i + m - 1] * T[i + m - 1]
            )
        QT = _sliding_dot_product(Q, T)
        for i in range(k):
            p_norm_profile[i] = Q_squared + T_squared[i] - 2.0 * QT[i]
    else:
        for i in range(k):
            p_norm_profile[i] = np.sum(np.power(np.abs(Q - T[i : i + m]), p))

    return p_norm_profile


def _mass_absolute(Q, T, p=2.0):
    """
    A wrapper around `cdist` for computing the non-normalized distance profile

    Parameters
    ----------
    Q : numpy.ndarray
        Query array or subsequence

    T : numpy.ndarray
        Time series or sequence

    p : float, default 2.0
        The p-norm to apply for computing the Minkowski distance.

    Returns
    -------
    output : numpy.ndarray
        Non-normalized distance profile
    """
    m = Q.shape[0]

    return cdist(
        rolling_window(Q, m), rolling_window(T, m), metric="minkowski", p=p
    ).flatten()


def mass_absolute(Q, T, T_subseq_isfinite=None, p=2.0):
    """
    Compute the non-normalized distance profile (i.e., without z-normalization) using
    the "MASS absolute" algorithm. This is a convenience wrapper around the Numba JIT
    compiled `_mass_absolute` function.

    Parameters
    ----------
    Q : numpy.ndarray
        Query array or subsequence

    T : numpy.ndarray
        Time series or sequence

    T_subseq_isfinite : numpy.ndarray, default None
        A boolean array that indicates whether a subsequence in `T` contains a
        `np.nan`/`np.inf` value (False)

    p : float, default 2.0
        The p-norm to apply for computing the Minkowski distance.

    Returns
    -------
    output : numpy.ndarray
        Unnormalized Distance profile

    Notes
    -----
    `See Mueen's Absolute Algorithm for Similarity Search \
    <https://www.cs.unm.edu/~mueen/MASS_absolute.m>`__
    """
    Q = _preprocess(Q)
    m = Q.shape[0]

    if Q.ndim == 2 and Q.shape[1] == 1:  # pragma: no cover
        warnings.warn("`Q` must be 1-dimensional and was automatically flattened")
        Q = Q.flatten()

    if Q.ndim != 1:  # pragma: no cover
        raise ValueError(f"`Q` is {Q.ndim}-dimensional and must be 1-dimensional. ")

    check_window_size(m, max_size=Q.shape[-1])

    T = _preprocess(T)
    n = T.shape[0]

    if T.ndim == 2 and T.shape[1] == 1:  # pragma: no cover
        T = T.flatten()

    if T.ndim != 1:  # pragma: no cover
        raise ValueError(f"T is {T.ndim}-dimensional and must be 1-dimensional. ")

    if m > n:  # pragma: no cover
        raise ValueError(
            f"The length of `Q` ({len(Q)}) must be less than or equal to "
            f"the length of `T` ({len(T)}). "
        )

    distance_profile = np.empty(n - m + 1, dtype=np.float64)
    if np.any(~np.isfinite(Q)):
        distance_profile[:] = np.inf
    else:
        if T_subseq_isfinite is None:
            T, T_subseq_isfinite, T_subseq_isconstant = preprocess_non_normalized(T, m)
        distance_profile[:] = _mass_absolute(Q, T, p)
        distance_profile[~T_subseq_isfinite] = np.inf

    return distance_profile


def _mass_absolute_distance_matrix(Q, T, m, distance_matrix, p=2.0):
    """
    Compute the full non-normalized (i.e., without z-normalization) distance matrix
    between all of the subsequences of `Q` and `T` using the MASS absolute algorithm

    Parameters
    ----------
    Q : numpy.ndarray
        Query array

    T : numpy.ndarray
        Time series or sequence

    m : int
        Window size

    distance_matrix : numpy.ndarray
        The full output distance matrix. This is mandatory since it may be reused.

    p : float, default 2.0
        The p-norm to apply for computing the Minkowski distance.

    Returns
    -------
    None
    """
    cdist(
        rolling_window(Q, m),
        rolling_window(T, m),
        out=distance_matrix,
        metric="minkowski",
        p=p,
    )


def mueen_calculate_distance_profile(Q, T):
    """
    Compute the mueen distance profile

    Parameters
    ----------
    Q : numpy.ndarray
        Query array or subsequence

    T : numpy.ndarray
        Time series or sequence

    Returns
    -------
    output : numpy.ndarray
        Distance profile

    Notes
    -----
    `DOI: 10.1109/ICDM.2016.0179 \
    <https://www.cs.ucr.edu/~eamonn/PID4481997_extend_Matrix%20Profile_I.pdf>`__

    See Table II

    DOI: 10.1145/2020408.2020587

    See Page 2 and Equations 1, 2

    DOI: 10.1145/2339530.2339576

    See Page 4

    http://www.cs.unm.edu/~mueen/FastestSimilaritySearch.html

    Note that Mueen's algorithm has an off-by-one bug where the
    sum for the first subsequence is omitted and we fixed that!
    """
    n = T.shape[0]
    m = Q.shape[0]

    μ_Q = np.mean(Q, keepdims=True)
    σ_Q = np.std(Q, keepdims=True)
    Q_norm = (Q - μ_Q) / σ_Q
    QT = sliding_dot_product(Q_norm, T)

    cumsum_T = np.empty(len(T) + 1, dtype=np.float64)  # Add one element, fix off-by-one
    np.cumsum(T, out=cumsum_T[1:])  # store output in cumsum_T[1:]
    cumsum_T[0] = 0

    cumsum_T_squared = np.empty(len(T) + 1, dtype=np.float64)
    np.cumsum(np.square(T), out=cumsum_T_squared[1:])
    cumsum_T_squared[0] = 0

    subseq_sum_T = cumsum_T[m:] - cumsum_T[: n - m + 1]
    subseq_sum_T_squared = cumsum_T_squared[m:] - cumsum_T_squared[: n - m + 1]
    M_T = subseq_sum_T / m
    Σ_T_squared = np.abs(subseq_sum_T_squared / m - np.square(M_T))
    Σ_T = np.sqrt(Σ_T_squared)

    D = np.abs(
        (subseq_sum_T_squared - 2 * subseq_sum_T * M_T + m * np.square(M_T))
        / Σ_T_squared
        - 2 * QT / Σ_T
        + m
    )
    return np.sqrt(D)


@njit(
    # "f8[:](f8[:], f8[:], f8[:], f8, f8, f8[:], f8[:])",
    fastmath=True
)
def _mass(Q, T, QT, μ_Q, σ_Q, M_T, Σ_T):
    """
    A Numba JIT compiled algorithm for computing the distance profile using the MASS
    algorithm.

    This private function assumes only finite numbers in your inputs and it is the
    responsibility of the user to pre-process and post-process their results if the
    original time series contains `np.nan`/`np.inf` values. Failure to do so will
    result in incorrect outputs. See `core.mass` for common pre-processing and
    post-processing procedures.

    Parameters
    ----------
    Q : numpy.ndarray
        Query array or subsequence

    T : numpy.ndarray
        Time series or sequence

    QT : numpy.ndarray
        The sliding dot product of Q and T

    μ_Q : float
        The scalar mean of Q

    σ_Q : float
        The scalar standard deviation of Q

    M_T : numpy.ndarray
        Sliding mean of `T`

    Σ_T : numpy.ndarray
        Sliding standard deviation of `T`

    Returns
    -------
    output : numpy.ndarray
        Distance profile

    Notes
    -----
    `DOI: 10.1109/ICDM.2016.0179 \
    <https://www.cs.ucr.edu/~eamonn/PID4481997_extend_Matrix%20Profile_I.pdf>`__

    See Table II

    Note that Q, T are not directly required to calculate D

    Note: Unlike the Matrix Profile I paper, here, M_T, Σ_T can be calculated
    once for all subsequences of T and passed in so the redundancy is removed
    """
    m = Q.shape[0]

    return calculate_distance_profile(m, QT, μ_Q, σ_Q, M_T, Σ_T)


@non_normalized(
    mass_absolute,
    exclude=["normalize", "M_T", "Σ_T", "T_subseq_isfinite", "p"],
    replace={"M_T": "T_subseq_isfinite", "Σ_T": None},
)
def mass(
    Q,
    T,
    M_T=None,
    Σ_T=None,
    normalize=True,
    p=2.0,
    T_subseq_isfinite=None,
):
    """
    Compute the distance profile using the MASS algorithm

    This is a convenience wrapper around the Numba JIT compiled `_mass` function.

    Parameters
    ----------
    Q : numpy.ndarray
        Query array or subsequence

    T : numpy.ndarray
        Time series or sequence

    M_T : numpy.ndarray, default None
        Sliding mean of `T`

    Σ_T : numpy.ndarray, default None
        Sliding standard deviation of `T`

    normalize : bool, default True
        When set to `True`, this z-normalizes subsequences prior to computing distances.
        Otherwise, this function gets re-routed to its complementary non-normalized
        equivalent set in the `@core.non_normalized` function decorator.

    p : float, default 2.0
        The p-norm to apply for computing the Minkowski distance. This parameter is
        ignored when `normalize == True`.

    T_subseq_isfinite : numpy.ndarray
        A boolean array that indicates whether a subsequence in `T` contains a
        `np.nan`/`np.inf` value (False). This parameter is ignored when
        `normalize=True`.

    Returns
    -------
    distance_profile : numpy.ndarray
        Distance profile

    See Also
    --------
    stumpy.motifs : Discover the top motifs for time series `T`
    stumpy.match : Find all matches of a query `Q` in a time series `T```

    Notes
    -----
    `DOI: 10.1109/ICDM.2016.0179 \
    <https://www.cs.ucr.edu/~eamonn/PID4481997_extend_Matrix%20Profile_I.pdf>`__

    See Table II

    Note that Q, T are not directly required to calculate D

    Note: Unlike the Matrix Profile I paper, here, M_T, Σ_T can be calculated
    once for all subsequences of T and passed in so the redundancy is removed

    Examples
    --------
    >>> stumpy.mass(
    ...     np.array([-11.1, 23.4, 79.5, 1001.0]),
    ...     np.array([584., -11., 23., 79., 1001., 0., -19.]))
    array([3.18792463e+00, 1.11297393e-03, 3.23874018e+00, 3.34470195e+00])
    """
    Q = _preprocess(Q)
    m = Q.shape[0]

    if Q.ndim == 2 and Q.shape[1] == 1:  # pragma: no cover
        warnings.warn("`Q` must be 1-dimensional and was automatically flattened")
        Q = Q.flatten()

    if Q.ndim != 1:  # pragma: no cover
        raise ValueError(f"Q is {Q.ndim}-dimensional and must be 1-dimensional. ")

    check_window_size(m, max_size=Q.shape[-1])

    T = _preprocess(T)
    n = T.shape[0]

    if T.ndim == 2 and T.shape[1] == 1:  # pragma: no cover
        T = T.flatten()

    if T.ndim != 1:  # pragma: no cover
        raise ValueError(f"T is {T.ndim}-dimensional and must be 1-dimensional. ")

    if m > n:  # pragma: no cover
        raise ValueError(
            f"The length of `Q` ({len(Q)}) must be less than or equal to "
            f"the length of `T` ({len(T)}). "
        )

    distance_profile = np.empty(n - m + 1, dtype=np.float64)
    if np.any(~np.isfinite(Q)):
        distance_profile[:] = np.inf
    else:
        if M_T is None or Σ_T is None:
            T, M_T, Σ_T = preprocess(T, m)

        QT = sliding_dot_product(Q, T)
        μ_Q, σ_Q = compute_mean_std(Q, m)
        μ_Q = μ_Q[0]
        σ_Q = σ_Q[0]
        distance_profile[:] = _mass(Q, T, QT, μ_Q, σ_Q, M_T, Σ_T)

    return distance_profile


def _mass_distance_matrix(Q, T, m, distance_matrix, μ_Q, σ_Q, M_T, Σ_T):
    """
    Compute the full distance matrix between all of the subsequences of `Q` and `T`
    using the MASS algorithm

    Parameters
    ----------
    Q : numpy.ndarray
        Query array

    T : numpy.ndarray
        Time series or sequence

    m : int
        Window size

    distance_matrix : numpy.ndarray
        The full output distance matrix. This is mandatory since it may be reused.

    μ_Q : numpy.ndarray
        Sliding mean of `Q`

    σ_Q : numpy.ndarray
        Sliding standard deviation of `Q`

    M_T : numpy.ndarray
        Sliding mean of `T`

    Σ_T : numpy.ndarray
        Sliding standard deviation of `T`

    Returns
    -------
        None
    """
    for i in range(distance_matrix.shape[0]):
        if np.any(~np.isfinite(Q[i : i + m])):  # pragma: no cover
            distance_matrix[i, :] = np.inf
        else:
            QT = _sliding_dot_product(Q[i : i + m], T)
            distance_matrix[i, :] = _mass(Q[i : i + m], T, QT, μ_Q[i], σ_Q[i], M_T, Σ_T)


def mass_distance_matrix(Q, T, m, distance_matrix, M_T=None, Σ_T=None):
    """
    Compute the full distance matrix between all of the subsequences of `Q` and `T`
    using the MASS algorithm

    Parameters
    ----------
    Q : numpy.ndarray
        Query array

    T : numpy.ndarray
        Time series or sequence

    m : int
        Window size

    distance_matrix : numpy.ndarray
        The full output distance matrix. This is mandatory since it may be reused.

    M_T : numpy.ndarray, default None
        Sliding mean of `T`

    Σ_T : numpy.ndarray, default None
        Sliding standard deviation of `T`

    Returns
    -------
        None
    """
    Q, μ_Q, σ_Q = preprocess(Q, m)

    if M_T is None or Σ_T is None:
        T, M_T, Σ_T = preprocess(T, m)

    check_window_size(m, max_size=min(Q.shape[-1], T.shape[-1]))

    return _mass_distance_matrix(Q, T, m, distance_matrix, μ_Q, σ_Q, M_T, Σ_T)


def _get_QT(start, T_A, T_B, m):
    """
    Compute the sliding dot product between the query, `T_B`, (from
    [start:start+m]) and the time series, `T_A`. Additionally, compute
    QT for the first window `T_A[:m]` and `T_B`.

    Parameters
    ----------
    start : int
        The window index for T_B from which to calculate the QT dot product

    T_A : numpy.ndarray
        The time series or sequence for which to compute the dot product

    T_B : numpy.ndarray
        The time series or sequence that will be used to annotate T_A. For every
        subsequence in T_A, its nearest neighbor in T_B will be recorded.

    m : int
        Window size

    Returns
    -------
    QT : numpy.ndarray
        Given `start`, return the corresponding QT

    QT_first : numpy.ndarray
         QT for the first window
    """
    QT = sliding_dot_product(T_B[start : start + m], T_A)
    QT_first = sliding_dot_product(T_A[:m], T_B)

    return QT, QT_first


@njit(
    # ["(f8[:], i8, i8)", "(f8[:, :], i8, i8)"],
    fastmath=True
)
def _apply_exclusion_zone(a, idx, excl_zone, val):
    """
    Apply an exclusion zone to an array (inplace), i.e. set all values
    to `val` in a window around a given index.

    All values in a in [idx - excl_zone, idx + excl_zone] (endpoints included)
    will be set to `val`.

    Parameters
    ----------
    a : numpy.ndarray
        The array you want to apply the exclusion zone to

    idx : int
        The index around which the window should be centered

    excl_zone : int
        Size of the exclusion zone.

    val : float or bool
        The elements within the exclusion zone will be set to this value
    """
    zone_start = max(0, idx - excl_zone)
    zone_stop = min(a.shape[-1], idx + excl_zone)
    a[..., zone_start : zone_stop + 1] = val


def apply_exclusion_zone(a, idx, excl_zone, val):
    """
    Apply an exclusion zone to an array (inplace), i.e. set all values
    to `val` in a window around a given index.

    All values in a in [idx - excl_zone, idx + excl_zone] (endpoints included)
    will be set to `val`. This is a convenience wrapper around the Numba JIT-compiled
    `_apply_exclusion_zone` function.

    Parameters
    ----------
    a : numpy.ndarray
        The array you want to apply the exclusion zone to

    idx : int
        The index around which the window should be centered

    excl_zone : int
        Size of the exclusion zone.

    val : float or bool
        The elements within the exclusion zone will be set to this value
    """
    check_dtype(a, dtype=type(val))
    _apply_exclusion_zone(a, idx, excl_zone, val)


def _preprocess(T):
    """
    Creates a copy of the time series, transposes all dataframes, converts to
    `numpy.ndarray`, and checks the `dtype`

    Parameters
    ----------
    T : numpy.ndarray
        Time series or sequence

    Returns
    -------
    T : numpy.ndarray
        Modified time series
    """
    T = T.copy()
    T = transpose_dataframe(T)
    T = np.asarray(T)
    check_dtype(T)

    return T


def preprocess(T, m):
    """
    Creates a copy of the time series where all NaN and inf values
    are replaced with zero. Also computes mean and standard deviation
    for every subsequence. Every subsequence that contains at least
    one NaN or inf value, will have a mean of np.inf. For the standard
    deviation these values are ignored. If all values are illegal, the
    standard deviation will be 0 (see `core.compute_mean_std`)

    Parameters
    ----------
    T : numpy.ndarray
        Time series or sequence

    m : int
        Window size

    Returns
    -------
    T : numpy.ndarray
        Modified time series
    M_T : numpy.ndarray
        Rolling mean
    Σ_T : numpy.ndarray
        Rolling standard deviation
    """
    T = _preprocess(T)
    check_window_size(m, max_size=T.shape[-1])
    T[np.isinf(T)] = np.nan
    M_T, Σ_T = compute_mean_std(T, m)
    T[np.isnan(T)] = 0

    return T, M_T, Σ_T


def preprocess_non_normalized(T, m):
    """
    Preprocess a time series that is to be used when computing a non-normalized (i.e.,
    without z-normalization) distance matrix.

    Creates a copy of the time series where all NaN and inf values
    are replaced with zero. Every subsequence that contains at least
    one NaN or inf value will have a `False` value in its `T_subseq_isfinite` `bool`
    array.

    Parameters
    ----------
    T : numpy.ndarray
        Time series or sequence

    m : int
        Window size

    Returns
    -------
    T : numpy.ndarray
        Modified time series

    T_subseq_isfinite : numpy.ndarray
        A boolean array that indicates whether a subsequence in `T` contains a
        `np.nan`/`np.inf` value (False)

    T_subseq_isconstant : numpy.ndarray
        A boolean array that indicates whether a subsequence in `T` is constant
        (True)
    """
    T = _preprocess(T)
    check_window_size(m, max_size=T.shape[-1])
    T_subseq_isfinite = rolling_isfinite(T, m)
    T[~np.isfinite(T)] = 0.0
    T_subseq_isconstant = rolling_isconstant(T, m)

    return T, T_subseq_isfinite, T_subseq_isconstant


def preprocess_diagonal(T, m):
    """
    Preprocess a time series that is to be used when traversing the diagonals of a
    distance matrix.

    Creates a copy of the time series where all NaN and inf values are replaced
    with zero. Also computes means, `M_T` and `M_T_m_1`, for every subsequence
    using a window size of `m` and `m-1`, respectively, and the inverse standard
    deviation, `Σ_T_inverse`. Every subsequence that contains at least one NaN or
    inf value will have a `False` value in its `T_subseq_isfinite` `bool` array.
    Additionally, the inverse standard deviation, σ_inverse, will also be computed
    and returned. Finally, constant subsequences (i.e., subsequences with a standard
    deviation of zero), will have a corresponding `True` value in its
    `T_subseq_isconstant` array.

    Parameters
    ----------
    T : numpy.ndarray
        Time series or sequence

    m : int
        Window size

    Returns
    -------
    T : numpy.ndarray
        Modified time series

    M_T : numpy.ndarray
        Rolling mean with a subsequence length of `m`

    Σ_T_inverse : numpy.ndarray
        Inverted rolling standard deviation

    M_T_m_1 : numpy.ndarray
        Rolling mean with a subsequence length of `m-1`

    T_subseq_isfinite : numpy.ndarray
        A boolean array that indicates whether a subsequence in `T` contains a
        `np.nan`/`np.inf` value (False)

    T_subseq_isconstant : numpy.ndarray
        A boolean array that indicates whether a subsequence in `T` is constant (True)
    """
    T, T_subseq_isfinite, T_subseq_isconstant = preprocess_non_normalized(T, m)
    M_T, Σ_T = compute_mean_std(T, m)
    Σ_T[T_subseq_isconstant] = 1.0  # Avoid divide by zero in next inversion step
    Σ_T_inverse = 1.0 / Σ_T
    M_T_m_1, _ = compute_mean_std(T, m - 1)

    return T, M_T, Σ_T_inverse, M_T_m_1, T_subseq_isfinite, T_subseq_isconstant


def replace_distance(D, search_val, replace_val, epsilon=0.0):
    """
    Replace values in distance array inplace

    Parameters
    ----------
    D : numpy.ndarray
        Distance array

    search_val : float
        Value to search for

    replace_val : float
        Value to replace with

    epsilon : float, default 0.0
        Threshold below `search_val` in which to still allow for a replacement

    Return
    ------
    None
    """
    D[D == search_val - epsilon] = replace_val


def array_to_temp_file(a):
    """
    Write an array to a file

    Parameters
    ----------
    a : numpy.ndarray
        A NumPy array to be written to a file

    Returns
    -------
    fname : str
        The output file name
    """
    fname = tempfile.NamedTemporaryFile(delete=False)
    fname = fname.name + ".npy"
    np.save(fname, a, allow_pickle=False)

    return fname


@njit(
    # "i8[:](i8[:], i8, i8, i8)",
    fastmath=True,
)
def _count_diagonal_ndist(diags, m, n_A, n_B):
    """
    Count the number of distances that would be computed for each diagonal index
    referenced in `diags`

    Parameters
    ----------
    diags : numpy.ndarray
        The diagonal indices of interest

    m : int
        Window size

    n_A : int
        The length of time series `T_A`

    n_B : int
        The length of time series `T_B`

    Returns
    -------
    diag_ndist_counts : numpy.ndarray
        Counts of distances computed along each diagonal of interest
    """
    diag_ndist_counts = np.zeros(diags.shape[0], dtype=np.int64)
    for diag_idx in range(diags.shape[0]):
        k = diags[diag_idx]
        if k >= 0:
            diag_ndist_counts[diag_idx] = min(n_B - m + 1 - k, n_A - m + 1)
        else:
            diag_ndist_counts[diag_idx] = min(n_B - m + 1, n_A - m + 1 + k)

    return diag_ndist_counts


@njit(
    # "i8[:, :](i8[:], i8, b1)"
)
def _get_array_ranges(a, n_chunks, truncate):
    """
    Given an input array, split it into `n_chunks`.

    Parameters
    ----------
    a : numpy.ndarray
        An array to be split

    n_chunks : int
        Number of chunks to split the array into

    truncate : bool
        If `truncate=True`, truncate the rows of `array_ranges` if there are not enough
        elements in `a` to be chunked up into `n_chunks`.  Otherwise, if
        `truncate=False`, all extra chunks will have their start and stop indices set
        to `a.shape[0]`.

    Returns
    -------
    array_ranges : numpy.ndarray
        A two column array where each row consists of a start and (exclusive) stop index
        pair. The first column contains the start indices and the second column
        contains the stop indices.
    """
    array_ranges = np.zeros((n_chunks, 2), dtype=np.int64)
    if a.shape[0] > 0 and n_chunks > 0:
        cumsum = a.cumsum() / a.sum()
        insert = np.linspace(0, 1, n_chunks + 1)[1:-1]
        idx = 1 + np.searchsorted(cumsum, insert)
        array_ranges[1:, 0] = idx  # Fill the first column with start indices
        array_ranges[:-1, 1] = idx  # Fill the second column with exclusive stop indices
        array_ranges[-1, 1] = a.shape[0]  # Handle the stop index for the final chunk

        diff_idx = np.diff(idx)
        if np.any(diff_idx == 0):
            row_truncation_idx = np.argmin(diff_idx) + 2
            array_ranges[row_truncation_idx:, 0] = a.shape[0]
            array_ranges[row_truncation_idx - 1 :, 1] = a.shape[0]
            if truncate:
                array_ranges = array_ranges[:row_truncation_idx]

    return array_ranges


@njit(
    # "i8[:, :](i8, i8, b1)"
)
def _get_ranges(size, n_chunks, truncate):
    """
    Given a single input integer value, split an array of that length `size` evenly into
    `n_chunks`.

    This function is different from `_get_array_ranges` in that it does not take into
    account the contents of the array and, instead, assumes that we are chunking up
    `np.ones(size, dtype=np.int64)`. Additionally, the non-truncated sections may not
    all appear at the end of the returned away (i.e., they may be scattered throughout
    different rows of the array) but may be identified as having the same start and
    stop indices.

    Parameters
    ----------
    size : int
        The size or length of an array to chunk

    n_chunks : int
        Number of chunks to split the array into

    truncate : bool
        If `truncate=True`, truncate the rows of `array_ranges` if there are not enough
        elements in `a` to be chunked up into `n_chunks`.  Otherwise, if
        `truncate=False`, all extra chunks will have their start and stop indices set
        to `a.shape[0]`.

    Returns
    -------
    array_ranges : numpy.ndarray
        A two column array where each row consists of a start and (exclusive) stop index
        pair. The first column contains the start indices and the second column
        contains the stop indices.
    """
    a = np.ones(size, dtype=np.int64)
    array_ranges = np.zeros((n_chunks, 2), dtype=np.int64)
    if a.shape[0] > 0 and n_chunks > 0:
        cumsum = a.cumsum()
        insert = np.linspace(0, a.sum(), n_chunks + 1)[1:-1]
        idx = 1 + np.searchsorted(cumsum, insert)
        array_ranges[1:, 0] = idx  # Fill the first column with start indices
        array_ranges[:-1, 1] = idx  # Fill the second column with exclusive stop indices
        array_ranges[-1, 1] = a.shape[0]  # Handle the stop index for the final chunk

    if truncate:
        array_ranges = array_ranges[array_ranges[:, 0] != array_ranges[:, 1]]

    return array_ranges


def _rolling_isfinite_1d(a, w):
    """
    Determine if all elements in each rolling window `isfinite`

    Parameters
    ----------
    a : numpy.ndarray
        The input array

    w : int
        The length of the rolling window

    Return
    ------
    output : numpy.ndarray
        A boolean array of length `a.shape[0] - w + 1` that records whether each
        rolling window subsequence contain all finite values
    """
    if a.dtype == np.dtype("bool"):
        a_isfinite = a.copy()
    else:
        a_isfinite = np.isfinite(a)
    a_subseq_isfinite = rolling_window(a_isfinite, w)

    # Process first subsequence
    a_first_subseq = ~a_isfinite[:w]
    if a_first_subseq.any():
        a_isfinite[: np.flatnonzero(a_first_subseq).max()] = False

    # Shift `a_isfinite` and fill forward by `w`
    a_subseq_isfinite[~a_isfinite[w - 1 :]] = False

    return a_isfinite[: a_isfinite.shape[0] - w + 1]


def rolling_isfinite(a, w):
    """
    Compute the rolling `isfinite` for 1-D and 2-D arrays.

    This a convenience wrapper around `_rolling_isfinite_1d`.

    Parameters
    ----------
    a : numpy.ndarray
        The input array

    w : numpy.ndarray
        The rolling window size

    Returns
    -------
    output : numpy.ndarray
        Rolling window nanmax.
    """
    axis = a.ndim - 1  # Account for rolling
    return np.apply_along_axis(
        lambda a_row, w: _rolling_isfinite_1d(a_row, w), axis=axis, arr=a, w=w
    )


def rolling_isconstant(a, w):
    """
    Compute the rolling isconstant for 1-D and 2-D arrays.

    This is accomplished by comparing the min and max within each window and
    assigning `True` when the min and max are equal and `False` otherwise. If
    a subsequence contains at least one NaN, then the subsequence is not constant.

    Parameters
    ----------
    a : numpy.ndarray
        The input array

    w : numpy.ndarray
        The rolling window size

    Returns
    -------
    output : numpy.ndarray
        Rolling window isconstant.
    """
    return np.logical_and(
        rolling_nanmin(a, w) == rolling_nanmax(a, w), rolling_isfinite(a, w)
    )


def _get_partial_mp_func(mp_func, dask_client=None, device_id=None):
    """
    A convenience function for creating a `functools.partial` matrix profile function
    for single server (parallel CPU), multi-server with Dask distributed (parallel CPU),
    and multi-GPU implementations.

    Parameters
    ----------
    mp_func : object
        The matrix profile function to be used for computing a matrix profile

    dask_client : client, default None
        A Dask Distributed client that is connected to a Dask scheduler and
        Dask workers. Setting up a Dask distributed cluster is beyond the
        scope of this library. Please refer to the Dask Distributed
        documentation.

    device_id : int or list, default None
        The (GPU) device number to use. The default value is `0`. A list of
        valid device ids (int) may also be provided for parallel GPU-STUMP
        computation. A list of all valid device ids can be obtained by
        executing `[device.id for device in numba.cuda.list_devices()]`.

    Returns
    -------
    partial_mp_func : object
        A generic matrix profile function that wraps the `dask_client` or GPU
        `device_id` into `functools.partial` function where possible
    """
    if dask_client is not None:
        partial_mp_func = functools.partial(mp_func, dask_client)
    elif device_id is not None:
        partial_mp_func = functools.partial(mp_func, device_id=device_id)
    else:
        partial_mp_func = mp_func

    return partial_mp_func


def _jagged_list_to_array(a, fill_value, dtype):
    """
    Fits a 2d jagged list into a 2d numpy array of the specified dtype.
    The resulting array will have a shape of (len(a), l), where l is the length
    of the longest list in a. All other lists will be padded with `fill_value`.

    Example:
    [[2, 1, 1], [0]] with a fill value of -1 will become
    np.array([[2, 1, 1], [0, -1, -1]])

    Parameters
    ----------
    a : list
        Jagged list (list-of-lists) to be converted into an array.

    fill_value : int or float
        Missing entries will be filled with this value.

    dtype : dtype
        The desired data-type for the array.

    Return
    ------
    out : numpy.ndarray
        The resulting array of dtype `dtype`.
    """
    if not a:
        return np.array([[]])

    max_length = max([len(row) for row in a])

    out = np.full((len(a), max_length), fill_value, dtype=dtype)

    for i, row in enumerate(a):
        out[i, : row.size] = row

    return out


def _get_mask_slices(mask):
    """
    For a boolean vector mask, return the (inclusive) start and (exclusive) stop
    indices where the mask is `True`.

    Parameters
    ----------
    mask : numpy.ndarray
        A boolean 1D array

    Returns
    -------
    slices : numpy.ndarray
        slices of indices where the mask is True. Each slice has a size of two:
        The first number is the start index (inclusive)
        The second number is the end index (exclusive)

    """
    m1 = np.r_[0, mask]
    m2 = np.r_[mask, 0]

    (starts,) = np.where(~m1 & m2)
    (ends,) = np.where(m1 & ~m2)

    slices = np.c_[starts, ends]

    return slices


def _idx_to_mp(I, T, m, normalize=True):
    """
    Convert a set of matrix profile indices (including left and right indices) to its
    corresponding matrix profile distances

    Parameters
    ----------
    I : numpy.ndarray
        A 1D array of matrix profile indices

    T : numpy.ndarray
        Time series

    m : int
        Subsequence window size

    normalize : bool, default True
        When set to `True`, this z-normalizes subsequences prior to computing distances

    Returns
    -------
    P : numpy.ndarray
        Matrix profile distances
    """
    I = I.astype(np.int64)
    T = T.copy()
    T_isfinite = np.isfinite(T)
    T_subseq_isfinite = np.all(rolling_window(T_isfinite, m), axis=1)

    T[~T_isfinite] = 0.0
    T_subseqs = rolling_window(T, m)
    nn_subseqs = T_subseqs[I]
    if normalize:
        P = linalg.norm(z_norm(T_subseqs, axis=1) - z_norm(nn_subseqs, axis=1), axis=1)
    else:
        P = linalg.norm(T_subseqs - nn_subseqs, axis=1)
    P[~T_subseq_isfinite] = np.inf
    P[I < 0] = np.inf

    return P


@njit(fastmath=True)
def _total_diagonal_ndists(tile_lower_diag, tile_upper_diag, tile_height, tile_width):
    """
    Count the total number of distances covered by a range of diagonals

    Parameters
    ----------
    tile_lower_diag : int
        The (inclusive) lower diagonal index

    tile_upper_diag : int
        The (exclusive) upper diagonal index

    tile_height : int
        The height of the tile

    tile_width : int
        The width of the tile

    Returns
    -------
    out : int
        The total number of distances

    Notes
    -----
    This function essentially uses the "shoelace formula" to determine the area
    of a simple polygon whose vertices are described by their Cartesian coordinates
    in a plane.
    """
    if tile_width < tile_height:
        # Transpose inputs, adjust for inclusive/exclusive diags
        tile_width, tile_height = tile_height, tile_width
        tile_lower_diag, tile_upper_diag = 1 - tile_upper_diag, 1 - tile_lower_diag

    if tile_lower_diag > tile_upper_diag:  # pragma: no cover
        # Swap diags
        tile_lower_diag, tile_upper_diag = tile_upper_diag, tile_lower_diag

    min_tile_diag = 1 - tile_height
    max_tile_diag = tile_width  # Exclusive

    if (
        tile_lower_diag < min_tile_diag
        or tile_upper_diag < min_tile_diag
        or tile_lower_diag > max_tile_diag
        or tile_upper_diag > max_tile_diag
    ):

        return 0

    if tile_lower_diag == min_tile_diag and tile_upper_diag == max_tile_diag:
        return tile_height * tile_width

    # Determine polygon shape and establish vertices
    if tile_lower_diag <= 0 and tile_upper_diag <= 0:
        # lower trapezoid/triangle
        lower_ndists = tile_height + tile_lower_diag
        upper_ndists = tile_height + tile_upper_diag
        vertices = np.array(
            [
                [tile_lower_diag, 0],
                [tile_upper_diag, 0],
                [-tile_height, upper_ndists],
                [-tile_height, lower_ndists],
            ]
        )
    elif tile_lower_diag <= 0 and 0 < tile_upper_diag <= tile_width - tile_height:
        # irregular hexagon/diamond
        lower_ndists = tile_height + tile_lower_diag
        upper_ndists = min(tile_height, tile_width - tile_upper_diag)
        vertices = np.array(
            [
                [tile_lower_diag, 0],
                [0, 0],
                [0, tile_upper_diag],
                [-upper_ndists, tile_upper_diag + upper_ndists],
                [-tile_height, lower_ndists],
            ]
        )
    elif tile_lower_diag <= 0 and tile_upper_diag >= tile_width - tile_height:
        # irregular hexagon/diamond
        lower_ndists = tile_height + tile_lower_diag
        upper_ndists = min(tile_height, tile_width - tile_upper_diag)
        vertices = np.array(
            [
                [tile_lower_diag, 0],
                [0, 0],
                [0, tile_upper_diag],
                [-upper_ndists, tile_upper_diag + upper_ndists],
                [-tile_height, tile_width],
                [-tile_height, lower_ndists],
            ]
        )
    elif (
        0 < tile_lower_diag <= tile_width - tile_height
        and 0 < tile_upper_diag <= tile_width - tile_height
    ):
        # parallelogram
        lower_ndists = min(tile_height, tile_width - tile_lower_diag)
        upper_ndists = min(tile_height, tile_width - tile_upper_diag)
        vertices = np.array(
            [
                [0, tile_lower_diag],
                [0, tile_upper_diag],
                [-upper_ndists, tile_upper_diag + upper_ndists],
                [-tile_height, tile_lower_diag + lower_ndists],
            ]
        )
    elif (
        0 < tile_lower_diag <= tile_width - tile_height
        and tile_upper_diag > tile_width - tile_height
    ):
        # upper diamond
        lower_ndists = min(tile_height, tile_width - tile_lower_diag)
        upper_ndists = tile_width - tile_upper_diag
        vertices = np.array(
            [
                [0, tile_lower_diag],
                [0, tile_upper_diag],
                [-upper_ndists, tile_upper_diag + upper_ndists],
                [-tile_height, tile_width],
                [-tile_height, tile_lower_diag + lower_ndists],
            ]
        )
    else:
        # tile_lower_diag > tile_width - tile_height and
        # tile_upper_diag > tile_width - tile_height
        # upper trapezoid
        lower_ndists = tile_width - tile_lower_diag
        upper_ndists = tile_width - tile_upper_diag
        vertices = np.array(
            [
                [0, tile_lower_diag],
                [0, tile_upper_diag],
                [-upper_ndists, tile_upper_diag + upper_ndists],
                [-lower_ndists, tile_width],
            ]
        )

    # Shoelace formula
    i = np.arange(vertices.shape[0])
    total_diagonal_ndists = np.abs(
        np.sum(
            vertices[i, 0] * vertices[i - 1, 1] - vertices[i, 1] * vertices[i - 1, 0]
        )
        / 2
    )
    # Account for over/under-counting due to jagged upper/lower diagonal shapes
    total_diagonal_ndists += lower_ndists / 2 - upper_ndists / 2

    return int(total_diagonal_ndists)


def _bfs_indices(n, fill_value=None):
    """
    Generate the level order indices from the implicit construction of a binary
    search tree followed by a breadth first (level order) search.

    Example:

    If `n = 10` then the corresponding (zero-based index) balanced binary tree is:

                5
               * *
              *   *
             *     *
            *       *
           *         *
          2           8
         * *         * *
        *   *       *   *
       *     *     *     *
      1       4   7       9
     *       *   *
    0       3   6

    And if we traverse the nodes at each level from left to right then the breadth
    first search indices would be `[5, 2, 8, 1, 4, 7, 9, 0, 3, 6]`. In this function,
    we avoid/skip the explicit construction of the binary tree and directly output
    the desired indices efficiently. Note that it is not always possible to reconstruct
    the position of the leaf nodes from the indices alone (i.e., a leaf node could be
    attached to any parent node from a previous layer). For example, if `n = 9` then
    the corresponding (zero-based index) balanced binary tree is:

                   4
                  * *
                 *   *
                *     *
               *       *
              *         *
             *           *
            *             *
           *               *
          2                 7
         * *               * *
        *   *             *   *
       *     *           *     *
      1       3         6       8
     *                 *
    0                 5

    And if we traverse the nodes at each level from left to right then the breadth
    first search indices would be `[4, 2, 7, 1, 3, 6, 8, 0, 5]`. Notice that the parent
    of index `5` is not index `1` or index `3`. Instead, it is index `6`! So, given only
    the indices, it is not possible to easily reconstruct the full tree (i.e., whether a
    given leaf index is a left or right child or which parent node that it should be
    attached to). Therefore, to reduce the abiguity, you can choose to fill in the
    missing leaf nodes by specifying a `fill_value = -1`, which will produce a modified
    set of indices, `[ 4,  2,  7,  1,  3,  6,  8,  0, -1, -1, -1,  5, -1, -1, -1]` and
    represents the following fully populated tree:

                   4
                  * *
                 *   *
                *     *
               *       *
              *         *
             *           *
            *             *
           *               *
          2                 7
         * *               * *
        *   *             *   *
       *     *           *     *
      1       3         6       8
     * *     * *       * *     * *
    0  -1  -1  -1     5  -1  -1  -1

    Parameters
    ----------
    n : int
        The number indices to generate the ordered indices for

    fill_value : int, default None
        The integer value to use to fill in any missing leaf nodes. A negative integer
        is recommended as the only allowable indices being returned will be positive
        whole numbers.

    Returns
    -------
    level_idx : numpy.ndarray
        The breadth first search (level order) indices
    """
    if n == 1:  # pragma: no cover
        return np.array([0], dtype=np.int64)

    nlevel = np.floor(np.log2(n) + 1).astype(np.int64)
    nindices = np.power(2, np.arange(nlevel))
    cumsum_nindices = np.cumsum(nindices)
    nindices[-1] = n - cumsum_nindices[np.searchsorted(cumsum_nindices, n) - 1]

    indices = np.empty((2, nindices.max()), dtype=np.int64)
    indices[0, 0] = 0
    indices[1, 0] = n
    tmp_indices = np.empty((2, 2 * nindices.max()), dtype=np.int64)

    out = np.empty(n, dtype=np.int64)
    out_idx = 0

    for nidx in nindices:
        level_indices = (indices[0, :nidx] + indices[1, :nidx]) // 2

        if out_idx + len(level_indices) < n:
            tmp_indices[0, 0 : 2 * nidx : 2] = indices[0, :nidx]
            tmp_indices[0, 1 : 2 * nidx : 2] = level_indices + 1
            tmp_indices[1, 0 : 2 * nidx : 2] = level_indices
            tmp_indices[1, 1 : 2 * nidx : 2] = indices[1, :nidx]

            mask = tmp_indices[0, : 2 * nidx] < tmp_indices[1, : 2 * nidx]
            mask_sum = np.count_nonzero(mask)
            indices[0, :mask_sum] = tmp_indices[0, : 2 * nidx][mask]
            indices[1, :mask_sum] = tmp_indices[1, : 2 * nidx][mask]

        # for level_idx in level_indices:
        #     yield level_idx

        out[out_idx : out_idx + len(level_indices)] = level_indices
        out_idx += len(level_indices)

    if fill_value is not None and nindices[-1] < np.power(2, nlevel):
        fill_value = int(fill_value)

        out = out[: -nindices[-1]]
        last_row = np.empty(np.power(2, nlevel - 1), dtype=np.int64)
        last_row[0::2] = out[-nindices[-2] :] - 1
        last_row[1::2] = out[-nindices[-2] :] + 1

        mask = np.isin(last_row, out[: nindices[-2]])
        last_row[mask] = fill_value
        last_row[last_row >= n] = fill_value
        out = np.concatenate([out, last_row])

    return out


def _contrast_pan(pan, threshold, bfs_indices, n_processed):
    """
    Center the pan matrix profile (inplace) around the desired distance threshold
    in order to increase the contrast

    Parameters
    ----------
    pan : numpy.ndarray
        The pan matrix profile

    threshold : float
        The distance threshold value in which to center the pan matrix profile around

    bfs_indices : numpy.ndarray
        The breadth-first-search indices

    n_processed : numpy.ndarray
        The number of breadth-first-search indices to apply contrast to

    Returns
    -------
    None
    """
    idx = bfs_indices[:n_processed]
    l = n_processed * pan.shape[1]
    tmp = pan[idx].argsort(kind="mergesort", axis=None)
    ranks = np.empty(l, dtype=np.int64)
    ranks[tmp] = np.arange(l).astype(np.int64)

    percentile = np.full(ranks.shape, np.nan)
    percentile[:l] = np.linspace(0, 1, l)
    percentile = percentile[ranks].reshape(pan[idx].shape)
    pan[idx] = 1.0 / (1.0 + np.exp(-10 * (percentile - threshold)))


def _binarize_pan(pan, threshold, bfs_indices, n_processed):
    """
    Binarize the pan matrix profile (inplace) such all values below the `threshold`
    are set to `0.0` and all values above the `threshold` are set to `1.0`.

    Parameters
    ----------
    pan : numpy.ndarray
        The pan matrix profile

    threshold : float
        The distance threshold value in which to center the pan matrix profile around

    bfs_indices : numpy.ndarray
        The breadth-first-search indices

    n_processed : numpy.ndarray
        The number of breadth-first-search indices to binarize

    Returns
    -------
    None
    """
    idx = bfs_indices[:n_processed]
    pan[idx] = np.where(pan[idx] <= threshold, 0.0, 1.0)


def _select_P_ABBA_value(P_ABBA, k, custom_func=None):
    """
    A convenience function for returning the `k`th smallest value from the `P_ABBA`
    array or use a custom function to specify what `P_ABBA` value to return.

    The MPdist distance measure considers two time series to be similar if they share
    many subsequences, regardless of the order of matching subsequences. MPdist
    concatenates the output of an AB-join and a BA-join and returns the `k`th smallest
    value as the reported distance. Note that MPdist is a measure and not a metric.
    Therefore, it does not obey the triangular inequality but the method is highly
    scalable.

    Parameters
    ----------
    P_ABBA : numpy.ndarray
        An unsorted array resulting from the concatenation of the outputs from an
        AB-joinand BA-join for two time series, `T_A` and `T_B`

    k : int
        Specify the `k`th value in the concatenated matrix profiles to return. This
        parameter is ignored when `custom_func` is not None.

    custom_func : object, default None
        A custom user defined function for selecting the desired value from the
        unsorted `P_ABBA` array. This function may need to leverage `functools.partial`
        and should take `P_ABBA` as its only input parameter and return a single
        `MPdist` value. The `percentage` and `k` parameters are ignored when
        `custom_func` is not None.

    Returns
    -------
    MPdist : float
        The matrix profile distance
    """
    k = min(int(k), P_ABBA.shape[0] - 1)
    if custom_func is not None:
        MPdist = custom_func(P_ABBA)
    else:
        partition = np.partition(P_ABBA, k)
        MPdist = partition[k]
        if ~np.isfinite(MPdist):
            partition[:k].sort()
            k = max(0, np.count_nonzero(np.isfinite(partition[:k])) - 1)
            MPdist = partition[k]

    return MPdist


@njit
def _merge_topk_PI(PA, PB, IA, IB):
    """
    Merge two top-k matrix profiles `PA` and `PB`, and update `PA` (in place).
    When the inputs are 1D arrays, PA[i] is updated if it is greater than PB[i] and
    IA[i] != IB[i]. In such case, PA[i] and IA[i] are replaced with PB[i] and IB[i],
    respectively. (Note that it might happen that IA[i]==IB[i] but PA[i] != PB[i].
    This situation can occur if there is slight imprecision in numerical calculations.
    In that case, we do not update PA[i] and IA[i]. While updating PA[i] and IA[i]
    is harmless in this case, we avoid doing that so to be consistent with the merging
    process when the inputs are 2D arrays)
    When the inputs are 2D arrays, we always prioritize the values of `PA` over the
    values of `PB` in case of ties. (i.e., values from `PB` are always inserted to
    the right of values from `PA`). Also, update `IA` accordingly. In case of
    overlapping values between two arrays IA[i] and IB[i], the ones in IB[i] (and
    their corresponding values in PB[i]) are ignored throughout the updating process
    of IA[i] (and PA[i]).

    Unlike `_merge_topk_ρI`, where `top-k` largest values are kept, this function
    keeps `top-k` smallest values.

    Parameters
    ----------
    PA : numpy.ndarray
        A (top-k) matrix profile where values in each row are sorted in ascending
        order. `PA` must be 1- or 2-dimensional.

    PB : numpy.ndarray
        A (top-k) matrix profile where values in each row are sorted in ascending
        order. `PB` must have the same shape as `PA`.

    IA : numpy.ndarray
        A (top-k) matrix profile indices corresponding to `PA`

    IB : numpy.ndarray
        A (top-k) matrix profile indices corresponding to `PB`

    Returns
    -------
    None
    """
    if PA.ndim == 1:
        mask = (PB < PA) & (IB != IA)
        PA[mask] = PB[mask]
        IA[mask] = IB[mask]
    else:
        k = PA.shape[1]
        tmp_P = np.empty(k, dtype=np.float64)
        tmp_I = np.empty(k, dtype=np.int64)
        for i in range(PA.shape[0]):
            overlap = set(IB[i]).intersection(set(IA[i]))
            aj, bj = 0, 0
            idx = 0
            # 2 * k iterations are required to traverse both A and B if needed.
            for _ in range(2 * k):
                if idx >= k:
                    break
                if bj < k and PB[i, bj] < PA[i, aj]:
                    if IB[i, bj] not in overlap:
                        tmp_P[idx] = PB[i, bj]
                        tmp_I[idx] = IB[i, bj]
                        idx += 1
                    bj += 1
                else:
                    tmp_P[idx] = PA[i, aj]
                    tmp_I[idx] = IA[i, aj]
                    idx += 1
                    aj += 1

            PA[i] = tmp_P
            IA[i] = tmp_I


@njit
def _merge_topk_ρI(ρA, ρB, IA, IB):
    """
    Merge two top-k pearson profiles `ρA` and `ρB`, and update `ρA` (in place).
    When the inputs are 1D arrays, ρA[i] is updated if it is less than ρB[i] and
    IA[i] != IB[i]. In such case, ρA[i] and IA[i] are replaced with ρB[i] and IB[i],
    respectively. (Note that it might happen that IA[i]==IB[i] but ρA[i] != ρB[i].
    This situation can occur if there is slight imprecision in numerical calculations.
    In that case, we do not update ρA[i] and IA[i]. While updating ρA[i] and IA[i]
    is harmless in this case, we avoid doing that so to be consistent with the merging
    process when the inputs are 2D arrays)
    When the inputs are 2D arrays, we always prioritize the values of `ρA` over
    the values of `ρB` in case of ties. (i.e., values from `ρB` are always inserted
    to the left of values from `ρA`). Also, update `IA` accordingly. In case of
    overlapping values between two arrays IA[i] and IB[i], the ones in IB[i] (and
    their corresponding values in ρB[i]) are ignored throughout the updating process
    of IA[i] (and ρA[i]).

    Unlike `_merge_topk_PI`, where `top-k` smallest values are kept, this function
    keeps `top-k` largest values.

    Parameters
    ----------
    ρA : numpy.ndarray
        A (top-k) pearson profile where values in each row are sorted in ascending
        order. `ρA` must be 1- or 2-dimensional.

    ρB : numpy.ndarray
        A (top-k) pearson profile, where values in each row are sorted in ascending
        order. `ρB` must have the same shape as `ρA`.

    IA : numpy.ndarray
        A (top-k) matrix profile indices corresponding to `ρA`

    IB : numpy.ndarray
        A (top-k) matrix profile indices corresponding to `ρB`

    Returns
    -------
    None
    """
    if ρA.ndim == 1:
        mask = (ρB > ρA) & (IB != IA)
        ρA[mask] = ρB[mask]
        IA[mask] = IB[mask]
    else:
        k = ρA.shape[1]
        tmp_ρ = np.empty(k, dtype=np.float64)
        tmp_I = np.empty(k, dtype=np.int64)
        last_idx = k - 1
        for i in range(len(ρA)):
            overlap = set(IB[i]).intersection(set(IA[i]))
            aj, bj = last_idx, last_idx
            idx = last_idx
            # 2 * k iterations are required to traverse both A and B if needed.
            for _ in range(2 * k):
                if idx < 0:
                    break
                if bj >= 0 and ρB[i, bj] > ρA[i, aj]:
                    if IB[i, bj] not in overlap:
                        tmp_ρ[idx] = ρB[i, bj]
                        tmp_I[idx] = IB[i, bj]
                        idx -= 1
                    bj -= 1
                else:
                    tmp_ρ[idx] = ρA[i, aj]
                    tmp_I[idx] = IA[i, aj]
                    idx -= 1
                    aj -= 1

            ρA[i] = tmp_ρ
            IA[i] = tmp_I


@njit
def _shift_insert_at_index(a, idx, v, shift="right"):
    """
    If `shift=right` (default), all elements in `a[idx:]` are shifted to the right by
    one element, `v` in inserted at index `idx` and the last element is discarded.
    If `shift=left`, all elements in `a[:idx]` are shifted to the left by one element,
    `v` in inserted at index `idx-1`, and the first element is discarded. In both cases,
    `a` is updated in place and its length remains unchanged.

    Note that all unrecognized `shift` inputs will default to `shift=right`.


    Parameters
    ----------
    a : numpy.ndarray
        A 1d array

    idx : int
        The index at which the value `v` should be inserted. This can be any
        integer number from `0` to `len(a)`. When `idx=len(a)` and `shift="right"`,
        OR when `idx=0` and `shift="left"`, then no change will occur on
        the input array `a`.

    v : float
        The value that should be inserted into array `a` at index `idx`

    shift : str, default "right"
        The value that indicates whether the shifting of elements should be towards
        the right or left. If `shift="right"` (default), all elements in `a[idx:]`
        are shifted to the right by one element. If `shift="left"`, all elements
        in `a[:idx]` are shifted to the left by one element.

    Returns
    -------
    None
    """
    if shift == "left":
        if 0 < idx <= len(a):
            a[: idx - 1] = a[1:idx]
            # elements were shifted to the left, thus the insertion index becomes
            # `idx-1`
            a[idx - 1] = v
    else:
        if 0 <= idx < len(a):
            a[idx + 1 :] = a[idx:-1]
            a[idx] = v


def _check_P(P, threshold=1e-6):
    """
    Check if the 1-dimensional matrix profile values are too small and
    log a warning the if true.

    Parameters
    ----------
    P : numpy.ndarray
        A 1-dimensional matrix profile

    threshold : float, default 1e-6
        A distance threshold

    Returns
    -------
        None
    """
    if P.ndim != 1:
        raise ValueError("`P` was {P.ndim}-dimensional and must be 1-dimensional")
    if are_distances_too_small(P, threshold=threshold):  # pragma: no cover
        msg = f"A large number of values in `P` are smaller than {threshold}.\n"
        msg += "For a self-join, try setting `ignore_trivial=True`."
        warnings.warn(msg)


def _find_matches(
    D, excl_zone, max_distance=None, max_matches=None, query_idx=None, atol=1e-8
):
    """
    Find all matches of a query `Q` whose distance profile with `T` is `D`.

    Parameters
    ----------
    D : numpy.ndarray
        The distance profile of `Q` with `T`. It is a 1D numpy array of size
        `len(T)-len(Q)+1`, where `D[i]` is the distance between query `Q` and
        `T[i : i + len(Q)]`.

    excl_zone : int
        Size of the exclusion zone. That is, after finding the next-best-match
        located at index `idx`, we ignore subsequences with start index in range
        (idx -  excl_zone, idx + excl_zone + 1).

    max_distance : float or function, default None
        Maximum distance between `Q` and a subsequence `S` for `S` to be considered a
        match.
        If a function, then it has to be a function of one argument `D`, which will be
        the distance profile of `Q` with `T` (a 1D numpy array of size `n-m+1`).
        If None, this defaults to
        `np.nanmax([np.nanmean(D) - 2 * np.nanstd(D), np.nanmin(D)])` (i.e. at
        least the closest match will be returned).

    max_matches : int, default None
        The maximum amount of similar occurrences to be returned. The resulting
        occurrences are sorted by distance, so a value of `10` means that the
        indices of the most similar `10` subsequences is returned. If `None`, then all
        occurrences are returned.

    query_idx : int, default None
        This is the index position along the time series, `T`, where the query
        subsequence, `Q`, is located.
        `query_idx` should only be used when the matrix profile is a self-join and
        should be set to `None` for matrix profiles computed from AB-joins.
        If `query_idx` is set to a specific integer value, then this will help ensure
        that the self-match will be returned first.

    atol : float, default 1e-8
        The absolute tolerance parameter. This value will be added to `max_distance`
        when comparing distances between subsequences.

    Returns
    -------
    out : numpy.ndarray
        The first column consists of values selected from `D`. These are the distances
        of subsequences of `T` whose distances to `Q` are less than or equal to
        `max_distance`, sorted by distance (lowest to highest). The second column
        consists of the corresponding indices in `D`. These are in fact the start index
        of susequences in `T` selected as the match of `Q`.

    """
    D = D.copy()
    if max_distance is None:

        def max_distance(D):
            D_copy = D.copy().astype(np.float64)
            D_copy[np.isinf(D_copy)] = np.nan
            return np.nanmax(
                [np.nanmean(D_copy) - 2.0 * np.nanstd(D_copy), np.nanmin(D_copy)]
            )

    if not isinstance(max_distance, float):
        max_distance = max_distance(D)

    if max_matches is None:
        max_matches = np.inf

    if query_idx is not None:
        candidate_idx = query_idx
    else:
        candidate_idx = np.argmin(D)

    matches = []
    for _ in range(len(D)):
        if (
            D[candidate_idx] > atol + max_distance
            or ~np.isfinite(D[candidate_idx])
            or len(matches) >= max_matches
        ):
            break

        matches.append([D[candidate_idx], candidate_idx])
        apply_exclusion_zone(D, candidate_idx, excl_zone, np.inf)
        candidate_idx = np.argmin(D)

    return np.array(matches, dtype=object)


<<<<<<< HEAD
@njit(
    # "(i8, i8, i8, i8[:], i8)"
    fastmath=True,
    parallel=True,
)
def _get_tiles(m, n_A, n_B, diags, tile_size):
    """
    Split distance matrix into tiles of given size

    Parameters
    ----------
    m : int
        Window size

    n_A : ndarray
        The length of time series `T_A`

    n_B : ndarray
        The length of time series `T_B`

    diags : ndarray
        The diagonal indices of interest

    tile_size : int
        Maximum length of a tile

    Returns
    -------
    tiles : ndarray
        A 7-column, 2D array, where each row corresponds to a single tile:
        - First two columns represent i and j positions of the tile
        - Second two columns represent dimensions of the tile
        - Third two columns represent range of diagonal indices to traverse in the tile
        - Seventh column represents number of distances in the tile
    """
    # dimensions of distance matrix
    l = n_A - m + 1
    w = n_B - m + 1
    # tile rows & columns
    tile_rows = int(np.ceil(l / tile_size))
    tile_columns = int(np.ceil(w / tile_size))
    # number of tiles
    tiles_count = tile_rows * tile_columns
    tiles = np.empty((tiles_count, 7), dtype=np.int64)

    for tile_idx in prange(tiles_count):
        tile_i = (tile_idx // tile_columns) * tile_size
        tile_j = (tile_idx % tile_columns) * tile_size
        # height of current tile
        tile_height = min(tile_size, l - tile_i)
        # width of current tile
        tile_width = min(tile_size, w - tile_j)

        # start and stop diagonal indices to traverse within tile
        tile_start_diag = max(-(tile_height - 1), diags[0] + tile_i - tile_j)
        tile_stop_diag = min(tile_width, diags[-1] + 1 + tile_i - tile_j)

        tile_ndist = _total_diagonal_ndists(
            tile_start_diag,
            tile_stop_diag,
            tile_height,
            tile_width,
        )

        tiles[tile_idx, 0] = tile_i
        tiles[tile_idx, 1] = tile_j
        tiles[tile_idx, 2] = tile_height
        tiles[tile_idx, 3] = tile_width
        tiles[tile_idx, 4] = tile_start_diag
        tiles[tile_idx, 5] = tile_stop_diag
        tiles[tile_idx, 6] = tile_ndist

    return tiles
=======
@cuda.jit(device=True)
def _gpu_searchsorted_left(a, v, bfs, nlevel):
    """
    A device function, equivalent to numpy.searchsorted(a, v, side='left')

    Parameters
    ----------
    a : numpy.ndarray
        1-dim array sorted in ascending order.

    v : float
        Value to insert into array `a`

    bfs : numpy.ndarray
        The breadth-first-search indices where the missing leaves of its corresponding
        binary search tree are filled with -1.

    nlevel : int
        The number of levels in the binary search tree from which the array
        `bfs` is obtained.

    Returns
    -------
    idx : int
        The index of the insertion point
    """
    n = a.shape[0]
    idx = 0
    for level in range(nlevel):
        if v <= a[bfs[idx]]:
            next_idx = 2 * idx + 1
        else:
            next_idx = 2 * idx + 2

        if level == nlevel - 1 or bfs[next_idx] < 0:
            if v <= a[bfs[idx]]:
                idx = max(bfs[idx], 0)
            else:
                idx = min(bfs[idx] + 1, n)
            break
        idx = next_idx

    return idx


@cuda.jit(device=True)
def _gpu_searchsorted_right(a, v, bfs, nlevel):
    """
    A device function, equivalent to numpy.searchsorted(a, v, side='right')

    Parameters
    ----------
    a : numpy.ndarray
        1-dim array sorted in ascending order.

    v : float
        Value to insert into array `a`

    bfs : numpy.ndarray
        The breadth-first-search indices where the missing leaves of its corresponding
        binary search tree are filled with -1.

    nlevel : int
        The number of levels in the binary search tree from which the array
        `bfs` is obtained.

    Returns
    -------
    idx : int
        The index of the insertion point
    """
    n = a.shape[0]
    idx = 0
    for level in range(nlevel):
        if v < a[bfs[idx]]:
            next_idx = 2 * idx + 1
        else:
            next_idx = 2 * idx + 2

        if level == nlevel - 1 or bfs[next_idx] < 0:
            if v < a[bfs[idx]]:
                idx = max(bfs[idx], 0)
            else:
                idx = min(bfs[idx] + 1, n)
            break
        idx = next_idx

    return idx


def check_ignore_trivial(T_A, T_B, ignore_trivial):
    """
    Check inputs and verify the appropriateness for self-joins vs AB-joins and
    provides relevant warnings.

    Note that the warnings will output the first occurrence of matching warnings
    for each location (module + line number) where the warning is issued

    Parameters
    ----------
    T_A : numpy.ndarray
        The time series or sequence for which to compute the matrix profile

    T_B : numpy.ndarray
        The time series or sequence that will be used to annotate T_A. For every
        subsequence in T_A, its nearest neighbor in T_B will be recorded. Default is
        `None` which corresponds to a self-join.

    ignore_trivial : bool
        Set to `True` if this is a self-join. Otherwise, for AB-join, set this
        to `False`.

    Returns
    -------
    ignore_trivial : bool
        The (corrected) ignore_trivial value

    Notes
    -----
    These warnings may be supresse by using a context manager
    ```
    import stumpy
    import numpy as np
    import warnings

    T = np.random.rand(10_000)
    m = 50
    with warnings.catch_warnings():
        warnings.filterwarnings("ignore", message="Arrays T_A, T_B are equal")
        for _ in range(5):
            stumpy.stump(T, m, T, ignore_trivial=False)
    ```
    """
    if ignore_trivial is False and are_arrays_equal(T_A, T_B):  # pragma: no cover
        msg = "Arrays T_A, T_B are equal, which implies a self-join. "
        msg += "Try setting `ignore_trivial = True`."
        warnings.warn(msg)

    if ignore_trivial and are_arrays_equal(T_A, T_B) is False:  # pragma: no cover
        msg = "Arrays T_A, T_B are not equal, which implies an AB-join. "
        msg += "`ignore_trivial` has been automatically set to `False`."
        warnings.warn(msg)
        ignore_trivial = False

    return ignore_trivial
>>>>>>> 5e330753
<|MERGE_RESOLUTION|>--- conflicted
+++ resolved
@@ -7,11 +7,7 @@
 import inspect
 
 import numpy as np
-<<<<<<< HEAD
-from numba import njit, prange
-=======
-from numba import njit, cuda
->>>>>>> 5e330753
+from numba import njit, cuda, prange
 from scipy.signal import convolve
 from scipy.ndimage import maximum_filter1d, minimum_filter1d
 from scipy import linalg
@@ -2939,7 +2935,153 @@
     return np.array(matches, dtype=object)
 
 
-<<<<<<< HEAD
+@cuda.jit(device=True)
+def _gpu_searchsorted_left(a, v, bfs, nlevel):
+    """
+    A device function, equivalent to numpy.searchsorted(a, v, side='left')
+
+    Parameters
+    ----------
+    a : numpy.ndarray
+        1-dim array sorted in ascending order.
+
+    v : float
+        Value to insert into array `a`
+
+    bfs : numpy.ndarray
+        The breadth-first-search indices where the missing leaves of its corresponding
+        binary search tree are filled with -1.
+
+    nlevel : int
+        The number of levels in the binary search tree from which the array
+        `bfs` is obtained.
+
+    Returns
+    -------
+    idx : int
+        The index of the insertion point
+    """
+    n = a.shape[0]
+    idx = 0
+    for level in range(nlevel):
+        if v <= a[bfs[idx]]:
+            next_idx = 2 * idx + 1
+        else:
+            next_idx = 2 * idx + 2
+
+        if level == nlevel - 1 or bfs[next_idx] < 0:
+            if v <= a[bfs[idx]]:
+                idx = max(bfs[idx], 0)
+            else:
+                idx = min(bfs[idx] + 1, n)
+            break
+        idx = next_idx
+
+    return idx
+
+
+@cuda.jit(device=True)
+def _gpu_searchsorted_right(a, v, bfs, nlevel):
+    """
+    A device function, equivalent to numpy.searchsorted(a, v, side='right')
+
+    Parameters
+    ----------
+    a : numpy.ndarray
+        1-dim array sorted in ascending order.
+
+    v : float
+        Value to insert into array `a`
+
+    bfs : numpy.ndarray
+        The breadth-first-search indices where the missing leaves of its corresponding
+        binary search tree are filled with -1.
+
+    nlevel : int
+        The number of levels in the binary search tree from which the array
+        `bfs` is obtained.
+
+    Returns
+    -------
+    idx : int
+        The index of the insertion point
+    """
+    n = a.shape[0]
+    idx = 0
+    for level in range(nlevel):
+        if v < a[bfs[idx]]:
+            next_idx = 2 * idx + 1
+        else:
+            next_idx = 2 * idx + 2
+
+        if level == nlevel - 1 or bfs[next_idx] < 0:
+            if v < a[bfs[idx]]:
+                idx = max(bfs[idx], 0)
+            else:
+                idx = min(bfs[idx] + 1, n)
+            break
+        idx = next_idx
+
+    return idx
+
+
+def check_ignore_trivial(T_A, T_B, ignore_trivial):
+    """
+    Check inputs and verify the appropriateness for self-joins vs AB-joins and
+    provides relevant warnings.
+
+    Note that the warnings will output the first occurrence of matching warnings
+    for each location (module + line number) where the warning is issued
+
+    Parameters
+    ----------
+    T_A : numpy.ndarray
+        The time series or sequence for which to compute the matrix profile
+
+    T_B : numpy.ndarray
+        The time series or sequence that will be used to annotate T_A. For every
+        subsequence in T_A, its nearest neighbor in T_B will be recorded. Default is
+        `None` which corresponds to a self-join.
+
+    ignore_trivial : bool
+        Set to `True` if this is a self-join. Otherwise, for AB-join, set this
+        to `False`.
+
+    Returns
+    -------
+    ignore_trivial : bool
+        The (corrected) ignore_trivial value
+
+    Notes
+    -----
+    These warnings may be supresse by using a context manager
+    ```
+    import stumpy
+    import numpy as np
+    import warnings
+
+    T = np.random.rand(10_000)
+    m = 50
+    with warnings.catch_warnings():
+        warnings.filterwarnings("ignore", message="Arrays T_A, T_B are equal")
+        for _ in range(5):
+            stumpy.stump(T, m, T, ignore_trivial=False)
+    ```
+    """
+    if ignore_trivial is False and are_arrays_equal(T_A, T_B):  # pragma: no cover
+        msg = "Arrays T_A, T_B are equal, which implies a self-join. "
+        msg += "Try setting `ignore_trivial = True`."
+        warnings.warn(msg)
+
+    if ignore_trivial and are_arrays_equal(T_A, T_B) is False:  # pragma: no cover
+        msg = "Arrays T_A, T_B are not equal, which implies an AB-join. "
+        msg += "`ignore_trivial` has been automatically set to `False`."
+        warnings.warn(msg)
+        ignore_trivial = False
+
+    return ignore_trivial
+
+
 @njit(
     # "(i8, i8, i8, i8[:], i8)"
     fastmath=True,
@@ -3012,151 +3154,4 @@
         tiles[tile_idx, 5] = tile_stop_diag
         tiles[tile_idx, 6] = tile_ndist
 
-    return tiles
-=======
-@cuda.jit(device=True)
-def _gpu_searchsorted_left(a, v, bfs, nlevel):
-    """
-    A device function, equivalent to numpy.searchsorted(a, v, side='left')
-
-    Parameters
-    ----------
-    a : numpy.ndarray
-        1-dim array sorted in ascending order.
-
-    v : float
-        Value to insert into array `a`
-
-    bfs : numpy.ndarray
-        The breadth-first-search indices where the missing leaves of its corresponding
-        binary search tree are filled with -1.
-
-    nlevel : int
-        The number of levels in the binary search tree from which the array
-        `bfs` is obtained.
-
-    Returns
-    -------
-    idx : int
-        The index of the insertion point
-    """
-    n = a.shape[0]
-    idx = 0
-    for level in range(nlevel):
-        if v <= a[bfs[idx]]:
-            next_idx = 2 * idx + 1
-        else:
-            next_idx = 2 * idx + 2
-
-        if level == nlevel - 1 or bfs[next_idx] < 0:
-            if v <= a[bfs[idx]]:
-                idx = max(bfs[idx], 0)
-            else:
-                idx = min(bfs[idx] + 1, n)
-            break
-        idx = next_idx
-
-    return idx
-
-
-@cuda.jit(device=True)
-def _gpu_searchsorted_right(a, v, bfs, nlevel):
-    """
-    A device function, equivalent to numpy.searchsorted(a, v, side='right')
-
-    Parameters
-    ----------
-    a : numpy.ndarray
-        1-dim array sorted in ascending order.
-
-    v : float
-        Value to insert into array `a`
-
-    bfs : numpy.ndarray
-        The breadth-first-search indices where the missing leaves of its corresponding
-        binary search tree are filled with -1.
-
-    nlevel : int
-        The number of levels in the binary search tree from which the array
-        `bfs` is obtained.
-
-    Returns
-    -------
-    idx : int
-        The index of the insertion point
-    """
-    n = a.shape[0]
-    idx = 0
-    for level in range(nlevel):
-        if v < a[bfs[idx]]:
-            next_idx = 2 * idx + 1
-        else:
-            next_idx = 2 * idx + 2
-
-        if level == nlevel - 1 or bfs[next_idx] < 0:
-            if v < a[bfs[idx]]:
-                idx = max(bfs[idx], 0)
-            else:
-                idx = min(bfs[idx] + 1, n)
-            break
-        idx = next_idx
-
-    return idx
-
-
-def check_ignore_trivial(T_A, T_B, ignore_trivial):
-    """
-    Check inputs and verify the appropriateness for self-joins vs AB-joins and
-    provides relevant warnings.
-
-    Note that the warnings will output the first occurrence of matching warnings
-    for each location (module + line number) where the warning is issued
-
-    Parameters
-    ----------
-    T_A : numpy.ndarray
-        The time series or sequence for which to compute the matrix profile
-
-    T_B : numpy.ndarray
-        The time series or sequence that will be used to annotate T_A. For every
-        subsequence in T_A, its nearest neighbor in T_B will be recorded. Default is
-        `None` which corresponds to a self-join.
-
-    ignore_trivial : bool
-        Set to `True` if this is a self-join. Otherwise, for AB-join, set this
-        to `False`.
-
-    Returns
-    -------
-    ignore_trivial : bool
-        The (corrected) ignore_trivial value
-
-    Notes
-    -----
-    These warnings may be supresse by using a context manager
-    ```
-    import stumpy
-    import numpy as np
-    import warnings
-
-    T = np.random.rand(10_000)
-    m = 50
-    with warnings.catch_warnings():
-        warnings.filterwarnings("ignore", message="Arrays T_A, T_B are equal")
-        for _ in range(5):
-            stumpy.stump(T, m, T, ignore_trivial=False)
-    ```
-    """
-    if ignore_trivial is False and are_arrays_equal(T_A, T_B):  # pragma: no cover
-        msg = "Arrays T_A, T_B are equal, which implies a self-join. "
-        msg += "Try setting `ignore_trivial = True`."
-        warnings.warn(msg)
-
-    if ignore_trivial and are_arrays_equal(T_A, T_B) is False:  # pragma: no cover
-        msg = "Arrays T_A, T_B are not equal, which implies an AB-join. "
-        msg += "`ignore_trivial` has been automatically set to `False`."
-        warnings.warn(msg)
-        ignore_trivial = False
-
-    return ignore_trivial
->>>>>>> 5e330753
+    return tiles