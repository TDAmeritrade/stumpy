--- conflicted
+++ resolved
@@ -2575,7 +2575,30 @@
     return MPdist
 
 
-<<<<<<< HEAD
+def _check_P(P, threshold=1e-6):
+    """
+    Check if the 1-dimensional matrix profile values are too small and
+    log a warning the if true.
+
+    Parameters
+    ----------
+    P : numpy.ndarray
+        A 1-dimensional matrix profile
+
+    threshold : float, default 1e-6
+        A distance threshold
+
+    Returns
+    -------
+        None
+    """
+    if P.ndim != 1:
+        raise ValueError("`P` was {P.ndim}-dimensional and must be 1-dimensional")
+    if are_distances_too_small(P, threshold=threshold):  # pragma: no cover
+        logger.warning(f"A large number of values in `P` are smaller than {threshold}.")
+        logger.warning("For a self-join, try setting `ignore_trivial=True`.")
+
+
 @njit(parallel=True)
 def _merge_topk_PI(PA, PB, IA, IB):
     """
@@ -2753,28 +2776,4 @@
     else:
         if 0 <= idx < len(a):
             a[idx + 1 :] = a[idx:-1]
-            a[idx] = v
-=======
-def _check_P(P, threshold=1e-6):
-    """
-    Check if the 1-dimensional matrix profile values are too small and
-    log a warning the if true.
-
-    Parameters
-    ----------
-    P : numpy.ndarray
-        A 1-dimensional matrix profile
-
-    threshold : float, default 1e-6
-        A distance threshold
-
-    Returns
-    -------
-        None
-    """
-    if P.ndim != 1:
-        raise ValueError("`P` was {P.ndim}-dimensional and must be 1-dimensional")
-    if are_distances_too_small(P, threshold=threshold):  # pragma: no cover
-        logger.warning(f"A large number of values in `P` are smaller than {threshold}.")
-        logger.warning("For a self-join, try setting `ignore_trivial=True`.")
->>>>>>> 2f1711ac
+            a[idx] = v