--- conflicted
+++ resolved
@@ -2578,14 +2578,6 @@
 @njit
 def _merge_topk_PI(PA, PB, IA, IB):
     """
-<<<<<<< HEAD
-    Merge two top-k matrix profiles `PA` and `PB`, and update `PA` (in place) while
-    always prioritizing the values of `PA` over the values of `PB` in case of ties.
-    (i.e., values from `PB` are always inserted to the right of values from `PA`).
-    Also, update `IA` accordingly. In case of overlapping values between two arrays
-    IA[i] and IB[i], the ones in IB[i] (and their corresponding values in PB[i])
-    are ignored throughout the updating process of IA[i] (and PA[i]).
-=======
     Merge two top-k matrix profiles `PA` and `PB`, and update `PA` (in place).
     When the inputs are 1D arrays, PA[i] is updated if it is less than PB[i] and
     IA[i] != IB[i]. In such case, PA[i] and IA[i] are replaced with PB[i] and IB[i],
@@ -2600,7 +2592,6 @@
     overlapping values between two arrays IA[i] and IB[i], the ones in IB[i] (and
     their corresponding values in PB[i]) are ignored throughout the updating process o
     f IA[i] (and PA[i]).
->>>>>>> 03f19d8e
 
     Unlike `_merge_topk_ρI`, where `top-k` largest values are kept, this function
     keeps `top-k` smallest values.
@@ -2609,11 +2600,7 @@
     ----------
     PA : numpy.ndarray
         A (top-k) matrix profile where values in each row are sorted in ascending
-<<<<<<< HEAD
-        order. `PA` must be 2-dimensional.
-=======
         order. `PA` must be 1- or 2-dimensional.
->>>>>>> 03f19d8e
 
     PB : numpy.ndarray
         A (top-k) matrix profile where values in each row are sorted in ascending
@@ -2629,33 +2616,6 @@
     -------
     None
     """
-<<<<<<< HEAD
-    k = PA.shape[1]
-    tmp_P = np.empty(k, dtype=np.float64)
-    tmp_I = np.empty(k, dtype=np.int64)
-    for i in range(PA.shape[0]):
-        overlap = set(IB[i]).intersection(set(IA[i]))
-        aj, bj = 0, 0
-        idx = 0
-        # 2 * k iterations are required to traverse both A and B if needed.
-        for _ in range(2 * k):
-            if idx >= k:
-                break
-            if bj < k and PB[i, bj] < PA[i, aj]:
-                if IB[i, bj] not in overlap:
-                    tmp_P[idx] = PB[i, bj]
-                    tmp_I[idx] = IB[i, bj]
-                    idx += 1
-                bj += 1
-            else:
-                tmp_P[idx] = PA[i, aj]
-                tmp_I[idx] = IA[i, aj]
-                idx += 1
-                aj += 1
-
-        PA[i] = tmp_P
-        IA[i] = tmp_I
-=======
     if PA.ndim == 1:
         mask = (PB < PA) & (IB != IA)
         PA[mask] = PB[mask]
@@ -2686,20 +2646,11 @@
 
             PA[i] = tmp_P
             IA[i] = tmp_I
->>>>>>> 03f19d8e
 
 
 @njit
 def _merge_topk_ρI(ρA, ρB, IA, IB):
     """
-<<<<<<< HEAD
-    Merge two top-k pearson profiles `ρA` and `ρB`, and update `ρA` (in place) while
-    always prioritizing the values of `ρA` over the values of `ρB` in case of ties.
-    (i.e., values from `ρB` are always inserted to the left of values from `ρA`).
-    Also, update `IA` accordingly. In case of overlapping values between two arrays
-    IA[i] and IB[i], the ones in IB[i] (and their corresponding values in ρB[i])
-    are ignored throughout the updating process of IA[i] (and ρA[i]).
-=======
     Merge two top-k pearson profiles `ρA` and `ρB`, and update `ρA` (in place).
     When the inputs are 1D arrays, ρA[i] is updated if it is more than ρB[i] and
     IA[i] != IB[i]. In such case, ρA[i] and IA[i] are replaced with ρB[i] and IB[i],
@@ -2714,7 +2665,6 @@
     overlapping values between two arrays IA[i] and IB[i], the ones in IB[i] (and
     their corresponding values in ρB[i]) are ignored throughout the updating process
     of IA[i] (and ρA[i]).
->>>>>>> 03f19d8e
 
     Unlike `_merge_topk_PI`, where `top-k` smallest values are kept, this function
     keeps `top-k` largest values.
@@ -2723,11 +2673,7 @@
     ----------
     ρA : numpy.ndarray
         A (top-k) pearson profile where values in each row are sorted in ascending
-<<<<<<< HEAD
-        order. `ρA` must be 2-dimensional.
-=======
         order. `ρA` must be 1- or 2-dimensional.
->>>>>>> 03f19d8e
 
     ρB : numpy.ndarray
         A (top-k) pearson profile, where values in each row are sorted in ascending
@@ -2743,34 +2689,6 @@
     -------
     None
     """
-<<<<<<< HEAD
-    k = ρA.shape[1]
-    tmp_ρ = np.empty(k, dtype=np.float64)
-    tmp_I = np.empty(k, dtype=np.int64)
-    last_idx = k - 1
-    for i in range(len(ρA)):
-        overlap = set(IB[i]).intersection(set(IA[i]))
-        aj, bj = last_idx, last_idx
-        idx = last_idx
-        # 2 * k iterations are required to traverse both A and B if needed.
-        for _ in range(2 * k):
-            if idx < 0:
-                break
-            if bj >= 0 and ρB[i, bj] > ρA[i, aj]:
-                if IB[i, bj] not in overlap:
-                    tmp_ρ[idx] = ρB[i, bj]
-                    tmp_I[idx] = IB[i, bj]
-                    idx -= 1
-                bj -= 1
-            else:
-                tmp_ρ[idx] = ρA[i, aj]
-                tmp_I[idx] = IA[i, aj]
-                idx -= 1
-                aj -= 1
-
-        ρA[i] = tmp_ρ
-        IA[i] = tmp_I
-=======
     if ρA.ndim == 1:
         mask = (ρB > ρA) & (IB != IA)
         ρA[mask] = ρB[mask]
@@ -2802,7 +2720,6 @@
 
             ρA[i] = tmp_ρ
             IA[i] = tmp_I
->>>>>>> 03f19d8e
 
 
 @njit
