--- conflicted
+++ resolved
@@ -697,13 +697,8 @@
     """
 
     zone_start = max(0, idx - excl_zone)
-<<<<<<< HEAD
-    zone_stop = min(D.shape[0], idx + excl_zone)
-    D[zone_start : zone_stop + 1] = np.inf
-=======
     zone_stop = min(D.shape[-1], idx + excl_zone)
     D[..., zone_start : zone_stop + 1] = np.inf
->>>>>>> ddd33e5d
 
 
 def preprocess(T, m):
