--- conflicted
+++ resolved
@@ -1686,14 +1686,9 @@
                 T_subseq_isconstant,
             )
 
-<<<<<<< HEAD
-            # this is to fix loss-of-precision
-            if query_idx is not None:
-                distance_matrix[i, i + query_idx] = 0.0
-=======
+            # this is to fix slight loss-of-precision
             if query_idx is not None:
                 distance_matrix[i, query_idx + i] = 0.0
->>>>>>> 42ff7b10
 
 
 def mass_distance_matrix(
