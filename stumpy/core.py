# STUMPY
# Copyright 2019 TD Ameritrade. Released under the terms of the 3-Clause BSD license.  # noqa: E501
# STUMPY is a trademark of TD Ameritrade IP Company, Inc. All rights reserved.

import logging
import functools
import inspect

import numpy as np
from numba import njit, prange
from scipy.signal import convolve
from scipy.ndimage import maximum_filter1d, minimum_filter1d
from scipy import linalg
from scipy.spatial.distance import cdist
import tempfile
import math

from . import config

try:
    from numba.cuda.cudadrv.driver import _raise_driver_not_found
except ImportError:
    pass

logger = logging.getLogger(__name__)


def _compare_parameters(norm, non_norm, exclude=None):
    """
    Compare if the parameters in `norm` and `non_norm` are the same

    Parameters
    ----------
    norm : object
        The normalized function (or class) that is complementary to the
        non-normalized function (or class)

    non_norm : object
        The non-normalized function (or class) that is complementary to the
        z-normalized function (or class)

    exclude : list
        A list of parameters to exclude for the comparison

    Returns
    -------
    is_same_params : bool
        `True` if parameters from both `norm` and `non-norm` are the same. `False`
        otherwise.
    """
    norm_params = list(inspect.signature(norm).parameters.keys())
    non_norm_params = list(inspect.signature(non_norm).parameters.keys())

    if exclude is not None:
        for param in exclude:
            if param in norm_params:
                norm_params.remove(param)
            if param in non_norm_params:
                non_norm_params.remove(param)

    is_same_params = set(norm_params) == set(non_norm_params)
    if not is_same_params:
        if exclude is not None:
            logger.warning(f"Excluding `{exclude}` parameters, ")
        logger.warning(f"`{norm}`: ({norm_params}) and ")
        logger.warning(f"`{non_norm}`: ({non_norm_params}) ")
        logger.warning("have different parameters.")

    return is_same_params


def non_normalized(non_norm, exclude=None, replace=None):
    """
    Decorator for swapping a z-normalized function (or class) for its complementary
    non-normalized function (or class) as defined by `non_norm`. This requires that
    the z-normalized function (or class) has a `normalize` parameter.

    With the exception of `normalize` parameter, the `non_norm` function (or class)
    must have the same siganture as the `norm` function (or class) signature in order
    to be compatible. Please use a combination of the `exclude` and/or `replace`
    parameters when necessary.

    ```
    def non_norm_func(Q, T, A_non_norm):
        ...
        return


    @non_normalized(
        non_norm_func,
        exclude=["normalize", "p", "A_norm", "A_non_norm"],
        replace={"A_norm": "A_non_norm", "other_norm": None},
    )
    def norm_func(Q, T, A_norm=None, other_norm=None, normalize=True, p=2.0):
        ...
        return
    ```

    Parameters
    ----------
    non_norm : object
        The non-normalized function (or class) that is complementary to the
        z-normalized function (or class)

    exclude : list, default None
        A list of function (or class) parameter names to exclude when comparing the
        function (or class) signatures. When `exlcude is None`, this parameter is
        automatically set to `exclude = ["normalize", "p"]` by default.

    replace : dict, default None
        A dictionary of function (or class) parameter key-value pairs. Each key that
        is found as a parameter name in the `norm` function (or class) will be replaced
        by its corresponding or complementary parameter name in the `non_norm` function
        (or class) (e.g., {"norm_param": "non_norm_param"}). To remove any parameter in
        the `norm` function (or class) that does not exist in the `non_norm` function,
        simply set the value to `None` (i.e., {"norm_param": None}).

    Returns
    -------
    outer_wrapper : object
        The desired z-normalized/non-normalized function (or class)
    """
    if exclude is None:
        exclude = ["normalize", "p"]

    @functools.wraps(non_norm)
    def outer_wrapper(norm):
        @functools.wraps(norm)
        def inner_wrapper(*args, **kwargs):
            is_same_params = _compare_parameters(norm, non_norm, exclude=exclude)
            if not is_same_params or kwargs.get("normalize", True):
                return norm(*args, **kwargs)
            else:
                kwargs = {k: v for k, v in kwargs.items() if k != "normalize"}
                if replace is not None:
                    for k, v in replace.items():
                        if k in kwargs.keys():
                            if v is None:  # pragma: no cover
                                _ = kwargs.pop(k)
                            else:
                                kwargs[v] = kwargs.pop(k)
                return non_norm(*args, **kwargs)

        return inner_wrapper

    return outer_wrapper


def driver_not_found(*args, **kwargs):  # pragma: no cover
    """
    Helper function to raise CudaSupportError driver not found error.
    """
    _raise_driver_not_found()


def _gpu_stump_driver_not_found(*args, **kwargs):  # pragma: no cover
    """
    Dummy function to raise CudaSupportError driver not found error.
    """
    driver_not_found()


def _gpu_aamp_driver_not_found(*args, **kwargs):  # pragma: no cover
    """
    Dummy function to raise CudaSupportError driver not found error.
    """
    driver_not_found()


def _gpu_ostinato_driver_not_found(*args, **kwargs):  # pragma: no cover
    """
    Dummy function to raise CudaSupportError driver not found error.
    """
    driver_not_found()


def _gpu_aamp_ostinato_driver_not_found(*args, **kwargs):  # pragma: no cover
    """
    Dummy function to raise CudaSupportError driver not found error.
    """
    driver_not_found()


def _gpu_mpdist_driver_not_found(*args, **kwargs):  # pragma: no cover
    """
    Dummy function to raise CudaSupportError driver not found error.
    """
    driver_not_found()


def _gpu_aampdist_driver_not_found(*args, **kwargs):  # pragma: no cover
    """
    Dummy function to raise CudaSupportError driver not found error.
    """
    driver_not_found()


def _gpu_stimp_driver_not_found(*args, **kwargs):  # pragma: no cover
    """
    Dummy function to raise CudaSupportError driver not found error.
    """
    driver_not_found()


def _gpu_aamp_stimp_driver_not_found(*args, **kwargs):  # pragma: no cover
    """
    Dummy function to raise CudaSupportError driver not found error.
    """
    driver_not_found()


def _gpu_searchsorted_left_driver_not_found(*args, **kwargs):  # pragma: no cover
    """
    Dummy function to raise CudaSupportError driver not found error.
    """
    driver_not_found()


def _gpu_searchsorted_right_driver_not_found(*args, **kwargs):  # pragma: no cover
    """
    Dummy function to raise CudaSupportError driver not found error.
    """
    driver_not_found()


def get_pkg_name():  # pragma: no cover
    """
    Return package name.
    """
    return __name__.split(".")[0]


def rolling_window(a, window):
    """
    Use strides to generate rolling/sliding windows for a numpy array.

    Parameters
    ----------
    a : numpy.ndarray
        numpy array

    window : int
        Size of the rolling window

    Returns
    -------
    output : numpy.ndarray
        This will be a new view of the original input array.
    """
    a = np.asarray(a)
    shape = a.shape[:-1] + (a.shape[-1] - window + 1, window)
    strides = a.strides + (a.strides[-1],)

    return np.lib.stride_tricks.as_strided(a, shape=shape, strides=strides)


def z_norm(a, axis=0):
    """
    Calculate the z-normalized input array `a` by subtracting the mean and
    dividing by the standard deviation along a given axis.

    Parameters
    ----------
    a : numpy.ndarray
        NumPy array

    axis : int, default 0
        NumPy array axis

    Returns
    -------
    output : numpy.ndarray
        An array with z-normalized values computed along a specified axis.
    """
    std = np.std(a, axis, keepdims=True)
    std[std == 0] = 1

    return (a - np.mean(a, axis, keepdims=True)) / std


def check_nan(a):  # pragma: no cover
    """
    Check if the array contains NaNs.

    Parameters
    ----------
    a : numpy.ndarray
        NumPy array

    Raises
    ------
    ValueError
        If the array contains a NaN
    """
    if np.any(np.isnan(a)):
        msg = "Input array contains one or more NaNs"
        raise ValueError(msg)

    return


def check_dtype(a, dtype=np.float64):  # pragma: no cover
    """
    Check if the array type of `a` is of type specified by `dtype` parameter.

    Parameters
    ----------
    a : numpy.ndarray
        NumPy array

    dtype : dtype, default np.float64
        NumPy `dtype`

    Raises
    ------
    TypeError
        If the array type does not match `dtype`
    """
    if dtype == int:
        dtype = np.int64
    if dtype == float:
        dtype = np.float64
    if not np.issubdtype(a.dtype, dtype):
        msg = f"{dtype} dtype expected but found {a.dtype} in input array\n"
        msg += "Please change your input `dtype` with `.astype(dtype)`"
        raise TypeError(msg)

    return True


def transpose_dataframe(df):  # pragma: no cover
    """
    Check if the input is a column-wise Pandas `DataFrame`. If `True`, return a
    transpose dataframe since stumpy assumes that each row represents data from a
    different dimension while each column represents data from the same dimension.
    If `False`, return `a` unchanged. Pandas `Series` do not need to be transposed.

    Note that this function has zero dependency on Pandas (not even a soft dependency).

    Parameters
    ----------
    df : numpy.ndarray
        Pandas dataframe

    Returns
    -------
    output : df
        If `df` is a Pandas `DataFrame` then return `df.T`. Otherwise, return `df`
    """
    if type(df).__name__ == "DataFrame":
        return df.T

    return df


def are_arrays_equal(a, b):  # pragma: no cover
    """
    Check if two arrays are equal; first by comparing memory addresses,
    and secondly by their values.

    Parameters
    ----------
    a : numpy.ndarray
        NumPy array

    b : numpy.ndarray
        NumPy array

    Returns
    -------
    output : bool
        Returns `True` if the arrays are equal and `False` otherwise.
    """
    if id(a) == id(b):
        return True

    # For numpy >= 1.19
    # return np.array_equal(a, b, equal_nan=True)

    if a.shape != b.shape:
        return False

    return ((a == b) | (np.isnan(a) & np.isnan(b))).all()


def are_distances_too_small(a, threshold=10e-6):  # pragma: no cover
    """
    Check the distance values from a matrix profile.

    If the values are smaller than the threshold (i.e., less than 10e-6) then
    it could suggest that this is a self-join.

    Parameters
    ----------
    a : numpy.ndarray
        NumPy array

    threshold : float, default 10e-6
        Minimum value in which to compare the matrix profile to

    Returns
    -------
    output : bool
        Returns `True` if the matrix profile distances are all below the
        threshold and `False` if they are all above the threshold.
    """
    if a.mean() < threshold or np.all(a < threshold):
        return True

    return False


def get_max_window_size(n):
    """
    Get the maximum window size for a self-join

    Parameters
    ----------
    n : int
        The length of the time series

    Returns
    -------
    max_m : int
        The maximum window size allowed given `config.STUMPY_EXCL_ZONE_DENOM`
    """
    max_m = (
        int(
            n
            - np.floor(
                (n + (config.STUMPY_EXCL_ZONE_DENOM - 1))
                // (config.STUMPY_EXCL_ZONE_DENOM + 1)
            )
        )
        - 1
    )

    return max_m


def check_window_size(m, max_size=None):
    """
    Check the window size and ensure that it is greater than or equal to 3 and, if
    `max_size` is provided, ensure that the window size is less than or equal to the
    `max_size`

    Parameters
    ----------
    m : int
        Window size

    max_size : int, default None
        The maximum window size allowed

    Returns
    -------
    None
    """
    if m <= 2:
        raise ValueError(
            "All window sizes must be greater than or equal to three",
            """A window size that is less than or equal to two is meaningless when
            it comes to computing the z-normalized Euclidean distance. In the case of
            `m=1` produces a standard deviation of zero. In the case of `m=2`, both
            the mean and standard deviation for any given subsequence are identical
            and so the z-normalization for any sequence will either be [-1., 1.] or
            [1., -1.]. Thus, the z-normalized Euclidean distance will be (very likely)
            zero between any subsequence and its nearest neighbor (assuming that the
            time series is large enough to contain both scenarios).
            """,
        )

    if max_size is not None and m > max_size:
        raise ValueError(f"The window size must be less than or equal to {max_size}")


@njit(fastmath=True)
def _sliding_dot_product(Q, T):
    """
    A Numba JIT-compiled implementation of the sliding window dot product.

    Parameters
    ----------
    Q : numpy.ndarray
        Query array or subsequence

    T : numpy.ndarray
        Time series or sequence

    Returns
    -------
    out : numpy.ndarray
        Sliding dot product between `Q` and `T`.
    """
    m = Q.shape[0]
    k = T.shape[0] - m + 1
    out = np.empty(k)
    for i in range(k):
        out[i] = np.dot(Q, T[i : i + m])

    return out


def sliding_dot_product(Q, T):
    """
    Use FFT convolution to calculate the sliding window dot product.

    Parameters
    ----------
    Q : numpy.ndarray
        Query array or subsequence

    T : numpy.ndarray
        Time series or sequence

    Returns
    -------
    output : numpy.ndarray
        Sliding dot product between `Q` and `T`.

    Notes
    -----
    Calculate the sliding dot product

    `DOI: 10.1109/ICDM.2016.0179 \
    <https://www.cs.ucr.edu/~eamonn/PID4481997_extend_Matrix%20Profile_I.pdf>`__

    See Table I, Figure 4

    Following the inverse FFT, Fig. 4 states that only cells [m-1:n]
    contain valid dot products

    Padding is done automatically in fftconvolve step
    """
    n = T.shape[0]
    m = Q.shape[0]
    Qr = np.flipud(Q)  # Reverse/flip Q
    QT = convolve(Qr, T)

    return QT.real[m - 1 : n]


@njit(
    # "f8[:](f8[:], i8, b1[:])",
    fastmath={"nsz", "arcp", "contract", "afn", "reassoc"}
)
def _welford_nanvar(a, w, a_subseq_isfinite):
    """
    Compute the rolling variance for a 1-D array while ignoring NaNs using a modified
    version of Welford's algorithm but is much faster than using `np.nanstd` with stride
    tricks.

    Parameters
    ----------
    a : numpy.ndarray
        The input array

    w : int
        The rolling window size

    a_subseq_isfinite : numpy.ndarray
        A boolean array that describes whether each subequence of length `w` within `a`
        is finite.

    Returns
    -------
    all_variances : numpy.ndarray
        Rolling window nanvar
    """
    all_variances = np.empty(a.shape[0] - w + 1, dtype=np.float64)
    prev_mean = 0.0
    prev_var = 0.0

    for start_idx in range(a.shape[0] - w + 1):
        prev_start_idx = start_idx - 1
        stop_idx = start_idx + w  # Exclusive index value
        last_idx = start_idx + w - 1  # Last inclusive index value

        if (
            start_idx == 0
            or not a_subseq_isfinite[prev_start_idx]
            or not a_subseq_isfinite[start_idx]
        ):
            curr_mean = np.nanmean(a[start_idx:stop_idx])
            curr_var = np.nanvar(a[start_idx:stop_idx])
        else:
            curr_mean = prev_mean + (a[last_idx] - a[prev_start_idx]) / w
            curr_var = (
                prev_var
                + (a[last_idx] - a[prev_start_idx])
                * (a[last_idx] - curr_mean + a[prev_start_idx] - prev_mean)
                / w
            )

        all_variances[start_idx] = curr_var

        prev_mean = curr_mean
        prev_var = curr_var

    return all_variances


def welford_nanvar(a, w=None):
    """
    Compute the rolling variance for a 1-D array while ignoring NaNs using a modified
    version of Welford's algorithm but is much faster than using `np.nanstd` with stride
    tricks.

    This is a convenience wrapper around the `_welford_nanvar` function.

    Parameters
    ----------
    a : numpy.ndarray
        The input array

    w : numpy.ndarray, default None
        The rolling window size

    Returns
    -------
    output : numpy.ndarray
        Rolling window nanvar.
    """
    if w is None:
        w = a.shape[0]

    a_subseq_isfinite = rolling_isfinite(a, w)

    return _welford_nanvar(a, w, a_subseq_isfinite)


def welford_nanstd(a, w=None):
    """
    Compute the rolling standard deviation for a 1-D array while ignoring NaNs using
    a modified version of Welford's algorithm but is much faster than using `np.nanstd`
    with stride tricks.

    This a convenience wrapper around `welford_nanvar`.

    Parameters
    ----------
    a : numpy.ndarray
        The input array

    w : numpy.ndarray, default None
        The rolling window size

    Returns
    -------
    output : numpy.ndarray
        Rolling window nanstd.
    """
    if w is None:
        w = a.shape[0]

    return np.sqrt(np.clip(welford_nanvar(a, w), a_min=0, a_max=None))


def rolling_nanstd(a, w):
    """
    Compute the rolling standard deviation for 1-D and 2-D arrays while ignoring NaNs
    using a modified version of Welford's algorithm but is much faster than using
    `np.nanstd` with stride tricks.

    This a convenience wrapper around `welford_nanstd`.

    This essentially replaces:

        `np.nanstd(rolling_window(T[..., start:stop], m), axis=T.ndim)`

    Parameters
    ----------
    a : numpy.ndarray
        The input array

    w : numpy.ndarray
        The rolling window size

    Returns
    -------
    output : numpy.ndarray
        Rolling window nanstd.
    """
    axis = a.ndim - 1  # Account for rolling
    return np.apply_along_axis(
        lambda a_row, w: welford_nanstd(a_row, w), axis=axis, arr=a, w=w
    )


def _rolling_nanmin_1d(a, w=None):
    """
    Compute the rolling min for 1-D while ignoring NaNs.

    This essentially replaces:

        `np.nanmin(rolling_window(T[..., start:stop], m), axis=T.ndim)`

    Parameters
    ----------
    a : numpy.ndarray
        The input array

    w : numpy.ndarray, default None
        The rolling window size

    Returns
    -------
    output : numpy.ndarray
        Rolling window nanmin.
    """
    if w is None:
        w = a.shape[0]

    half_window_size = int(math.ceil((w - 1) / 2))
    return minimum_filter1d(a, size=w)[
        half_window_size : half_window_size + a.shape[0] - w + 1
    ]


def _rolling_nanmax_1d(a, w=None):
    """
    Compute the rolling max for 1-D while ignoring NaNs.

    This essentially replaces:

        `np.nanmax(rolling_window(T[..., start:stop], m), axis=T.ndim)`

    Parameters
    ----------
    a : numpy.ndarray
        The input array

    w : numpy.ndarray, default None
        The rolling window size

    Returns
    -------
    output : numpy.ndarray
        Rolling window nanmax.
    """
    if w is None:
        w = a.shape[0]

    half_window_size = int(math.ceil((w - 1) / 2))
    return maximum_filter1d(a, size=w)[
        half_window_size : half_window_size + a.shape[0] - w + 1
    ]


def rolling_nanmin(a, w):
    """
    Compute the rolling min for 1-D and 2-D arrays while ignoring NaNs.

    This a convenience wrapper around `_rolling_nanmin_1d`.

    This essentially replaces:

        `np.nanmin(rolling_window(T[..., start:stop], m), axis=T.ndim)`

    Parameters
    ----------
    a : numpy.ndarray
        The input array

    w : numpy.ndarray
        The rolling window size

    Returns
    -------
    output : numpy.ndarray
        Rolling window nanmin.
    """
    axis = a.ndim - 1  # Account for rolling
    return np.apply_along_axis(
        lambda a_row, w: _rolling_nanmin_1d(a_row, w), axis=axis, arr=a, w=w
    )


def rolling_nanmax(a, w):
    """
    Compute the rolling max for 1-D and 2-D arrays while ignoring NaNs.

    This a convenience wrapper around `_rolling_nanmax_1d`.

    This essentially replaces:

        `np.nanmax(rolling_window(T[..., start:stop], m), axis=T.ndim)`

    Parameters
    ----------
    a : numpy.ndarray
        The input array

    w : numpy.ndarray
        The rolling window size

    Returns
    -------
    output : numpy.ndarray
        Rolling window nanmax.
    """
    axis = a.ndim - 1  # Account for rolling
    return np.apply_along_axis(
        lambda a_row, w: _rolling_nanmax_1d(a_row, w), axis=axis, arr=a, w=w
    )


def compute_mean_std(T, m):
    """
    Compute the sliding mean and standard deviation for the array `T` with
    a window size of `m`

    Parameters
    ----------
    T : numpy.ndarray
        Time series or sequence

    m : int
        Window size

    Returns
    -------
    M_T : numpy.ndarray
        Sliding mean. All nan values are replaced with np.inf

    Σ_T : numpy.ndarray
        Sliding standard deviation

    Notes
    -----
    `DOI: 10.1109/ICDM.2016.0179 \
    <https://www.cs.ucr.edu/~eamonn/PID4481997_extend_Matrix%20Profile_I.pdf>`__

    See Table II

    DOI: 10.1145/2020408.2020587

    See Page 2 and Equations 1, 2

    DOI: 10.1145/2339530.2339576

    See Page 4

    http://www.cs.unm.edu/~mueen/FastestSimilaritySearch.html

    Note that Mueen's algorithm has an off-by-one bug where the
    sum for the first subsequence is omitted and we fixed that!
    """
    num_chunks = config.STUMPY_MEAN_STD_NUM_CHUNKS
    max_iter = config.STUMPY_MEAN_STD_MAX_ITER

    if T.ndim > 2:  # pragma nocover
        raise ValueError("T has to be one or two dimensional!")

    for iteration in range(max_iter):
        try:
            chunk_size = math.ceil((T.shape[-1] + 1) / num_chunks)
            if chunk_size < m:
                chunk_size = m

            mean_chunks = []
            std_chunks = []
            for chunk in range(num_chunks):
                start = chunk * chunk_size
                stop = min(start + chunk_size + m - 1, T.shape[-1])
                if stop - start < m:
                    break

                tmp_mean = np.mean(rolling_window(T[..., start:stop], m), axis=T.ndim)
                mean_chunks.append(tmp_mean)
                tmp_std = rolling_nanstd(T[..., start:stop], m)
                std_chunks.append(tmp_std)

            M_T = np.hstack(mean_chunks)
            Σ_T = np.hstack(std_chunks)
            break

        except MemoryError:  # pragma nocover
            num_chunks *= 2

    if iteration < max_iter - 1:
        M_T[np.isnan(M_T)] = np.inf
        Σ_T[np.isnan(Σ_T)] = 0

        return M_T, Σ_T
    else:  # pragma nocover
        raise MemoryError(
            "Could not calculate mean and standard deviation. "
            "Increase the number of chunks or maximal iterations."
        )


@njit(
    # "f8(i8, f8, f8, f8, f8, f8)",
    fastmath=True
)
def _calculate_squared_distance(m, QT, μ_Q, σ_Q, M_T, Σ_T):
    """
    Compute a single squared distance given all scalar inputs. This function serves as
    the single source of truth for how all distances should be calculated.

    Parameters
    ----------
    m : int
        Window size

    QT : float
        Dot product between `Q[i]` and `T[i]`

    μ_Q : float
        Mean of `Q[i]`

    σ_Q : float
        Standard deviation of `Q[i]`

    M_T : float
        Sliding mean of `T[i]`

    Σ_T : float
        Sliding standard deviation of `T[i]`

    Returns
    -------
    D_squared : float
        Squared distance

    Notes
    -----
    `DOI: 10.1109/ICDM.2016.0179 \
    <https://www.cs.ucr.edu/~eamonn/PID4481997_extend_Matrix%20Profile_I.pdf>`__

    See Equation on Page 4
    """
    if np.isinf(M_T) or np.isinf(μ_Q):
        D_squared = np.inf
    else:
        if σ_Q < config.STUMPY_STDDEV_THRESHOLD or Σ_T < config.STUMPY_STDDEV_THRESHOLD:
            D_squared = m
        else:
            denom = m * σ_Q * Σ_T
            if np.abs(denom) < config.STUMPY_DENOM_THRESHOLD:  # pragma nocover
                denom = config.STUMPY_DENOM_THRESHOLD
            D_squared = np.abs(2 * m * (1.0 - (QT - m * μ_Q * M_T) / denom))

        if (
            σ_Q < config.STUMPY_STDDEV_THRESHOLD
            and Σ_T < config.STUMPY_STDDEV_THRESHOLD
        ) or D_squared < config.STUMPY_P_NORM_THRESHOLD:
            D_squared = 0

    return D_squared


@njit(
    # "f8[:](i8, f8[:], f8, f8, f8[:], f8[:])",
    fastmath=True,
)
def _calculate_squared_distance_profile(m, QT, μ_Q, σ_Q, M_T, Σ_T):
    """
    Compute the squared distance profile

    Parameters
    ----------
    m : int
        Window size

    QT : numpy.ndarray
        Dot product between `Q` and `T`

    μ_Q : float
        Mean of `Q`

    σ_Q : float
        Standard deviation of `Q`

    M_T : numpy.ndarray
        Sliding mean of `T`

    Σ_T : numpy.ndarray
        Sliding standard deviation of `T`

    Returns
    -------
    D_squared : numpy.ndarray
        Squared distance profile

    Notes
    -----
    `DOI: 10.1109/ICDM.2016.0179 \
    <https://www.cs.ucr.edu/~eamonn/PID4481997_extend_Matrix%20Profile_I.pdf>`__

    See Equation on Page 4
    """
    k = M_T.shape[0]
    D_squared = np.empty(k, dtype=np.float64)

    for i in range(k):
        D_squared[i] = _calculate_squared_distance(m, QT[i], μ_Q, σ_Q, M_T[i], Σ_T[i])

    return D_squared


@njit(
    # "f8[:](i8, f8[:], f8, f8, f8[:], f8[:])",
    fastmath=True,
)
def calculate_distance_profile(m, QT, μ_Q, σ_Q, M_T, Σ_T):
    """
    Compute the distance profile

    Parameters
    ----------
    m : int
        Window size

    QT : numpy.ndarray
        Dot product between `Q` and `T`

    μ_Q : float
        Mean of `Q`

    σ_Q : float
        Standard deviation of `Q`

    M_T : numpy.ndarray
        Sliding mean of `T`

    Σ_T : numpy.ndarray
        Sliding standard deviation of `T`

    Returns
    -------
    output : numpy.ndarray
        Distance profile

    Notes
    -----
    `DOI: 10.1109/ICDM.2016.0179 \
    <https://www.cs.ucr.edu/~eamonn/PID4481997_extend_Matrix%20Profile_I.pdf>`__

    See Equation on Page 4
    """
    D_squared = _calculate_squared_distance_profile(m, QT, μ_Q, σ_Q, M_T, Σ_T)

    return np.sqrt(D_squared)


@njit(fastmath=True)
def _p_norm_distance_profile(Q, T, p=2.0):
    """
    A Numba JIT-compiled and parallelized function for computing the p-normalized
    distance profile

    Parameters
    ----------
    Q : numpy.ndarray
        Query array or subsequence

    T : numpy.ndarray
        Time series or sequence

    p : float, default 2.0
        The p-norm to apply for computing the Minkowski distance.

    Returns
    -------
    output : numpy.ndarray
        p-normalized distance profile between `Q` and `T`
    """
    m = Q.shape[0]
    k = T.shape[0] - m + 1
    p_norm_profile = np.empty(k, dtype=np.float64)

    if p == 2.0:
        Q_squared = np.sum(Q * Q)
        T_squared = np.empty(k, dtype=np.float64)
        T_squared[0] = np.sum(T[:m] * T[:m])
        for i in range(1, k):
            T_squared[i] = (
                T_squared[i - 1] - T[i - 1] * T[i - 1] + T[i + m - 1] * T[i + m - 1]
            )
        QT = _sliding_dot_product(Q, T)
        for i in range(k):
            p_norm_profile[i] = Q_squared + T_squared[i] - 2.0 * QT[i]
    else:
        for i in range(k):
            p_norm_profile[i] = np.sum(np.power(np.abs(Q - T[i : i + m]), p))

    return p_norm_profile


def _mass_absolute(Q, T, p=2.0):
    """
    A wrapper around `cdist` for computing the non-normalized distance profile

    Parameters
    ----------
    Q : numpy.ndarray
        Query array or subsequence

    T : numpy.ndarray
        Time series or sequence

    p : float, default 2.0
        The p-norm to apply for computing the Minkowski distance.

    Returns
    -------
    output : numpy.ndarray
        Non-normalized distance profile
    """
    m = Q.shape[0]

    return cdist(
        rolling_window(Q, m), rolling_window(T, m), metric="minkowski", p=p
    ).flatten()


def mass_absolute(Q, T, T_subseq_isfinite=None, p=2.0):
    """
    Compute the non-normalized distance profile (i.e., without z-normalization) using
    the "MASS absolute" algorithm. This is a convenience wrapper around the Numba JIT
    compiled `_mass_absolute` function.

    Parameters
    ----------
    Q : numpy.ndarray
        Query array or subsequence

    T : numpy.ndarray
        Time series or sequence

    T_subseq_isfinite : numpy.ndarray, default None
        A boolean array that indicates whether a subsequence in `T` contains a
        `np.nan`/`np.inf` value (False)

    p : float, default 2.0
        The p-norm to apply for computing the Minkowski distance.

    Returns
    -------
    output : numpy.ndarray
        Unnormalized Distance profile

    Notes
    -----
    `See Mueen's Absolute Algorithm for Similarity Search \
    <https://www.cs.unm.edu/~mueen/MASS_absolute.m>`__
    """
    Q = _preprocess(Q)
    m = Q.shape[0]
    check_window_size(m, max_size=Q.shape[-1])

    if Q.ndim == 2 and Q.shape[1] == 1:  # pragma: no cover
        Q = Q.flatten()

    if Q.ndim != 1:  # pragma: no cover
        raise ValueError(f"Q is {Q.ndim}-dimensional and must be 1-dimensional. ")

    T = _preprocess(T)
    n = T.shape[0]

    if T.ndim == 2 and T.shape[1] == 1:  # pragma: no cover
        T = T.flatten()

    if T.ndim != 1:  # pragma: no cover
        raise ValueError(f"T is {T.ndim}-dimensional and must be 1-dimensional. ")

    if m > n:  # pragma: no cover
        raise ValueError(
            f"The length of `Q` ({len(Q)}) must be less than or equal to "
            f"the length of `T` ({len(T)}). "
        )

    distance_profile = np.empty(n - m + 1, dtype=np.float64)
    if np.any(~np.isfinite(Q)):
        distance_profile[:] = np.inf
    else:
        if T_subseq_isfinite is None:
            T, T_subseq_isfinite = preprocess_non_normalized(T, m)
        distance_profile[:] = _mass_absolute(Q, T, p)
        distance_profile[~T_subseq_isfinite] = np.inf

    return distance_profile


def _mass_absolute_distance_matrix(Q, T, m, distance_matrix, p=2.0):
    """
    Compute the full non-normalized (i.e., without z-normalization) distance matrix
    between all of the subsequences of `Q` and `T` using the MASS absolute algorithm

    Parameters
    ----------
    Q : numpy.ndarray
        Query array

    T : numpy.ndarray
        Time series or sequence

    m : int
        Window size

    distance_matrix : numpy.ndarray
        The full output distance matrix. This is mandatory since it may be reused.

    p : float, default 2.0
        The p-norm to apply for computing the Minkowski distance.

    Returns
    -------
    None
    """
    cdist(
        rolling_window(Q, m),
        rolling_window(T, m),
        out=distance_matrix,
        metric="minkowski",
        p=p,
    )


def mueen_calculate_distance_profile(Q, T):
    """
    Compute the mueen distance profile

    Parameters
    ----------
    Q : numpy.ndarray
        Query array or subsequence

    T : numpy.ndarray
        Time series or sequence

    Returns
    -------
    output : numpy.ndarray
        Distance profile

    Notes
    -----
    `DOI: 10.1109/ICDM.2016.0179 \
    <https://www.cs.ucr.edu/~eamonn/PID4481997_extend_Matrix%20Profile_I.pdf>`__

    See Table II

    DOI: 10.1145/2020408.2020587

    See Page 2 and Equations 1, 2

    DOI: 10.1145/2339530.2339576

    See Page 4

    http://www.cs.unm.edu/~mueen/FastestSimilaritySearch.html

    Note that Mueen's algorithm has an off-by-one bug where the
    sum for the first subsequence is omitted and we fixed that!
    """
    n = T.shape[0]
    m = Q.shape[0]

    μ_Q = np.mean(Q, keepdims=True)
    σ_Q = np.std(Q, keepdims=True)
    Q_norm = (Q - μ_Q) / σ_Q
    QT = sliding_dot_product(Q_norm, T)

    cumsum_T = np.empty(len(T) + 1, dtype=np.float64)  # Add one element, fix off-by-one
    np.cumsum(T, out=cumsum_T[1:])  # store output in cumsum_T[1:]
    cumsum_T[0] = 0

    cumsum_T_squared = np.empty(len(T) + 1, dtype=np.float64)
    np.cumsum(np.square(T), out=cumsum_T_squared[1:])
    cumsum_T_squared[0] = 0

    subseq_sum_T = cumsum_T[m:] - cumsum_T[: n - m + 1]
    subseq_sum_T_squared = cumsum_T_squared[m:] - cumsum_T_squared[: n - m + 1]
    M_T = subseq_sum_T / m
    Σ_T_squared = np.abs(subseq_sum_T_squared / m - np.square(M_T))
    Σ_T = np.sqrt(Σ_T_squared)

    D = np.abs(
        (subseq_sum_T_squared - 2 * subseq_sum_T * M_T + m * np.square(M_T))
        / Σ_T_squared
        - 2 * QT / Σ_T
        + m
    )
    return np.sqrt(D)


@njit(
    # "f8[:](f8[:], f8[:], f8[:], f8, f8, f8[:], f8[:])",
    fastmath=True
)
def _mass(Q, T, QT, μ_Q, σ_Q, M_T, Σ_T):
    """
    A Numba JIT compiled algorithm for computing the distance profile using the MASS
    algorithm.

    This private function assumes only finite numbers in your inputs and it is the
    responsibility of the user to pre-process and post-process their results if the
    original time series contains `np.nan`/`np.inf` values. Failure to do so will
    result in incorrect outputs. See `core.mass` for common pre-processing and
    post-processing procedures.

    Parameters
    ----------
    Q : numpy.ndarray
        Query array or subsequence

    T : numpy.ndarray
        Time series or sequence

    QT : numpy.ndarray
        The sliding dot product of Q and T

    μ_Q : float
        The scalar mean of Q

    σ_Q : float
        The scalar standard deviation of Q

    M_T : numpy.ndarray
        Sliding mean of `T`

    Σ_T : numpy.ndarray
        Sliding standard deviation of `T`

    Returns
    -------
    output : numpy.ndarray
        Distance profile

    Notes
    -----
    `DOI: 10.1109/ICDM.2016.0179 \
    <https://www.cs.ucr.edu/~eamonn/PID4481997_extend_Matrix%20Profile_I.pdf>`__

    See Table II

    Note that Q, T are not directly required to calculate D

    Note: Unlike the Matrix Profile I paper, here, M_T, Σ_T can be calculated
    once for all subsequences of T and passed in so the redundancy is removed
    """
    m = Q.shape[0]

    return calculate_distance_profile(m, QT, μ_Q, σ_Q, M_T, Σ_T)


@non_normalized(
    mass_absolute,
    exclude=["normalize", "M_T", "Σ_T", "T_subseq_isfinite", "p"],
    replace={"M_T": "T_subseq_isfinite", "Σ_T": None},
)
def mass(Q, T, M_T=None, Σ_T=None, normalize=True, p=2.0):
    """
    Compute the distance profile using the MASS algorithm

    This is a convenience wrapper around the Numba JIT compiled `_mass` function.

    Parameters
    ----------
    Q : numpy.ndarray
        Query array or subsequence

    T : numpy.ndarray
        Time series or sequence

    M_T : numpy.ndarray, default None
        Sliding mean of `T`

    Σ_T : numpy.ndarray, default None
        Sliding standard deviation of `T`

    normalize : bool, default True
        When set to `True`, this z-normalizes subsequences prior to computing distances.
        Otherwise, this function gets re-routed to its complementary non-normalized
        equivalent set in the `@core.non_normalized` function decorator.

    p : float, default 2.0
        The p-norm to apply for computing the Minkowski distance. This parameter is
        ignored when `normalize == True`.

    Returns
    -------
    distance_profile : numpy.ndarray
        Distance profile

    See Also
    --------
    stumpy.motifs : Discover the top motifs for time series `T`
    stumpy.match : Find all matches of a query `Q` in a time series `T```

    Notes
    -----
    `DOI: 10.1109/ICDM.2016.0179 \
    <https://www.cs.ucr.edu/~eamonn/PID4481997_extend_Matrix%20Profile_I.pdf>`__

    See Table II

    Note that Q, T are not directly required to calculate D

    Note: Unlike the Matrix Profile I paper, here, M_T, Σ_T can be calculated
    once for all subsequences of T and passed in so the redundancy is removed

    Examples
    --------
    >>> stumpy.mass(
    ...     np.array([-11.1, 23.4, 79.5, 1001.0]),
    ...     np.array([584., -11., 23., 79., 1001., 0., -19.]))
    array([3.18792463e+00, 1.11297393e-03, 3.23874018e+00, 3.34470195e+00])
    """
    Q = _preprocess(Q)
    m = Q.shape[0]
    check_window_size(m, max_size=Q.shape[-1])

    if Q.ndim == 2 and Q.shape[1] == 1:  # pragma: no cover
        Q = Q.flatten()

    if Q.ndim != 1:  # pragma: no cover
        raise ValueError(f"Q is {Q.ndim}-dimensional and must be 1-dimensional. ")

    T = _preprocess(T)
    n = T.shape[0]

    if T.ndim == 2 and T.shape[1] == 1:  # pragma: no cover
        T = T.flatten()

    if T.ndim != 1:  # pragma: no cover
        raise ValueError(f"T is {T.ndim}-dimensional and must be 1-dimensional. ")

    if m > n:  # pragma: no cover
        raise ValueError(
            f"The length of `Q` ({len(Q)}) must be less than or equal to "
            f"the length of `T` ({len(T)}). "
        )

    distance_profile = np.empty(n - m + 1, dtype=np.float64)
    if np.any(~np.isfinite(Q)):
        distance_profile[:] = np.inf
    else:
        if M_T is None or Σ_T is None:
            T, M_T, Σ_T = preprocess(T, m)

        QT = sliding_dot_product(Q, T)
        μ_Q, σ_Q = compute_mean_std(Q, m)
        μ_Q = μ_Q[0]
        σ_Q = σ_Q[0]
        distance_profile[:] = _mass(Q, T, QT, μ_Q, σ_Q, M_T, Σ_T)

    return distance_profile


def _mass_distance_matrix(Q, T, m, distance_matrix, μ_Q, σ_Q, M_T, Σ_T):
    """
    Compute the full distance matrix between all of the subsequences of `Q` and `T`
    using the MASS algorithm

    Parameters
    ----------
    Q : numpy.ndarray
        Query array

    T : numpy.ndarray
        Time series or sequence

    m : int
        Window size

    distance_matrix : numpy.ndarray
        The full output distance matrix. This is mandatory since it may be reused.

    μ_Q : float
        Mean of `Q`

    σ_Q : float
        Standard deviation of `Q`

    M_T : numpy.ndarray
        Sliding mean of `T`

    Σ_T : numpy.ndarray
        Sliding standard deviation of `T`

    Returns
    -------
        None
    """
    for i in range(distance_matrix.shape[0]):
        if np.any(~np.isfinite(Q[i : i + m])):  # pragma: no cover
            distance_matrix[i, :] = np.inf
        else:
            QT = _sliding_dot_product(Q[i : i + m], T)
            distance_matrix[i, :] = _mass(Q[i : i + m], T, QT, μ_Q[i], σ_Q[i], M_T, Σ_T)


def mass_distance_matrix(Q, T, m, distance_matrix, M_T=None, Σ_T=None):
    """
    Compute the full distance matrix between all of the subsequences of `Q` and `T`
    using the MASS algorithm

    Parameters
    ----------
    Q : numpy.ndarray
        Query array

    T : numpy.ndarray
        Time series or sequence

    m : int
        Window size

    distance_matrix : numpy.ndarray
        The full output distance matrix. This is mandatory since it may be reused.

    M_T : numpy.ndarray, default None
        Sliding mean of `T`

    Σ_T : numpy.ndarray, default None
        Sliding standard deviation of `T`

    Returns
    -------
        None
    """
    Q, μ_Q, σ_Q = preprocess(Q, m)

    if M_T is None or Σ_T is None:
        T, M_T, Σ_T = preprocess(T, m)

    check_window_size(m, max_size=min(Q.shape[-1], T.shape[-1]))

    return _mass_distance_matrix(Q, T, m, distance_matrix, μ_Q, σ_Q, M_T, Σ_T)


def _get_QT(start, T_A, T_B, m):
    """
    Compute the sliding dot product between the query, `T_B`, (from
    [start:start+m]) and the time series, `T_A`. Additionally, compute
    QT for the first window `T_A[:m]` and `T_B`.

    Parameters
    ----------
    start : int
        The window index for T_B from which to calculate the QT dot product

    T_A : numpy.ndarray
        The time series or sequence for which to compute the dot product

    T_B : numpy.ndarray
        The time series or sequence that will be used to annotate T_A. For every
        subsequence in T_A, its nearest neighbor in T_B will be recorded.

    m : int
        Window size

    Returns
    -------
    QT : numpy.ndarray
        Given `start`, return the corresponding QT

    QT_first : numpy.ndarray
         QT for the first window
    """
    QT = sliding_dot_product(T_B[start : start + m], T_A)
    QT_first = sliding_dot_product(T_A[:m], T_B)

    return QT, QT_first


@njit(
    # ["(f8[:], i8, i8)", "(f8[:, :], i8, i8)"],
    fastmath=True
)
def _apply_exclusion_zone(a, idx, excl_zone, val):
    """
    Apply an exclusion zone to an array (inplace), i.e. set all values
    to `val` in a window around a given index.

    All values in a in [idx - excl_zone, idx + excl_zone] (endpoints included)
    will be set to `val`.

    Parameters
    ----------
    a : numpy.ndarray
        The array you want to apply the exclusion zone to

    idx : int
        The index around which the window should be centered

    excl_zone : int
        Size of the exclusion zone.

    val : float or bool
        The elements within the exclusion zone will be set to this value
    """
    zone_start = max(0, idx - excl_zone)
    zone_stop = min(a.shape[-1], idx + excl_zone)
    a[..., zone_start : zone_stop + 1] = val


def apply_exclusion_zone(a, idx, excl_zone, val):
    """
    Apply an exclusion zone to an array (inplace), i.e. set all values
    to `val` in a window around a given index.

    All values in a in [idx - excl_zone, idx + excl_zone] (endpoints included)
    will be set to `val`. This is a convenience wrapper around the Numba JIT-compiled
    `_apply_exclusion_zone` function.

    Parameters
    ----------
    a : numpy.ndarray
        The array you want to apply the exclusion zone to

    idx : int
        The index around which the window should be centered

    excl_zone : int
        Size of the exclusion zone.

    val : float or bool
        The elements within the exclusion zone will be set to this value
    """
    check_dtype(a, dtype=type(val))
    _apply_exclusion_zone(a, idx, excl_zone, val)


def _preprocess(T):
    """
    Creates a copy of the time series, transposes all dataframes, converts to
    `numpy.ndarray`, and checks the `dtype`

    Parameters
    ----------
    T : numpy.ndarray
        Time series or sequence

    Returns
    -------
    T : numpy.ndarray
        Modified time series
    """
    T = T.copy()
    T = transpose_dataframe(T)
    T = np.asarray(T)
    check_dtype(T)

    return T


def preprocess(T, m):
    """
    Creates a copy of the time series where all NaN and inf values
    are replaced with zero. Also computes mean and standard deviation
    for every subsequence. Every subsequence that contains at least
    one NaN or inf value, will have a mean of np.inf. For the standard
    deviation these values are ignored. If all values are illegal, the
    standard deviation will be 0 (see `core.compute_mean_std`)

    Parameters
    ----------
    T : numpy.ndarray
        Time series or sequence

    m : int
        Window size

    Returns
    -------
    T : numpy.ndarray
        Modified time series
    M_T : numpy.ndarray
        Rolling mean
    Σ_T : numpy.ndarray
        Rolling standard deviation
    """
    T = _preprocess(T)
    check_window_size(m, max_size=T.shape[-1])
    T[np.isinf(T)] = np.nan
    M_T, Σ_T = compute_mean_std(T, m)
    T[np.isnan(T)] = 0

    return T, M_T, Σ_T


def preprocess_non_normalized(T, m):
    """
    Preprocess a time series that is to be used when computing a non-normalized (i.e.,
    without z-normalization) distance matrix.

    Creates a copy of the time series where all NaN and inf values
    are replaced with zero. Every subsequence that contains at least
    one NaN or inf value will have a `False` value in its `T_subseq_isfinite` `bool`
    array.

    Parameters
    ----------
    T : numpy.ndarray
        Time series or sequence

    m : int
        Window size

    Returns
    -------
    T : numpy.ndarray
        Modified time series

    T_subseq_isfinite : numpy.ndarray
        A boolean array that indicates whether a subsequence in `T` contains a
        `np.nan`/`np.inf` value (False)
    """
    T = _preprocess(T)
    check_window_size(m, max_size=T.shape[-1])
    T_subseq_isfinite = rolling_isfinite(T, m)
    T[~np.isfinite(T)] = 0.0

    return T, T_subseq_isfinite


def preprocess_diagonal(T, m):
    """
    Preprocess a time series that is to be used when traversing the diagonals of a
    distance matrix.

    Creates a copy of the time series where all NaN and inf values
    are replaced with zero. Also computes means, `M_T` and `M_T_m_1`, for every
    subsequence using awindow size of `m` and `m-1`, respectively, and the inverse
    standard deviation, `Σ_T_inverse`. Every subsequence that contains at least
    one NaN or inf value will have a `False` value in its `T_subseq_isfinite` `bool`
    arra and it will also have a mean of np.inf. For the standard
    deviation these values are ignored. If all values are illegal, the
    standard deviation will be 0 (see `core.compute_mean_std`). Additionally,
    the inverse standard deviation, σ_inverse, will also be computed and returned.
    Finally, constant subsequences (i.e., subsequences with a standard deviation of
    zero), will have a corresponding `True` value in its `T_subseq_isconstant` array.

    Parameters
    ----------
    T : numpy.ndarray
        Time series or sequence

    m : int
        Window size

    Returns
    -------
    T : numpy.ndarray
        Modified time series

    M_T : numpy.ndarray
        Rolling mean with a subsequence length of `m`

    Σ_T_inverse : numpy.ndarray
        Inverted rolling standard deviation

    M_T_m_1 : numpy.ndarray
        Rolling mean with a subsequence length of `m-1`

    T_subseq_isfinite : numpy.ndarray
        A boolean array that indicates whether a subsequence in `T` contains a
        `np.nan`/`np.inf` value (False)

    T_subseq_isconstant : numpy.ndarray
        A boolean array that indicates whether a subsequence in `T` is constant (True)
    """
    T, T_subseq_isfinite = preprocess_non_normalized(T, m)
    M_T, Σ_T = compute_mean_std(T, m)
    T_subseq_isconstant = Σ_T < config.STUMPY_STDDEV_THRESHOLD
    Σ_T[T_subseq_isconstant] = 1.0  # Avoid divide by zero in next inversion step
    Σ_T_inverse = 1.0 / Σ_T
    M_T_m_1, _ = compute_mean_std(T, m - 1)

    return T, M_T, Σ_T_inverse, M_T_m_1, T_subseq_isfinite, T_subseq_isconstant


def replace_distance(D, search_val, replace_val, epsilon=0.0):
    """
    Replace values in distance array inplace

    Parameters
    ----------
    D : numpy.ndarray
        Distance array

    search_val : float
        Value to search for

    replace_val : float
        Value to replace with

    epsilon : float, default 0.0
        Threshold below `search_val` in which to still allow for a replacement

    Return
    ------
    None
    """
    D[D == search_val - epsilon] = replace_val


def array_to_temp_file(a):
    """
    Write an array to a file

    Parameters
    ----------
    a : numpy.ndarray
        A NumPy array to be written to a file

    Returns
    -------
    fname : str
        The output file name
    """
    fname = tempfile.NamedTemporaryFile(delete=False)
    fname = fname.name + ".npy"
    np.save(fname, a, allow_pickle=False)

    return fname


@njit(
    # "i8[:](i8[:], i8, i8, i8)",
    fastmath=True,
)
def _count_diagonal_ndist(diags, m, n_A, n_B):
    """
    Count the number of distances that would be computed for each diagonal index
    referenced in `diags`

    Parameters
    ----------
    diags : numpy.ndarray
        The diagonal indices of interest

    m : int
        Window size

    n_A : int
        The length of time series `T_A`

    n_B : int
        The length of time series `T_B`

    Returns
    -------
    diag_ndist_counts : numpy.ndarray
        Counts of distances computed along each diagonal of interest
    """
    diag_ndist_counts = np.zeros(diags.shape[0], dtype=np.int64)
    for diag_idx in range(diags.shape[0]):
        k = diags[diag_idx]
        if k >= 0:
            diag_ndist_counts[diag_idx] = min(n_B - m + 1 - k, n_A - m + 1)
        else:
            diag_ndist_counts[diag_idx] = min(n_B - m + 1, n_A - m + 1 + k)

    return diag_ndist_counts


@njit(
    # "i8[:, :](i8[:], i8, b1)"
)
def _get_array_ranges(a, n_chunks, truncate):
    """
    Given an input array, split it into `n_chunks`.

    Parameters
    ----------
    a : numpy.ndarray
        An array to be split

    n_chunks : int
        Number of chunks to split the array into

    truncate : bool
        If `truncate=True`, truncate the rows of `array_ranges` if there are not enough
        elements in `a` to be chunked up into `n_chunks`.  Otherwise, if
        `truncate=False`, all extra chunks will have their start and stop indices set
        to `a.shape[0]`.

    Returns
    -------
    array_ranges : numpy.ndarray
        A two column array where each row consists of a start and (exclusive) stop index
        pair. The first column contains the start indices and the second column
        contains the stop indices.
    """
    array_ranges = np.zeros((n_chunks, 2), dtype=np.int64)
    if a.shape[0] > 0 and n_chunks > 0:
        cumsum = a.cumsum() / a.sum()
        insert = np.linspace(0, 1, n_chunks + 1)[1:-1]
        idx = 1 + np.searchsorted(cumsum, insert)
        array_ranges[1:, 0] = idx  # Fill the first column with start indices
        array_ranges[:-1, 1] = idx  # Fill the second column with exclusive stop indices
        array_ranges[-1, 1] = a.shape[0]  # Handle the stop index for the final chunk

        diff_idx = np.diff(idx)
        if np.any(diff_idx == 0):
            row_truncation_idx = np.argmin(diff_idx) + 2
            array_ranges[row_truncation_idx:, 0] = a.shape[0]
            array_ranges[row_truncation_idx - 1 :, 1] = a.shape[0]
            if truncate:
                array_ranges = array_ranges[:row_truncation_idx]

    return array_ranges


@njit(
    # "i8[:, :](i8, i8, b1)"
)
def _get_ranges(size, n_chunks, truncate):
    """
    Given a single input integer value, split an array of that length `size` evenly into
    `n_chunks`.

    This function is different from `_get_array_ranges` in that it does not take into
    account the contents of the array and, instead, assumes that we are chunking up
    `np.ones(size, dtype=np.int64)`. Additionally, the non-truncated sections may not
    all appear at the end of the returned away (i.e., they may be scattered throughout
    different rows of the array) but may be identified as having the same start and
    stop indices.

    Parameters
    ----------
    size : int
        The size or length of an array to chunk

    n_chunks : int
        Number of chunks to split the array into

    truncate : bool
        If `truncate=True`, truncate the rows of `array_ranges` if there are not enough
        elements in `a` to be chunked up into `n_chunks`.  Otherwise, if
        `truncate=False`, all extra chunks will have their start and stop indices set
        to `a.shape[0]`.

    Returns
    -------
    array_ranges : numpy.ndarray
        A two column array where each row consists of a start and (exclusive) stop index
        pair. The first column contains the start indices and the second column
        contains the stop indices.
    """
    a = np.ones(size, dtype=np.int64)
    array_ranges = np.zeros((n_chunks, 2), dtype=np.int64)
    if a.shape[0] > 0 and n_chunks > 0:
        cumsum = a.cumsum()
        insert = np.linspace(0, a.sum(), n_chunks + 1)[1:-1]
        idx = 1 + np.searchsorted(cumsum, insert)
        array_ranges[1:, 0] = idx  # Fill the first column with start indices
        array_ranges[:-1, 1] = idx  # Fill the second column with exclusive stop indices
        array_ranges[-1, 1] = a.shape[0]  # Handle the stop index for the final chunk

    if truncate:
        array_ranges = array_ranges[array_ranges[:, 0] != array_ranges[:, 1]]

    return array_ranges


def _rolling_isfinite_1d(a, w):
    """
    Determine if all elements in each rolling window `isfinite`

    Parameters
    ----------
    a : numpy.ndarray
        The input array

    w : int
        The length of the rolling window

    Return
    ------
    output : numpy.ndarray
        A boolean array of length `a.shape[0] - w + 1` that records whether each
        rolling window subsequence contain all finite values
    """
    if a.dtype == np.dtype("bool"):
        a_isfinite = a.copy()
    else:
        a_isfinite = np.isfinite(a)
    a_subseq_isfinite = rolling_window(a_isfinite, w)

    # Process first subsequence
    a_first_subseq = ~a_isfinite[:w]
    if a_first_subseq.any():
        a_isfinite[: np.flatnonzero(a_first_subseq).max()] = False

    # Shift `a_isfinite` and fill forward by `w`
    a_subseq_isfinite[~a_isfinite[w - 1 :]] = False

    return a_isfinite[: a_isfinite.shape[0] - w + 1]


def rolling_isfinite(a, w):
    """
    Compute the rolling `isfinite` for 1-D and 2-D arrays.

    This a convenience wrapper around `_rolling_isfinite_1d`.

    Parameters
    ----------
    a : numpy.ndarray
        The input array

    w : numpy.ndarray
        The rolling window size

    Returns
    -------
    output : numpy.ndarray
        Rolling window nanmax.
    """
    axis = a.ndim - 1  # Account for rolling
    return np.apply_along_axis(
        lambda a_row, w: _rolling_isfinite_1d(a_row, w), axis=axis, arr=a, w=w
    )


def _get_partial_mp_func(mp_func, dask_client=None, device_id=None):
    """
    A convenience function for creating a `functools.partial` matrix profile function
    for single server (parallel CPU), multi-server with Dask distributed (parallel CPU),
    and multi-GPU implementations.

    Parameters
    ----------
    mp_func : object
        The matrix profile function to be used for computing a matrix profile

    dask_client : client, default None
        A Dask Distributed client that is connected to a Dask scheduler and
        Dask workers. Setting up a Dask distributed cluster is beyond the
        scope of this library. Please refer to the Dask Distributed
        documentation.

    device_id : int or list, default None
        The (GPU) device number to use. The default value is `0`. A list of
        valid device ids (int) may also be provided for parallel GPU-STUMP
        computation. A list of all valid device ids can be obtained by
        executing `[device.id for device in numba.cuda.list_devices()]`.

    Returns
    -------
    partial_mp_func : object
        A generic matrix profile function that wraps the `dask_client` or GPU
        `device_id` into `functools.partial` function where possible
    """
    if dask_client is not None:
        partial_mp_func = functools.partial(mp_func, dask_client)
    elif device_id is not None:
        partial_mp_func = functools.partial(mp_func, device_id=device_id)
    else:
        partial_mp_func = mp_func

    return partial_mp_func


def _jagged_list_to_array(a, fill_value, dtype):
    """
    Fits a 2d jagged list into a 2d numpy array of the specified dtype.
    The resulting array will have a shape of (len(a), l), where l is the length
    of the longest list in a. All other lists will be padded with `fill_value`.

    Example:
    [[2, 1, 1], [0]] with a fill value of -1 will become
    np.array([[2, 1, 1], [0, -1, -1]])

    Parameters
    ----------
    a : list
        Jagged list (list-of-lists) to be converted into an array.

    fill_value : int or float
        Missing entries will be filled with this value.

    dtype : dtype
        The desired data-type for the array.

    Return
    ------
    out : numpy.ndarray
        The resulting array of dtype `dtype`.
    """
    if not a:
        return np.array([[]])

    max_length = max([len(row) for row in a])

    out = np.full((len(a), max_length), fill_value, dtype=dtype)

    for i, row in enumerate(a):
        out[i, : row.size] = row

    return out


def _get_mask_slices(mask):
    """
    For a boolean vector mask, return the (inclusive) start and (exclusive) stop
    indices where the mask is `True`.

    Parameters
    ----------
    mask : numpy.ndarray
        A boolean 1D array

    Returns
    -------
    slices : numpy.ndarray
        slices of indices where the mask is True. Each slice has a size of two:
        The first number is the start index (inclusive)
        The second number is the end index (exclusive)

    """
    m1 = np.r_[0, mask]
    m2 = np.r_[mask, 0]

    (starts,) = np.where(~m1 & m2)
    (ends,) = np.where(m1 & ~m2)

    slices = np.c_[starts, ends]

    return slices


def _idx_to_mp(I, T, m, normalize=True):
    """
    Convert a set of matrix profile indices (including left and right indices) to its
    corresponding matrix profile distances

    Parameters
    ----------
    I : numpy.ndarray
        A 1D array of matrix profile indices

    T : numpy.ndarray
        Time series

    m : int
        Subsequence window size

    normalize : bool, default True
        When set to `True`, this z-normalizes subsequences prior to computing distances

    Returns
    -------
    P : numpy.ndarray
        Matrix profile distances
    """
    I = I.astype(np.int64)
    T = T.copy()
    T_isfinite = np.isfinite(T)
    T_subseqs_isfinite = np.all(rolling_window(T_isfinite, m), axis=1)

    T[~T_isfinite] = 0.0
    T_subseqs = rolling_window(T, m)
    nn_subseqs = T_subseqs[I]
    if normalize:
        P = linalg.norm(z_norm(T_subseqs, axis=1) - z_norm(nn_subseqs, axis=1), axis=1)
    else:
        P = linalg.norm(T_subseqs - nn_subseqs, axis=1)
    P[~T_subseqs_isfinite] = np.inf
    P[I < 0] = np.inf

    return P


@njit(fastmath=True)
def _total_diagonal_ndists(tile_lower_diag, tile_upper_diag, tile_height, tile_width):
    """
    Count the total number of distances covered by a range of diagonals

    Parameters
    ----------
    tile_lower_diag : int
        The (inclusive) lower diagonal index

    tile_upper_diag : int
        The (exclusive) upper diagonal index

    tile_height : int
        The height of the tile

    tile_width : int
        The width of the tile

    Returns
    -------
    out : int
        The total number of distances

    Notes
    -----
    This function essentially uses the "shoelace formula" to determine the area
    of a simple polygon whose vertices are described by their Cartesian coordinates
    in a plane.
    """
    if tile_width < tile_height:
        # Transpose inputs, adjust for inclusive/exclusive diags
        tile_width, tile_height = tile_height, tile_width
        tile_lower_diag, tile_upper_diag = 1 - tile_upper_diag, 1 - tile_lower_diag

    if tile_lower_diag > tile_upper_diag:  # pragma: no cover
        # Swap diags
        tile_lower_diag, tile_upper_diag = tile_upper_diag, tile_lower_diag

    min_tile_diag = 1 - tile_height
    max_tile_diag = tile_width  # Exclusive

    if (
        tile_lower_diag < min_tile_diag
        or tile_upper_diag < min_tile_diag
        or tile_lower_diag > max_tile_diag
        or tile_upper_diag > max_tile_diag
    ):

        return 0

    if tile_lower_diag == min_tile_diag and tile_upper_diag == max_tile_diag:
        return tile_height * tile_width

    # Determine polygon shape and establish vertices
    if tile_lower_diag <= 0 and tile_upper_diag <= 0:
        # lower trapezoid/triangle
        lower_ndists = tile_height + tile_lower_diag
        upper_ndists = tile_height + tile_upper_diag
        vertices = np.array(
            [
                [tile_lower_diag, 0],
                [tile_upper_diag, 0],
                [-tile_height, upper_ndists],
                [-tile_height, lower_ndists],
            ]
        )
    elif tile_lower_diag <= 0 and 0 < tile_upper_diag <= tile_width - tile_height:
        # irregular hexagon/diamond
        lower_ndists = tile_height + tile_lower_diag
        upper_ndists = min(tile_height, tile_width - tile_upper_diag)
        vertices = np.array(
            [
                [tile_lower_diag, 0],
                [0, 0],
                [0, tile_upper_diag],
                [-upper_ndists, tile_upper_diag + upper_ndists],
                [-tile_height, lower_ndists],
            ]
        )
    elif tile_lower_diag <= 0 and tile_upper_diag >= tile_width - tile_height:
        # irregular hexagon/diamond
        lower_ndists = tile_height + tile_lower_diag
        upper_ndists = min(tile_height, tile_width - tile_upper_diag)
        vertices = np.array(
            [
                [tile_lower_diag, 0],
                [0, 0],
                [0, tile_upper_diag],
                [-upper_ndists, tile_upper_diag + upper_ndists],
                [-tile_height, tile_width],
                [-tile_height, lower_ndists],
            ]
        )
    elif (
        0 < tile_lower_diag <= tile_width - tile_height
        and 0 < tile_upper_diag <= tile_width - tile_height
    ):
        # parallelogram
        lower_ndists = min(tile_height, tile_width - tile_lower_diag)
        upper_ndists = min(tile_height, tile_width - tile_upper_diag)
        vertices = np.array(
            [
                [0, tile_lower_diag],
                [0, tile_upper_diag],
                [-upper_ndists, tile_upper_diag + upper_ndists],
                [-tile_height, tile_lower_diag + lower_ndists],
            ]
        )
    elif (
        0 < tile_lower_diag <= tile_width - tile_height
        and tile_upper_diag > tile_width - tile_height
    ):
        # upper diamond
        lower_ndists = min(tile_height, tile_width - tile_lower_diag)
        upper_ndists = tile_width - tile_upper_diag
        vertices = np.array(
            [
                [0, tile_lower_diag],
                [0, tile_upper_diag],
                [-upper_ndists, tile_upper_diag + upper_ndists],
                [-tile_height, tile_width],
                [-tile_height, tile_lower_diag + lower_ndists],
            ]
        )
    else:
        # tile_lower_diag > tile_width - tile_height and
        # tile_upper_diag > tile_width - tile_height
        # upper trapezoid
        lower_ndists = tile_width - tile_lower_diag
        upper_ndists = tile_width - tile_upper_diag
        vertices = np.array(
            [
                [0, tile_lower_diag],
                [0, tile_upper_diag],
                [-upper_ndists, tile_upper_diag + upper_ndists],
                [-lower_ndists, tile_width],
            ]
        )

    # Shoelace formula
    i = np.arange(vertices.shape[0])
    total_diagonal_ndists = np.abs(
        np.sum(
            vertices[i, 0] * vertices[i - 1, 1] - vertices[i, 1] * vertices[i - 1, 0]
        )
        / 2
    )
    # Account for over/under-counting due to jagged upper/lower diagonal shapes
    total_diagonal_ndists += lower_ndists / 2 - upper_ndists / 2

    return int(total_diagonal_ndists)


def _bfs_indices(n, fill_value=None):
    """
    Generate the level order indices from the implicit construction of a binary
    search tree followed by a breadth first (level order) search.

    Example:

    If `n = 10` then the corresponding (zero-based index) balanced binary tree is:

                5
               * *
              *   *
             *     *
            *       *
           *         *
          2           8
         * *         * *
        *   *       *   *
       *     *     *     *
      1       4   7       9
     *       *   *
    0       3   6

    And if we traverse the nodes at each level from left to right then the breadth
    first search indices would be `[5, 2, 8, 1, 4, 7, 9, 0, 3, 6]`. In this function,
    we avoid/skip the explicit construction of the binary tree and directly output
    the desired indices efficiently. Note that it is not always possible to reconstruct
    the position of the leaf nodes from the indices alone (i.e., a leaf node could be
    attached to any parent node from a previous layer). For example, if `n = 9` then
    the corresponding (zero-based index) balanced binary tree is:

                   4
                  * *
                 *   *
                *     *
               *       *
              *         *
             *           *
            *             *
           *               *
          2                 7
         * *               * *
        *   *             *   *
       *     *           *     *
      1       3         6       8
     *                 *
    0                 5

    And if we traverse the nodes at each level from left to right then the breadth
    first search indices would be `[4, 2, 7, 1, 3, 6, 8, 0, 5]`. Notice that the parent
    of index `5` is not index `1` or index `3`. Instead, it is index `6`! So, given only
    the indices, it is not possible to easily reconstruct the full tree (i.e., whether a
    given leaf index is a left or right child or which parent node that it should be
    attached to). Therefore, to reduce the abiguity, you can choose to fill in the
    missing leaf nodes by specifying a `fill_value = -1`, which will produce a modified
    set of indices, `[ 4,  2,  7,  1,  3,  6,  8,  0, -1, -1, -1,  5, -1, -1, -1]` and
    represents the following fully populated tree:

                   4
                  * *
                 *   *
                *     *
               *       *
              *         *
             *           *
            *             *
           *               *
          2                 7
         * *               * *
        *   *             *   *
       *     *           *     *
      1       3         6       8
     * *     * *       * *     * *
    0  -1  -1  -1     5  -1  -1  -1

    Parameters
    ----------
    n : int
        The number indices to generate the ordered indices for

    fill_value : int, default None
        The integer value to use to fill in any missing leaf nodes. A negative integer
        is recommended as the only allowable indices being returned will be positive
        whole numbers.

    Returns
    -------
    level_idx : numpy.ndarray
        The breadth first search (level order) indices
    """
    if n == 1:  # pragma: no cover
        return np.array([0], dtype=np.int64)

    nlevel = np.floor(np.log2(n) + 1).astype(np.int64)
    nindices = np.power(2, np.arange(nlevel))
    cumsum_nindices = np.cumsum(nindices)
    nindices[-1] = n - cumsum_nindices[np.searchsorted(cumsum_nindices, n) - 1]

    indices = np.empty((2, nindices.max()), dtype=np.int64)
    indices[0, 0] = 0
    indices[1, 0] = n
    tmp_indices = np.empty((2, 2 * nindices.max()), dtype=np.int64)

    out = np.empty(n, dtype=np.int64)
    out_idx = 0

    for nidx in nindices:
        level_indices = (indices[0, :nidx] + indices[1, :nidx]) // 2

        if out_idx + len(level_indices) < n:
            tmp_indices[0, 0 : 2 * nidx : 2] = indices[0, :nidx]
            tmp_indices[0, 1 : 2 * nidx : 2] = level_indices + 1
            tmp_indices[1, 0 : 2 * nidx : 2] = level_indices
            tmp_indices[1, 1 : 2 * nidx : 2] = indices[1, :nidx]

            mask = tmp_indices[0, : 2 * nidx] < tmp_indices[1, : 2 * nidx]
            mask_sum = np.count_nonzero(mask)
            indices[0, :mask_sum] = tmp_indices[0, : 2 * nidx][mask]
            indices[1, :mask_sum] = tmp_indices[1, : 2 * nidx][mask]

        # for level_idx in level_indices:
        #     yield level_idx

        out[out_idx : out_idx + len(level_indices)] = level_indices
        out_idx += len(level_indices)

    if fill_value is not None and nindices[-1] < np.power(2, nlevel):
        fill_value = int(fill_value)

        out = out[: -nindices[-1]]
        last_row = np.empty(np.power(2, nlevel - 1), dtype=np.int64)
        last_row[0::2] = out[-nindices[-2] :] - 1
        last_row[1::2] = out[-nindices[-2] :] + 1

        mask = np.isin(last_row, out[: nindices[-2]])
        last_row[mask] = fill_value
        last_row[last_row >= n] = fill_value
        out = np.concatenate([out, last_row])

    return out


def _contrast_pan(pan, threshold, bfs_indices, n_processed):
    """
    Center the pan matrix profile (inplace) around the desired distance threshold
    in order to increase the contrast

    Parameters
    ----------
    pan : numpy.ndarray
        The pan matrix profile

    threshold : float
        The distance threshold value in which to center the pan matrix profile around

    bfs_indices : numpy.ndarray
        The breadth-first-search indices

    n_processed : numpy.ndarray
        The number of breadth-first-search indices to apply contrast to

    Returns
    -------
    None
    """
    idx = bfs_indices[:n_processed]
    l = n_processed * pan.shape[1]
    tmp = pan[idx].argsort(kind="mergesort", axis=None)
    ranks = np.empty(l, dtype=np.int64)
    ranks[tmp] = np.arange(l).astype(np.int64)

    percentile = np.full(ranks.shape, np.nan)
    percentile[:l] = np.linspace(0, 1, l)
    percentile = percentile[ranks].reshape(pan[idx].shape)
    pan[idx] = 1.0 / (1.0 + np.exp(-10 * (percentile - threshold)))


def _binarize_pan(pan, threshold, bfs_indices, n_processed):
    """
    Binarize the pan matrix profile (inplace) such all values below the `threshold`
    are set to `0.0` and all values above the `threshold` are set to `1.0`.

    Parameters
    ----------
    pan : numpy.ndarray
        The pan matrix profile

    threshold : float
        The distance threshold value in which to center the pan matrix profile around

    bfs_indices : numpy.ndarray
        The breadth-first-search indices

    n_processed : numpy.ndarray
        The number of breadth-first-search indices to binarize

    Returns
    -------
    None
    """
    idx = bfs_indices[:n_processed]
    pan[idx] = np.where(pan[idx] <= threshold, 0.0, 1.0)


def _select_P_ABBA_value(P_ABBA, k, custom_func=None):
    """
    A convenience function for returning the `k`th smallest value from the `P_ABBA`
    array or use a custom function to specify what `P_ABBA` value to return.

    The MPdist distance measure considers two time series to be similar if they share
    many subsequences, regardless of the order of matching subsequences. MPdist
    concatenates the output of an AB-join and a BA-join and returns the `k`th smallest
    value as the reported distance. Note that MPdist is a measure and not a metric.
    Therefore, it does not obey the triangular inequality but the method is highly
    scalable.

    Parameters
    ----------
    P_ABBA : numpy.ndarray
        An unsorted array resulting from the concatenation of the outputs from an
        AB-joinand BA-join for two time series, `T_A` and `T_B`

    k : int
        Specify the `k`th value in the concatenated matrix profiles to return. This
        parameter is ignored when `k_func` is not None.

    custom_func : object, default None
        A custom user defined function for selecting the desired value from the
        unsorted `P_ABBA` array. This function may need to leverage `functools.partial`
        and should take `P_ABBA` as its only input parameter and return a single
        `MPdist` value. The `percentage` and `k` parameters are ignored when
        `custom_func` is not None.

    Returns
    -------
    MPdist : float
        The matrix profile distance
    """
    k = min(int(k), P_ABBA.shape[0] - 1)
    if custom_func is not None:
        MPdist = custom_func(P_ABBA)
    else:
        partition = np.partition(P_ABBA, k)
        MPdist = partition[k]
        if ~np.isfinite(MPdist):
            partition[:k].sort()
            k = max(0, np.count_nonzero(np.isfinite(partition[:k])) - 1)
            MPdist = partition[k]

    return MPdist


<<<<<<< HEAD
@njit(parallel=True)
def _merge_topk_PI(PA, PB, IA, IB):
    """
    Merge two top-k matrix profiles PA and PB, and update PA (in place) while
    always choosing values of PA over values of PB in case of ties. Also, update
    IA accordingly.

    Unlike `_merge_topk_ρI`, where `top-k` largest values are kept, this function
    keeps `top-k` smallest values.

    `PA` and `PB` are 2D arrays, with each row sorted ascendingly. To update `PA[i]`,
    the array `PB[i]` is traversed forward from index `0` to its last index, and
    if its element is smaller than `PA[i, -1]`, i.e. the greatest value in `PA[i]`,
    then `PA[i]` will be updatd.  In case of tied value `v`, it will be inserted to
    the right side of the greatest index in `PA[i]` whose value is `v`.

    Parameters
    ----------
    PA : numpy.ndarray
        A (top-k) matrix profile, with ndim of 2, where values in each row are
        sorted in ascending order.

    PB : numpy.ndarray
        A (top-k) matrix profile, with ndim of 2, where values in each row are
        sorted in ascending order. `PB` must have the same shape as `PA`.

    IA : numpy.ndarray
        A (top-k) matrix profile indices corresponding to PA

    IB : numpy.ndarray
        A (top-k) matrix profile indices corresponding to PB

    Returns
    -------
    None
    """
    for i in prange(PB.shape[0]):
        start = 0
        stop = np.searchsorted(PA[i], PB[i, -1], side="right")

        if stop == 0:
            # means `PB[i, -1] < PA[i, 0]`, i.e. the maximum value in `PB[i]` is
            # less than smallest value in `PA[i]`. So, we should replace `PA[i]`
            # with `PB[i]` so that we have the top-k smallest.
            PA[i] = PB[i]
            IA[i] = IB[i]
            continue

        for j in range(PB.shape[1]):
            if PB[i, j] >= PA[i, -1]:
                # `PB[i]` is sorted ascaendingly.
                # Hence, in next iteration: `PB[i, j+1] >= PB[i, j] >= PA[i, -1]`
                break

            # `PB[i, j]` is less than `PA[i, -1]`, the maximum value in `PA[i]`.
            # so, we must update `PA[i]` to have the top-k smallest values.
            idx = np.searchsorted(PA[i, start:stop], PB[i, j], side="right") + start

            _shift_insert_at_index(PA[i], idx, PB[i, j], shift="right")
            _shift_insert_at_index(IA[i], idx, IB[i, j], shift="right")

            start = idx
            stop += 1  # because of shifting elements to the right by one


@njit(parallel=True)
def _merge_topk_ρI(ρA, ρB, IA, IB):
    """
    Merge two top-k pearson profiles `ρA` and `ρB`, and update `ρA` (in place) by
    keeping the top-k largest values in merging two `top-k` rows `ρA[i]` and `ρB[i]`,
    each sorted ascendingly.

    Unlike `_merge_topk_PI`, where `top-k` smallest values are kept, this function
    keeps `top-k` largest values.

    `ρA` and `ρB` are 2D arrays, with each row sorted ascendingly. To update `ρA[i]`,
    the array `ρB[i]` is traversed backward from its last index to index 0, and if
    its element is greater than `ρA[i, 0]`, i.e. the smallest value in `ρA[i]`, then
    `ρA[i]` will be updated. In case of tied value `v`, it will be inserted to the
    left side of the lowest index in `ρA[i]` whose value is `v`.

    Parameters
    ----------
    ρA : numpy.ndarray
        A (top-k) pearson profile, with ndim of 2, where values in each row are
        sorted in ascending order.

    ρB : numpy.ndarray
        A (top-k) pearson profile, with ndim of 2, where values in each row are
        sorted in ascending order. `ρB` must have the same shape as `ρA`.

    IA : numpy.ndarray
        A (top-k) matrix profile indices corresponding to ρA

    IB : numpy.ndarray
        A (top-k) matrix profile indices corresponding to ρB

    Returns
    -------
    None
    """
    for i in prange(ρB.shape[0]):
        start = np.searchsorted(ρA[i], ρB[i, 0], side="left")
        stop = ρB.shape[1]

        if start == ρB.shape[1]:
            # means `ρB[i, 0] > ρA[i, -1]`, i.e. the minimum value in `ρB[i]` is
            # greater than greatest value in `ρA[i]`. So, we should replace `ρA[i]`
            # with `ρB[i]` so that we have top-k largest values
            ρA[i] = ρB[i]
            IA[i] = IB[i]
            continue

        for j in range(ρB.shape[1] - 1, -1, -1):
            if ρB[i, j] <= ρA[i, 0]:
                # `ρB[i]` is sorted ascaendingly.
                # Hence, in the next iteration: `ρB[i, j-1] <= ρB[i, j] <= ρA[i, 0]`
                break

            # `ρB[i, j]` is greater than `ρA[i, 0]`, the minimum value in `ρA[i]`.
            # so, we must update `ρA[i]` to make sure we have top-k largest values.
            idx = np.searchsorted(ρA[i, start:stop], ρB[i, j], side="left") + start

            _shift_insert_at_index(ρA[i], idx, ρB[i, j], shift="left")
            _shift_insert_at_index(IA[i], idx, IB[i, j], shift="left")

            stop = idx
            if start > 0:
                start -= 1  # because of shifting elements to the left by one


@njit
def _shift_insert_at_index(a, idx, v, shift="right"):
    """
    If `shift=right`(default), all elements in `a[idx:]` are shifted to the right by
    one element and the last element is discarded. If  `shift=left`, all elements in
    `a[:idx]` are shifted to the left by one element and the first element is discarded.
    In both cases, the length of `a` remains unchanged.

    Note that for any other string value for parameter `shift`, the parameter will be
    reset to `shift="right"`.


    Parameters
    ----------
    a: numpy.ndarray
        A 1d array

    idx: int
        The index at which the value `v` should be inserted. This can be any
        integer number from `0` to `len(a)`. When `idx=len(a)` and `shift="right"`,
        OR when `idx=0` and `shift="left"`, then no change will occur on
        the input array `a`.

    v: float
        The value that should be inserted into array `a` at index `idx`

    shift: str, default "right"
        The value that indicates whether the shifting of elements should be to the
        right or to the left. If `shift="right"` (default), all elements in `a[idx:]`
        are shifted to the right by one element. If `shift="left"`, all elements
        in `a[:idx]` are shifted to the left by one element.

    Returns
    -------
    None
    """
    if shift == "left":
        if 0 < idx <= len(a):
            a[: idx - 1] = a[1:idx]
            # elements were shifted to the left, thus the insertion index becomes
            # `idx-1`
            a[idx - 1] = v

    else:
        if 0 <= idx < len(a):
            a[idx + 1 :] = a[idx:-1]
            a[idx] = v
=======
def _check_P(P, threshold=1e-6):
    """
    Check if the 1-dimensional matrix profile values are too small and
    log a warning the if true.

    Parameters
    ----------
    P : numpy.ndarray
        A 1-dimensional matrix profile

    threshold : float, default 1e-6
        A distance threshold

    Returns
    -------
        None
    """
    if P.ndim != 1:
        raise ValueError("`P` was {P.ndim}-dimensional and must be 1-dimensional")
    if are_distances_too_small(P, threshold=threshold):  # pragma: no cover
        logger.warning(f"A large number of values in `P` are smaller than {threshold}.")
        logger.warning("For a self-join, try setting `ignore_trivial=True`.")
>>>>>>> c432db42
<|MERGE_RESOLUTION|>--- conflicted
+++ resolved
@@ -2575,7 +2575,6 @@
     return MPdist
 
 
-<<<<<<< HEAD
 @njit(parallel=True)
 def _merge_topk_PI(PA, PB, IA, IB):
     """
@@ -2754,7 +2753,8 @@
         if 0 <= idx < len(a):
             a[idx + 1 :] = a[idx:-1]
             a[idx] = v
-=======
+
+
 def _check_P(P, threshold=1e-6):
     """
     Check if the 1-dimensional matrix profile values are too small and
@@ -2777,4 +2777,3 @@
     if are_distances_too_small(P, threshold=threshold):  # pragma: no cover
         logger.warning(f"A large number of values in `P` are smaller than {threshold}.")
         logger.warning("For a self-join, try setting `ignore_trivial=True`.")
->>>>>>> c432db42
