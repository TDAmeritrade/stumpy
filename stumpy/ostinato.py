--- conflicted
+++ resolved
@@ -143,20 +143,16 @@
     return bsf_radius, bsf_Ts_idx, bsf_subseq_idx
 
 
-<<<<<<< HEAD
 def _ostinato(
     Ts,
     m,
     M_Ts,
     Σ_Ts,
     Ts_subseq_isconstant,
-    dask_client=None,
+    client=None,
     device_id=None,
     mp_func=stump,
 ):
-=======
-def _ostinato(Ts, m, M_Ts, Σ_Ts, client=None, device_id=None, mp_func=stump):
->>>>>>> 780ef2c5
     """
     Find the consensus motif amongst a list of time series
 
@@ -174,19 +170,12 @@
     Σ_Ts : list
         A list of rolling window standard deviations for each time series in `Ts`
 
-<<<<<<< HEAD
     Ts_subseq_isconstant : list
         A list of rolling window isconstant for each time series in `Ts`
 
-    dask_client : client, default None
-        A Dask Distributed client that is connected to a Dask scheduler and
-        Dask workers. Setting up a Dask distributed cluster is beyond the
-        scope of this library. Please refer to the Dask Distributed
-=======
     client : client, default None
         A Dask or Ray Distributed client. Setting up a distributed cluster is beyond
         the scope of this library. Please refer to the Dask or Ray Distributed
->>>>>>> 780ef2c5
         documentation.
 
     device_id : int or list, default None
@@ -465,17 +454,13 @@
         Ts[i], M_Ts[i], Σ_Ts[i], Ts_subseq_isconstant[i] = core.preprocess(T, m)
 
     bsf_radius, bsf_Ts_idx, bsf_subseq_idx = _ostinato(
-<<<<<<< HEAD
         Ts,
         m,
         M_Ts,
         Σ_Ts,
         Ts_subseq_isconstant,
-        dask_client=dask_client,
+        client=client,
         mp_func=stumped,
-=======
-        Ts, m, M_Ts, Σ_Ts, client=client, mp_func=stumped
->>>>>>> 780ef2c5
     )
 
     (central_radius, central_Ts_idx, central_subseq_idx,) = _get_central_motif(
