--- conflicted
+++ resolved
@@ -519,11 +519,9 @@
             M_T[i],
             Σ_T[i],
             T_subseq_isconstant=T_subseq_isconstant[i],
-<<<<<<< HEAD
             Q_subseq_isconstant=Q_subseq_isconstant[i],
-=======
             query_idx=query_idx,
->>>>>>> f789386c
+
         )
     D = np.mean(D, axis=0)
 
