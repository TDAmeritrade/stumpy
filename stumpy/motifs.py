--- conflicted
+++ resolved
@@ -465,18 +465,9 @@
     m = Q.shape[1]
     excl_zone = int(np.ceil(m / config.STUMPY_EXCL_ZONE_DENOM))
 
-<<<<<<< HEAD
     if M_T is None or Σ_T is None or T_subseq_isconstant is None:  # pragma: no cover
         T, M_T, Σ_T, T_subseq_isconstant = core.preprocess(T, m)
-=======
-    if T_subseq_isconstant is None:
-        T_subseq_isconstant = core.rolling_isconstant(T, m)
-    if len(T_subseq_isconstant.shape) == 1:  # pragma: no cover
-        T_subseq_isconstant = T_subseq_isconstant[np.newaxis, :]
-
-    if M_T is None or Σ_T is None:  # pragma: no cover
-        T, M_T, Σ_T = core.preprocess(T, m)
->>>>>>> 7527c436
+
     if len(M_T.shape) == 1:
         M_T = M_T[np.newaxis, :]
     if len(Σ_T.shape) == 1:
@@ -486,7 +477,9 @@
 
     D = np.empty((d, n - m + 1))
     for i in range(d):
-        D[i, :] = core.mass(Q[i], T[i], M_T[i], Σ_T[i], T_subseq_isconstant=T_subseq_isconstant[i])
+        D[i, :] = core.mass(
+            Q[i], T[i], M_T[i], Σ_T[i], T_subseq_isconstant=T_subseq_isconstant[i]
+        )
     D = np.mean(D, axis=0)
 
     return core._find_matches(
