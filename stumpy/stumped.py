# STUMPY
# Copyright 2019 TD Ameritrade. Released under the terms of the 3-Clause BSD license.
# STUMPY is a trademark of TD Ameritrade IP Company, Inc. All rights reserved.

import numpy as np

from . import config, core
from .aamped import aamped
from .mparray import mparray
from .stump import _stump


def _dask_stumped(
    dask_client,
    T_A,
    T_B,
    m,
    M_T,
    μ_Q,
    Σ_T_inverse,
    σ_Q_inverse,
    M_T_m_1,
    μ_Q_m_1,
    T_A_subseq_isfinite,
    T_B_subseq_isfinite,
    T_A_subseq_isconstant,
    T_B_subseq_isconstant,
    diags,
    ignore_trivial,
    k,
):
    """
    Compute the z-normalized (top-k) matrix profile with a `dask` cluster

    This is a highly distributed implementation around the Numba JIT-compiled
    parallelized `_stump` function which computes the (top-k) matrix profile according
    to STOMPopt with Pearson correlations.

    Parameters
    ----------
    dask_client : client
        A `dask` client. Setting up a cluster is beyond the scope of this library.
        Please refer to the `dask` documentation.

    T_A : numpy.ndarray
        The time series or sequence for which to compute the matrix profile

    T_B : numpy.ndarray
        The time series or sequence that will be used to annotate T_A. For every
        subsequence in T_A, its nearest neighbor in T_B will be recorded. Default is
        `None` which corresponds to a self-join.

    m : int
        Window size

    M_T : numpy.ndarray
        Sliding mean of time series, `T`

    μ_Q : numpy.ndarray
        Mean of the query sequence, `Q`, relative to the current sliding window

    Σ_T_inverse : numpy.ndarray
        Inverse sliding standard deviation of time series, `T`

    σ_Q_inverse : numpy.ndarray
        Inverse standard deviation of the query sequence, `Q`, relative to the current

    M_T_m_1 : numpy.ndarray
        Sliding mean of time series, `T`, using a window size of `m-1`

    μ_Q_m_1 : numpy.ndarray
        Mean of the query sequence, `Q`, relative to the current sliding window and
        using a window size of `m-1`

    T_A_subseq_isfinite : numpy.ndarray
        A boolean array that indicates whether a subsequence in `T_A` contains a
        `np.nan`/`np.inf` value (False)

    T_B_subseq_isfinite : numpy.ndarray
        A boolean array that indicates whether a subsequence in `T_B` contains a
        `np.nan`/`np.inf` value (False)

    T_A_subseq_isconstant : numpy.ndarray
        A boolean array that indicates whether a subsequence in `T_A` is constant (True)

    T_B_subseq_isconstant : numpy.ndarray
        A boolean array that indicates whether a subsequence in `T_B` is constant (True)

    diags : numpy.ndarray
        The diagonal indices

    ignore_trivial : bool, default True
        Set to `True` if this is a self-join. Otherwise, for AB-join, set this
        to `False`. Default is `True`.

    k : int, default 1
        The number of top `k` smallest distances used to construct the matrix profile.
        Note that this will increase the total computational time and memory usage
        when k > 1. If you have access to a GPU device, then you may be able to
        leverage `gpu_stump` for better performance and scalability.

    Returns
    -------
    out : numpy.ndarray
        When k = 1 (default), the first column consists of the matrix profile,
        the second column consists of the matrix profile indices, the third column
        consists of the left matrix profile indices, and the fourth column consists
        of the right matrix profile indices. However, when k > 1, the output array
        will contain exactly 2 * k + 2 columns. The first k columns (i.e., out[:, :k])
        consists of the top-k matrix profile, the next set of k columns
        (i.e., out[:, k:2k]) consists of the corresponding top-k matrix profile
        indices, and the last two columns (i.e., out[:, 2k] and out[:, 2k+1] or,
        equivalently, out[:, -2] and out[:, -1]) correspond to the top-1 left
        matrix profile indices and the top-1 right matrix profile indices, respectively.
    """
    n_A = T_A.shape[0]
    n_B = T_B.shape[0]
    l = n_A - m + 1

    hosts = list(dask_client.ncores().keys())
    nworkers = len(hosts)

    ndist_counts = core._count_diagonal_ndist(diags, m, n_A, n_B)
    diags_ranges = core._get_array_ranges(ndist_counts, nworkers, False)
    diags_ranges += diags[0]

    # Scatter data to Dask cluster
    T_A_future = dask_client.scatter(T_A, broadcast=True, hash=False)
    T_B_future = dask_client.scatter(T_B, broadcast=True, hash=False)
    M_T_future = dask_client.scatter(M_T, broadcast=True, hash=False)
    μ_Q_future = dask_client.scatter(μ_Q, broadcast=True, hash=False)
    Σ_T_inverse_future = dask_client.scatter(Σ_T_inverse, broadcast=True, hash=False)
    σ_Q_inverse_future = dask_client.scatter(σ_Q_inverse, broadcast=True, hash=False)
    M_T_m_1_future = dask_client.scatter(M_T_m_1, broadcast=True, hash=False)
    μ_Q_m_1_future = dask_client.scatter(μ_Q_m_1, broadcast=True, hash=False)
    T_A_subseq_isfinite_future = dask_client.scatter(
        T_A_subseq_isfinite, broadcast=True, hash=False
    )
    T_B_subseq_isfinite_future = dask_client.scatter(
        T_B_subseq_isfinite, broadcast=True, hash=False
    )
    T_A_subseq_isconstant_future = dask_client.scatter(
        T_A_subseq_isconstant, broadcast=True, hash=False
    )
    T_B_subseq_isconstant_future = dask_client.scatter(
        T_B_subseq_isconstant, broadcast=True, hash=False
    )

    diags_futures = []
    for i, host in enumerate(hosts):
        diags_future = dask_client.scatter(
            np.arange(diags_ranges[i, 0], diags_ranges[i, 1], dtype=np.int64),
            workers=[host],
            hash=False,
        )
        diags_futures.append(diags_future)

    futures = []
    for i in range(nworkers):
        futures.append(
            dask_client.submit(
                _stump,
                T_A_future,
                T_B_future,
                m,
                μ_Q_future,
                M_T_future,
                σ_Q_inverse_future,
                Σ_T_inverse_future,
                μ_Q_m_1_future,
                M_T_m_1_future,
                T_A_subseq_isfinite_future,
                T_B_subseq_isfinite_future,
                T_A_subseq_isconstant_future,
                T_B_subseq_isconstant_future,
                diags_futures[i],
                ignore_trivial,
                k,
            )
        )

    results = dask_client.gather(futures)
    profile, profile_L, profile_R, indices, indices_L, indices_R = results[0]

    for i in range(1, nworkers):
        P, PL, PR, I, IL, IR = results[i]
        # Update top-k matrix profile and matrix profile indices
        core._merge_topk_PI(profile, P, indices, I)

        # Update top-1 left matrix profile and matrix profile index
        mask = PL < profile_L
        profile_L[mask] = PL[mask]
        indices_L[mask] = IL[mask]

        # Update top-1 right matrix profile and matrix profile index
        mask = PR < profile_R
        profile_R[mask] = PR[mask]
        indices_R[mask] = IR[mask]

    out = np.empty((l, 2 * k + 2), dtype=object)
    out[:, :k] = profile
    out[:, k:] = np.column_stack((indices, indices_L, indices_R))

    return out


def _ray_stumped(
    ray_client,
    T_A,
    T_B,
    m,
    M_T,
    μ_Q,
    Σ_T_inverse,
    σ_Q_inverse,
    M_T_m_1,
    μ_Q_m_1,
    T_A_subseq_isfinite,
    T_B_subseq_isfinite,
    T_A_subseq_isconstant,
    T_B_subseq_isconstant,
    diags,
    ignore_trivial,
    k,
):
    """
    Compute the z-normalized (top-k) matrix profile with a `ray` cluster

    This is a highly distributed implementation around the Numba JIT-compiled
    parallelized `_stump` function which computes the (top-k) matrix profile according
    to STOMPopt with Pearson correlations.

    Parameters
    ----------
    ray_client : client
        A `ray` client. Setting up a cluster is beyond the scope of this library.
        Please refer to the `ray` documentation.

    T_A : numpy.ndarray
        The time series or sequence for which to compute the matrix profile

    T_B : numpy.ndarray
        The time series or sequence that will be used to annotate T_A. For every
        subsequence in T_A, its nearest neighbor in T_B will be recorded. Default is
        `None` which corresponds to a self-join.

    m : int
        Window size

    M_T : numpy.ndarray
        Sliding mean of time series, `T`

    μ_Q : numpy.ndarray
        Mean of the query sequence, `Q`, relative to the current sliding window

    Σ_T_inverse : numpy.ndarray
        Inverse sliding standard deviation of time series, `T`

    σ_Q_inverse : numpy.ndarray
        Inverse standard deviation of the query sequence, `Q`, relative to the current

    M_T_m_1 : numpy.ndarray
        Sliding mean of time series, `T`, using a window size of `m-1`

    μ_Q_m_1 : numpy.ndarray
        Mean of the query sequence, `Q`, relative to the current sliding window and
        using a window size of `m-1`

    T_A_subseq_isfinite : numpy.ndarray
        A boolean array that indicates whether a subsequence in `T_A` contains a
        `np.nan`/`np.inf` value (False)

    T_B_subseq_isfinite : numpy.ndarray
        A boolean array that indicates whether a subsequence in `T_B` contains a
        `np.nan`/`np.inf` value (False)

    T_A_subseq_isconstant : numpy.ndarray
        A boolean array that indicates whether a subsequence in `T_A` is constant (True)

    T_B_subseq_isconstant : numpy.ndarray
        A boolean array that indicates whether a subsequence in `T_B` is constant (True)

    diags : numpy.ndarray
        The diagonal indices

    ignore_trivial : bool, default True
        Set to `True` if this is a self-join. Otherwise, for AB-join, set this
        to `False`. Default is `True`.

    k : int, default 1
        The number of top `k` smallest distances used to construct the matrix profile.
        Note that this will increase the total computational time and memory usage
        when k > 1. If you have access to a GPU device, then you may be able to
        leverage `gpu_stump` for better performance and scalability.

    Returns
    -------
    out : numpy.ndarray
        When k = 1 (default), the first column consists of the matrix profile,
        the second column consists of the matrix profile indices, the third column
        consists of the left matrix profile indices, and the fourth column consists
        of the right matrix profile indices. However, when k > 1, the output array
        will contain exactly 2 * k + 2 columns. The first k columns (i.e., out[:, :k])
        consists of the top-k matrix profile, the next set of k columns
        (i.e., out[:, k:2k]) consists of the corresponding top-k matrix profile
        indices, and the last two columns (i.e., out[:, 2k] and out[:, 2k+1] or,
        equivalently, out[:, -2] and out[:, -1]) correspond to the top-1 left
        matrix profile indices and the top-1 right matrix profile indices, respectively.
    """
    core.check_ray(ray_client)

    n_A = T_A.shape[0]
    n_B = T_B.shape[0]
    l = n_A - m + 1

    nworkers = core.get_ray_nworkers(ray_client)

    ndist_counts = core._count_diagonal_ndist(diags, m, n_A, n_B)
    diags_ranges = core._get_array_ranges(ndist_counts, nworkers, False)
    diags_ranges += diags[0]

    # Put data in the Ray object store
    T_A_ref = ray_client.put(T_A)
    T_B_ref = ray_client.put(T_B)
    M_T_ref = ray_client.put(M_T)
    μ_Q_ref = ray_client.put(μ_Q)
    Σ_T_inverse_ref = ray_client.put(Σ_T_inverse)
    σ_Q_inverse_ref = ray_client.put(σ_Q_inverse)
    M_T_m_1_ref = ray_client.put(M_T_m_1)
    μ_Q_m_1_ref = ray_client.put(μ_Q_m_1)
    T_A_subseq_isfinite_ref = ray_client.put(T_A_subseq_isfinite)
    T_B_subseq_isfinite_ref = ray_client.put(T_B_subseq_isfinite)
    T_A_subseq_isconstant_ref = ray_client.put(T_A_subseq_isconstant)
    T_B_subseq_isconstant_ref = ray_client.put(T_B_subseq_isconstant)

    diags_refs = []
    for i in range(nworkers):
        diags_ref = ray_client.put(
            np.arange(diags_ranges[i, 0], diags_ranges[i, 1], dtype=np.int64),
        )
        diags_refs.append(diags_ref)

    ray_stump_func = ray_client.remote(core.deco_ray_tor(_stump))

    refs = []
    for i in range(nworkers):
        refs.append(
            ray_stump_func.remote(
                T_A_ref,
                T_B_ref,
                m,
                μ_Q_ref,
                M_T_ref,
                σ_Q_inverse_ref,
                Σ_T_inverse_ref,
                μ_Q_m_1_ref,
                M_T_m_1_ref,
                T_A_subseq_isfinite_ref,
                T_B_subseq_isfinite_ref,
                T_A_subseq_isconstant_ref,
                T_B_subseq_isconstant_ref,
                diags_refs[i],
                ignore_trivial,
                k,
            )
        )

    results = ray_client.get(refs)
    profile, profile_L, profile_R, indices, indices_L, indices_R = results[0]
    # Must make a mutable copy from Ray's object store (ndarrays are immutable)
    profile = profile.copy()
    profile_L = profile_L.copy()
    profile_R = profile_R.copy()
    indices = indices.copy()
    indices_L = indices_L.copy()
    indices_R = indices_R.copy()

    for i in range(1, nworkers):
        P, PL, PR, I, IL, IR = results[i]  # Read-only variables
        # Update top-k matrix profile and matrix profile indices
        core._merge_topk_PI(profile, P, indices, I)

        # Update top-1 left matrix profile and matrix profile index
        mask = PL < profile_L
        profile_L[mask] = PL[mask]
        indices_L[mask] = IL[mask]

        # Update top-1 right matrix profile and matrix profile index
        mask = PR < profile_R
        profile_R[mask] = PR[mask]
        indices_R[mask] = IR[mask]

    out = np.empty((l, 2 * k + 2), dtype=object)
    out[:, :k] = profile
    out[:, k:] = np.column_stack((indices, indices_L, indices_R))

    return out


@core.non_normalized(aamped)
def stumped(
    client,
    T_A,
    m,
    T_B=None,
    ignore_trivial=True,
    normalize=True,
    p=2.0,
    k=1,
    T_A_subseq_isconstant=None,
    T_B_subseq_isconstant=None,
):
    """
<<<<<<< HEAD
    Compute the z-normalized matrix profile with a distributed `dask`/`ray` cluster
=======
    Compute the z-normalized matrix profile with a ``dask``/``ray`` cluster
>>>>>>> 75a9d211

    This is a highly distributed implementation around the Numba JIT-compiled
    parallelized ``_stump`` function which computes the (top-k) matrix profile
    according to STOMPopt with Pearson correlations.

    Parameters
    ----------
    client : client
<<<<<<< HEAD
        A `dask`/`ray` client. Setting up a cluster is beyond the scope of this library.
        Please refer to the `dask`/`ray` documentation.
=======
        A ``dask``/``ray`` client. Setting up a cluster is beyond the scope of this
        library. Please refer to the ``dask``/``ray`` documentation.
>>>>>>> 75a9d211

    T_A : numpy.ndarray
        The time series or sequence for which to compute the matrix profile.

    m : int
        Window size.

    T_B : numpy.ndarray, default None
        The time series or sequence that will be used to annotate ``T_A``. For every
        subsequence in ``T_A``, its nearest neighbor in ``T_B`` will be recorded.
        Default is ``None`` which corresponds to a self-join.

    ignore_trivial : bool, default True
        Set to ``True`` if this is a self-join. Otherwise, for AB-join, set this
        to ``False``.

    normalize : bool, default True
        When set to ``True``, this z-normalizes subsequences prior to computing
        distances. Otherwise, this function gets re-routed to its complementary
        non-normalized equivalent set in the ``@core.non_normalized`` function
        decorator.

    p : float, default 2.0
        The p-norm to apply for computing the Minkowski distance. Minkowski distance is
        typically used with ``p`` being ``1`` or ``2``, which correspond to the
        Manhattan distance and the Euclidean distance, respectively. This parameter is
        ignored when ``normalize == True``.

    k : int, default 1
        The number of top ``k`` smallest distances used to construct the matrix
        profile. Note that this will increase the total computational time and memory
        usage when ``k > 1``. If you have access to a GPU device, then you may be able
        to leverage ``gpu_stump`` for better performance and scalability.

    T_A_subseq_isconstant : numpy.ndarray or function, default None
        A boolean array that indicates whether a subsequence in ``T_A`` is constant
        (``True``). Alternatively, a custom, user-defined function that returns a
        boolean array that indicates whether a subsequence in ``T_A`` is constant
        (``True``). The function must only take two arguments, ``a``, a 1-D array,
        and ``w``, the window size, while additional arguments may be specified
        by currying the user-defined function using ``functools.partial``. Any
        subsequence with at least one ``np.nan``/``np.inf`` will automatically have
        its corresponding value set to ``False`` in this boolean array.

    T_B_subseq_isconstant : numpy.ndarray or function, default None
        A boolean array that indicates whether a subsequence in ``T_B`` is constant
        (``True``). Alternatively, a custom, user-defined function that returns a
        boolean array that indicates whether a subsequence in ``T_B`` is constant
        (``True``). The function must only take two arguments, ``a``, a 1-D array,
        and ``w``, the window size, while additional arguments may be specified
        by currying the user-defined function using ``functools.partial``. Any
        subsequence with at least one ``np.nan``/``np.inf`` will automatically have
        its corresponding value set to ``False`` in this boolean array.

    Returns
    -------
    out : numpy.ndarray
        When ``k = 1`` (default), the first column consists of the matrix profile,
        the second column consists of the matrix profile indices, the third column
        consists of the left matrix profile indices, and the fourth column consists
        of the right matrix profile indices. However, when ``k > 1``, the output array
        will contain exactly ``2 * k + 2`` columns. The first ``k`` columns (i.e.,
        ``out[:, :k]``) consists of the top-k matrix profile, the next set of ``k``
        columns (i.e., ``out[:, k : 2 * k]``) consists of the corresponding top-k matrix
        profile indices, and the last two columns (i.e., ``out[:, 2 * k]`` and
        ``out[:, 2 * k + 1]`` or, equivalently, ``out[:, -2]`` and ``out[:, -1]``)
        correspond to the top-1 left matrix profile indices and the top-1 right matrix
        profile indices, respectively.

        |

        For convenience, the matrix profile (distances) and matrix profile indices can
        also be accessed via their corresponding named array attributes, ``.P_`` and
        ``.I_``,respectively. Similarly, the corresponding left matrix profile indices
        and right matrix profile indices may also be accessed via the ``.left_I_`` and
        ``.right_I_`` array attributes. See examples below.

    See Also
    --------
    stumpy.stump : Compute the z-normalized matrix profile
        cluster
    stumpy.gpu_stump : Compute the z-normalized matrix profile with one or more GPU
        devices
    stumpy.scrump : Compute an approximate z-normalized matrix profile

    Notes
    -----
    `DOI: 10.1007/s10115-017-1138-x \
    <https://www.cs.ucr.edu/~eamonn/ten_quadrillion.pdf>`__

    See Section 4.5

    The above reference outlines a general approach for traversing the distance
    matrix in a diagonal fashion rather than in a row-wise fashion.

    `DOI: 10.1145/3357223.3362721 \
    <https://www.cs.ucr.edu/~eamonn/public/GPU_Matrix_profile_VLDB_30DraftOnly.pdf>`__

    See Section 3.1 and Section 3.3

    The above reference outlines the use of the Pearson correlation via Welford's
    centered sum-of-products along each diagonal of the distance matrix in place of the
    sliding window dot product found in the original STOMP method.

    `DOI: 10.1109/ICDM.2016.0085 \
    <https://www.cs.ucr.edu/~eamonn/STOMP_GPU_final_submission_camera_ready.pdf>`__

    See Table II

    This is a ``dask``/``ray`` implementation of stump that scales
    across multiple servers and is a convenience wrapper around the
    parallelized ``stump._stump`` function

    Timeseries, ``T_A``, will be annotated with the distance location
    (or index) of all its subsequences in another times series, ``T_B``.

    Return: For every subsequence, ``Q``, in ``T_A``, you will get a distance
    and index for the closest subsequence in ``T_B``. Thus, the array
    returned will have length ``T_A.shape[0] - m + 1``. Additionally, the
    left and right matrix profiles are also returned.

    Note: Unlike in the Table II where ``T_A.shape`` is expected to be equal
    to ``T_B.shape``, this implementation is generalized so that the shapes of
    ``T_A`` and ``T_B`` can be different. In the case where ``T_A.shape == T_B.shape``,
    then our algorithm reduces down to the same algorithm found in Table II.

    Additionally, unlike STAMP where the exclusion zone is ``m``/2, the default
    exclusion zone for STOMP is ``m``/4 (See Definition 3 and Figure 3).

    For self-joins, set ``ignore_trivial = True`` in order to avoid the
    trivial match.

    Note that left and right matrix profiles are only available for self-joins.

    Examples
    --------
    >>> import stumpy
    >>> import numpy as np
    >>> from dask.distributed import Client
    >>> if __name__ == "__main__":
    ...     with Client() as dask_client:
    ...         stumpy.stumped(
    ...             dask_client,
    ...             np.array([584., -11., 23., 79., 1001., 0., -19.]),
    ...             m=3)
    mparray([[0.11633857113691416, 4, -1, 4],
             [2.694073918063438, 3, -1, 3],
             [3.0000926340485923, 0, 0, 4],
             [2.694073918063438, 1, 1, -1],
             [0.11633857113691416, 0, 0, -1]], dtype=object)
    >>>
    >>>         mp.P_
    mparray([0.11633857, 2.69407392, 3.00009263, 2.69407392, 0.11633857])
    >>>         mp.I_
    mparray([4, 3, 0, 1, 0])

    Alternatively, you can also use `ray`

    >>> import ray
    >>> if __name__ == "__main__":
    >>>     ray.init()
    >>>     stumpy.stumped(
    ...             ray,
    ...             np.array([584., -11., 23., 79., 1001., 0., -19.]),
    ...             m=3)
    """
    if T_B is None:
        T_B = T_A
        ignore_trivial = True
        T_B_subseq_isconstant = T_A_subseq_isconstant

    (
        T_A,
        μ_Q,
        σ_Q_inverse,
        μ_Q_m_1,
        T_A_subseq_isfinite,
        T_A_subseq_isconstant,
    ) = core.preprocess_diagonal(T_A, m, T_subseq_isconstant=T_A_subseq_isconstant)

    (
        T_B,
        M_T,
        Σ_T_inverse,
        M_T_m_1,
        T_B_subseq_isfinite,
        T_B_subseq_isconstant,
    ) = core.preprocess_diagonal(T_B, m, T_subseq_isconstant=T_B_subseq_isconstant)

    if T_A.ndim != 1:  # pragma: no cover
        raise ValueError(
            f"T_A is {T_A.ndim}-dimensional and must be 1-dimensional. "
            "For multidimensional STUMP use `stumpy.mstump` or `stumpy.mstumped`"
        )

    if T_B.ndim != 1:  # pragma: no cover
        raise ValueError(
            f"T_B is {T_B.ndim}-dimensional and must be 1-dimensional. "
            "For multidimensional STUMP use `stumpy.mstump` or `stumpy.mstumped`"
        )

    core.check_window_size(m, max_size=min(T_A.shape[0], T_B.shape[0]))
    ignore_trivial = core.check_ignore_trivial(T_A, T_B, ignore_trivial)

    n_A = T_A.shape[0]
    n_B = T_B.shape[0]

    excl_zone = int(np.ceil(m / config.STUMPY_EXCL_ZONE_DENOM))

    if ignore_trivial:
        diags = np.arange(excl_zone + 1, n_A - m + 1, dtype=np.int64)
    else:
        diags = np.arange(-(n_A - m + 1) + 1, n_B - m + 1, dtype=np.int64)

    _stumped = core._client_to_func(client)

    out = _stumped(
        client,
        T_A,
        T_B,
        m,
        M_T,
        μ_Q,
        Σ_T_inverse,
        σ_Q_inverse,
        M_T_m_1,
        μ_Q_m_1,
        T_A_subseq_isfinite,
        T_B_subseq_isfinite,
        T_A_subseq_isconstant,
        T_B_subseq_isconstant,
        diags,
        ignore_trivial,
        k,
    )

    core._check_P(out[:, 0])

    return mparray(out, m, k, config.STUMPY_EXCL_ZONE_DENOM)<|MERGE_RESOLUTION|>--- conflicted
+++ resolved
@@ -411,11 +411,7 @@
     T_B_subseq_isconstant=None,
 ):
     """
-<<<<<<< HEAD
-    Compute the z-normalized matrix profile with a distributed `dask`/`ray` cluster
-=======
     Compute the z-normalized matrix profile with a ``dask``/``ray`` cluster
->>>>>>> 75a9d211
 
     This is a highly distributed implementation around the Numba JIT-compiled
     parallelized ``_stump`` function which computes the (top-k) matrix profile
@@ -424,13 +420,8 @@
     Parameters
     ----------
     client : client
-<<<<<<< HEAD
-        A `dask`/`ray` client. Setting up a cluster is beyond the scope of this library.
-        Please refer to the `dask`/`ray` documentation.
-=======
         A ``dask``/``ray`` client. Setting up a cluster is beyond the scope of this
         library. Please refer to the ``dask``/``ray`` documentation.
->>>>>>> 75a9d211
 
     T_A : numpy.ndarray
         The time series or sequence for which to compute the matrix profile.
