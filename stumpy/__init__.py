--- conflicted
+++ resolved
@@ -11,11 +11,6 @@
 from .maamped import maamped  # noqa: F401
 from .aampi import aampi  # noqa: F401
 from .chains import atsc, allc  # noqa: F401
-<<<<<<< HEAD
-from .floss import floss, fluss, _nnmark, _iac, _cac, _rea  # noqa: F401
-from .scrump import scrump  # noqa: F401
-from .search import motifs, search_occurrences  # noqa: F401
-=======
 from .floss import floss, fluss  # noqa: F401
 from .ostinato import ostinato, ostinatoed  # noqa: F401
 from .aamp_ostinato import aamp_ostinato, aamp_ostinatoed  # noqa: F401
@@ -24,7 +19,6 @@
 from .stumpi import stumpi  # noqa: F401
 from .mpdist import mpdist, mpdisted  # noqa: F401
 from .aampdist import aampdist, aampdisted  # noqa: F401
->>>>>>> fdb39016
 from numba import cuda
 
 if cuda.is_available():
