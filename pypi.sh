--- conflicted
+++ resolved
@@ -10,11 +10,7 @@
 #    c) environment.yml
 #    d) .github/worflows/github-actions.yml
 #    e) recipes/meta.yaml in conda-feedstock
-<<<<<<< HEAD
-#    f) README.md
-=======
 #    f) README.rst
->>>>>>> 016b8722
 # 6. Commit all above changes as the latest version number and push
 #
 # For conda-forge
