import numpy as np
import numpy.testing as npt
from stumpy import stimp, stimped

from dask.distributed import Client, LocalCluster
import pytest
import naive


T = [
    np.array([584, -11, 23, 79, 1001, 0, -19], dtype=np.float64),
    np.random.uniform(-1000, 1000, [64]).astype(np.float64),
]


@pytest.fixture(scope="module")
def dask_cluster():
    cluster = LocalCluster(n_workers=2, threads_per_worker=2)
    yield cluster
    cluster.close()


@pytest.mark.parametrize("T", T)
def test_stimp_1_percent(T):
    threshold = 0.2
    percentage = 0.01
    min_m = 3
    n = T.shape[0] - min_m + 1

    seed = np.random.randint(100000)

    np.random.seed(seed)
    pan = stimp(
        T,
        min_m=min_m,
        max_m=None,
        step=1,
        percentage=percentage,
        pre_scrump=True,
        # normalize=True,
    )

    for i in range(n):
        pan.update()

    ref_PAN = np.full((pan.M_.shape[0], T.shape[0]), fill_value=np.inf)

    np.random.seed(seed)
    for idx, m in enumerate(pan.M_[:n]):
        zone = int(np.ceil(m / 4))
        s = zone
        tmp_P, tmp_I = naive.prescrump(T, m, T, s=s, exclusion_zone=zone)
        ref_P, ref_I, _, _ = naive.scrump(T, m, T, percentage, zone, True, s)
        naive.merge_topk_PI(ref_P, tmp_P, ref_I, tmp_I)
<<<<<<< HEAD
        ref_PAN[pan._bfs_indices[idx], : ref_P.shape[0]] = ref_P.flatten()
=======
        ref_PAN[pan._bfs_indices[idx], : ref_P.shape[0]] = ref_P
>>>>>>> 03f19d8e

    # Compare raw pan
    cmp_PAN = pan._PAN

    naive.replace_inf(ref_PAN)
    naive.replace_inf(cmp_PAN)

    npt.assert_almost_equal(ref_PAN, cmp_PAN)

    # Compare transformed pan
    cmp_pan = pan.PAN_
    ref_pan = naive.transform_pan(
        pan._PAN, pan._M, threshold, pan._bfs_indices, pan._n_processed
    )

    naive.replace_inf(ref_pan)
    naive.replace_inf(cmp_pan)

    npt.assert_almost_equal(ref_pan, cmp_pan)


@pytest.mark.parametrize("T", T)
def test_stimp_max_m(T):
    threshold = 0.2
    percentage = 0.01
    min_m = 3
    max_m = 5
    n = T.shape[0] - min_m + 1

    seed = np.random.randint(100000)

    np.random.seed(seed)
    pan = stimp(
        T,
        min_m=min_m,
        max_m=max_m,
        step=1,
        percentage=percentage,
        pre_scrump=True,
        # normalize=True,
    )

    for i in range(n):
        pan.update()

    ref_PAN = np.full((pan.M_.shape[0], T.shape[0]), fill_value=np.inf)

    np.random.seed(seed)
    for idx, m in enumerate(pan.M_[:n]):
        zone = int(np.ceil(m / 4))
        s = zone
        tmp_P, tmp_I = naive.prescrump(T, m, T, s=s, exclusion_zone=zone)
        ref_P, ref_I, _, _ = naive.scrump(T, m, T, percentage, zone, True, s)
        naive.merge_topk_PI(ref_P, tmp_P, ref_I, tmp_I)
<<<<<<< HEAD
        ref_PAN[pan._bfs_indices[idx], : ref_P.shape[0]] = ref_P.flatten()
=======
        ref_PAN[pan._bfs_indices[idx], : ref_P.shape[0]] = ref_P
>>>>>>> 03f19d8e

    # Compare raw pan
    cmp_PAN = pan._PAN

    naive.replace_inf(ref_PAN)
    naive.replace_inf(cmp_PAN)

    npt.assert_almost_equal(ref_PAN, cmp_PAN)

    # Compare transformed pan
    cmp_pan = pan.PAN_
    ref_pan = naive.transform_pan(
        pan._PAN, pan._M, threshold, pan._bfs_indices, pan._n_processed
    )

    naive.replace_inf(ref_pan)
    naive.replace_inf(cmp_pan)

    npt.assert_almost_equal(ref_pan, cmp_pan)


@pytest.mark.parametrize("T", T)
def test_stimp_100_percent(T):
    threshold = 0.2
    percentage = 1.0
    min_m = 3
    n = T.shape[0] - min_m + 1

    pan = stimp(
        T,
        min_m=min_m,
        max_m=None,
        step=1,
        percentage=percentage,
        pre_scrump=True,
        # normalize=True,
    )

    for i in range(n):
        pan.update()

    ref_PAN = np.full((pan.M_.shape[0], T.shape[0]), fill_value=np.inf)

    for idx, m in enumerate(pan.M_[:n]):
        zone = int(np.ceil(m / 4))
        ref_mp = naive.stump(T, m, T_B=None, exclusion_zone=zone)
        ref_PAN[pan._bfs_indices[idx], : ref_mp.shape[0]] = ref_mp[:, 0]

    # Compare raw pan
    cmp_PAN = pan._PAN

    naive.replace_inf(ref_PAN)
    naive.replace_inf(cmp_PAN)

    npt.assert_almost_equal(ref_PAN, cmp_PAN)

    # Compare transformed pan
    cmp_pan = pan.PAN_
    ref_pan = naive.transform_pan(
        pan._PAN, pan._M, threshold, pan._bfs_indices, pan._n_processed
    )

    naive.replace_inf(ref_pan)
    naive.replace_inf(cmp_pan)

    npt.assert_almost_equal(ref_pan, cmp_pan)


@pytest.mark.filterwarnings("ignore:numpy.dtype size changed")
@pytest.mark.filterwarnings("ignore:numpy.ufunc size changed")
@pytest.mark.filterwarnings("ignore:numpy.ndarray size changed")
@pytest.mark.filterwarnings("ignore:\\s+Port 8787 is already in use:UserWarning")
@pytest.mark.parametrize("T", T)
def test_stimped(T, dask_cluster):
    with Client(dask_cluster) as dask_client:
        threshold = 0.2
        min_m = 3
        n = T.shape[0] - min_m + 1

        pan = stimped(
            dask_client,
            T,
            min_m=min_m,
            max_m=None,
            step=1,
            # normalize=True,
        )

        for i in range(n):
            pan.update()

        ref_PAN = np.full((pan.M_.shape[0], T.shape[0]), fill_value=np.inf)

        for idx, m in enumerate(pan.M_[:n]):
            zone = int(np.ceil(m / 4))
            ref_mp = naive.stump(T, m, T_B=None, exclusion_zone=zone)
            ref_PAN[pan._bfs_indices[idx], : ref_mp.shape[0]] = ref_mp[:, 0]

        # Compare raw pan
        cmp_PAN = pan._PAN

        naive.replace_inf(ref_PAN)
        naive.replace_inf(cmp_PAN)

        npt.assert_almost_equal(ref_PAN, cmp_PAN)

        # Compare transformed pan
        cmp_pan = pan.PAN_
        ref_pan = naive.transform_pan(
            pan._PAN, pan._M, threshold, pan._bfs_indices, pan._n_processed
        )

        naive.replace_inf(ref_pan)
        naive.replace_inf(cmp_pan)

        npt.assert_almost_equal(ref_pan, cmp_pan)<|MERGE_RESOLUTION|>--- conflicted
+++ resolved
@@ -52,11 +52,7 @@
         tmp_P, tmp_I = naive.prescrump(T, m, T, s=s, exclusion_zone=zone)
         ref_P, ref_I, _, _ = naive.scrump(T, m, T, percentage, zone, True, s)
         naive.merge_topk_PI(ref_P, tmp_P, ref_I, tmp_I)
-<<<<<<< HEAD
-        ref_PAN[pan._bfs_indices[idx], : ref_P.shape[0]] = ref_P.flatten()
-=======
         ref_PAN[pan._bfs_indices[idx], : ref_P.shape[0]] = ref_P
->>>>>>> 03f19d8e
 
     # Compare raw pan
     cmp_PAN = pan._PAN
@@ -111,11 +107,7 @@
         tmp_P, tmp_I = naive.prescrump(T, m, T, s=s, exclusion_zone=zone)
         ref_P, ref_I, _, _ = naive.scrump(T, m, T, percentage, zone, True, s)
         naive.merge_topk_PI(ref_P, tmp_P, ref_I, tmp_I)
-<<<<<<< HEAD
-        ref_PAN[pan._bfs_indices[idx], : ref_P.shape[0]] = ref_P.flatten()
-=======
         ref_PAN[pan._bfs_indices[idx], : ref_P.shape[0]] = ref_P
->>>>>>> 03f19d8e
 
     # Compare raw pan
     cmp_PAN = pan._PAN
