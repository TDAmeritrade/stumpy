--- conflicted
+++ resolved
@@ -1061,7 +1061,6 @@
     npt.assert_almost_equal(ref, comp)
 
 
-<<<<<<< HEAD
 def test_merge_topk_PI():
     n = 50
     for k in range(1, 6):
@@ -1150,8 +1149,8 @@
             )  # update comp in place
 
             npt.assert_array_equal(ref, comp)
-=======
+
+
 def test_check_P():
     with pytest.raises(ValueError):
-        core._check_P(np.random.rand(10).reshape(2, 5))
->>>>>>> c432db42
+        core._check_P(np.random.rand(10).reshape(2, 5))