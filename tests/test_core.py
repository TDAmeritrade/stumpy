--- conflicted
+++ resolved
@@ -103,16 +103,6 @@
 
 @pytest.mark.parametrize("Q, T", test_data)
 def test_compute_mean_std_chunked(Q, T):
-<<<<<<< HEAD
-    config.STUMPY_MEAN_STD_NUM_CHUNKS = 2
-
-    m = Q.shape[0]
-
-    left_μ_Q, left_σ_Q = naive_compute_mean_std(Q, m)
-    left_M_T, left_Σ_T = naive_compute_mean_std(T, m)
-    right_M_T, right_Σ_T = core.compute_mean_std(T, m)
-    right_μ_Q, right_σ_Q = core.compute_mean_std(Q, m)
-=======
     m = Q.shape[0]
 
     config.STUMPY_MEAN_STD_NUM_CHUNKS = 2
@@ -121,17 +111,12 @@
     right_μ_Q, right_σ_Q = core.compute_mean_std(Q, m)
     right_M_T, right_Σ_T = core.compute_mean_std(T, m)
     config.STUMPY_MEAN_STD_NUM_CHUNKS = 1
->>>>>>> 71272e17
-
-    npt.assert_almost_equal(left_μ_Q, right_μ_Q)
-    npt.assert_almost_equal(left_σ_Q, right_σ_Q)
-    npt.assert_almost_equal(left_M_T, right_M_T)
-    npt.assert_almost_equal(left_Σ_T, right_Σ_T)
-
-<<<<<<< HEAD
-    config.STUMPY_MEAN_STD_NUM_CHUNKS = 1
-
-=======
+
+    npt.assert_almost_equal(left_μ_Q, right_μ_Q)
+    npt.assert_almost_equal(left_σ_Q, right_σ_Q)
+    npt.assert_almost_equal(left_M_T, right_M_T)
+    npt.assert_almost_equal(left_Σ_T, right_Σ_T)
+
 
 @pytest.mark.parametrize("Q, T", test_data)
 def test_compute_mean_std_chunked_many(Q, T):
@@ -149,7 +134,6 @@
     npt.assert_almost_equal(left_M_T, right_M_T)
     npt.assert_almost_equal(left_Σ_T, right_Σ_T)
 
->>>>>>> 71272e17
 
 @pytest.mark.parametrize("Q, T", test_data)
 def test_compute_mean_std_multidimensional(Q, T):
@@ -171,38 +155,23 @@
 
 @pytest.mark.parametrize("Q, T", test_data)
 def test_compute_mean_std_multidimensional_chunked(Q, T):
-<<<<<<< HEAD
-    config.STUMPY_MEAN_STD_NUM_CHUNKS = 2
-
-=======
->>>>>>> 71272e17
     m = Q.shape[0]
 
     Q = np.array([Q, np.random.uniform(-1000, 1000, [Q.shape[0]])])
     T = np.array([T, T, np.random.uniform(-1000, 1000, [T.shape[0]])])
 
-<<<<<<< HEAD
-=======
     config.STUMPY_MEAN_STD_NUM_CHUNKS = 2
->>>>>>> 71272e17
     left_μ_Q, left_σ_Q = naive_compute_mean_std_multidimensional(Q, m)
     left_M_T, left_Σ_T = naive_compute_mean_std_multidimensional(T, m)
     right_μ_Q, right_σ_Q = core.compute_mean_std(Q, m)
     right_M_T, right_Σ_T = core.compute_mean_std(T, m)
-<<<<<<< HEAD
-=======
     config.STUMPY_MEAN_STD_NUM_CHUNKS = 1
->>>>>>> 71272e17
-
-    npt.assert_almost_equal(left_μ_Q, right_μ_Q)
-    npt.assert_almost_equal(left_σ_Q, right_σ_Q)
-    npt.assert_almost_equal(left_M_T, right_M_T)
-    npt.assert_almost_equal(left_Σ_T, right_Σ_T)
-
-<<<<<<< HEAD
-    config.STUMPY_MEAN_STD_NUM_CHUNKS = 1
-
-=======
+
+    npt.assert_almost_equal(left_μ_Q, right_μ_Q)
+    npt.assert_almost_equal(left_σ_Q, right_σ_Q)
+    npt.assert_almost_equal(left_M_T, right_M_T)
+    npt.assert_almost_equal(left_Σ_T, right_Σ_T)
+
 
 @pytest.mark.parametrize("Q, T", test_data)
 def test_compute_mean_std_multidimensional_chunked_many(Q, T):
@@ -223,7 +192,6 @@
     npt.assert_almost_equal(left_M_T, right_M_T)
     npt.assert_almost_equal(left_Σ_T, right_Σ_T)
 
->>>>>>> 71272e17
 
 @pytest.mark.parametrize("Q, T", test_data)
 def test_calculate_squared_distance_profile(Q, T):
