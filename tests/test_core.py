import numpy as np
import numpy.testing as npt
import pandas as pd
from scipy.spatial.distance import cdist
from stumpy import core, config
import pytest
import os
import math

import naive


def naive_rolling_window_dot_product(Q, T):
    window = len(Q)
    result = np.zeros(len(T) - window + 1)
    for i in range(len(result)):
        result[i] = np.dot(T[i : i + window], Q)
    return result


def naive_compute_mean_std_multidimensional(T, m):
    n = T.shape[1]
    nrows, ncols = T.shape

    cumsum_T = np.empty((nrows, ncols + 1))
    np.cumsum(T, axis=1, out=cumsum_T[:, 1:])  # store output in cumsum_T[1:]
    cumsum_T[:, 0] = 0

    cumsum_T_squared = np.empty((nrows, ncols + 1))
    np.cumsum(np.square(T), axis=1, out=cumsum_T_squared[:, 1:])
    cumsum_T_squared[:, 0] = 0

    subseq_sum_T = cumsum_T[:, m:] - cumsum_T[:, : n - m + 1]
    subseq_sum_T_squared = cumsum_T_squared[:, m:] - cumsum_T_squared[:, : n - m + 1]
    M_T = subseq_sum_T / m
    Σ_T = np.abs((subseq_sum_T_squared / m) - np.square(M_T))
    Σ_T = np.sqrt(Σ_T)

    return M_T, Σ_T


def naive_idx_to_mp(I, T, m, normalize=True):
    I = I.astype(np.int64)
    T = T.copy()
    T_isfinite = np.isfinite(T)
    T_subseqs_isfinite = np.all(core.rolling_window(T_isfinite, m), axis=1)

    T[~T_isfinite] = 0.0
    T_subseqs = core.rolling_window(T, m)
    nn_subseqs = T_subseqs[I]
    if normalize:
        P = naive.distance(
            naive.z_norm(T_subseqs, axis=1), naive.z_norm(nn_subseqs, axis=1), axis=1
        )
    else:
        P = naive.distance(T_subseqs, nn_subseqs, axis=1)
    P[~T_subseqs_isfinite] = np.inf
    P[I < 0] = np.inf

    return P


def split(node, out):
    mid = len(node) // 2
    out.append(node[mid])
    return node[:mid], node[mid + 1 :]


def naive_bfs_indices(n, fill_value=None):
    a = np.arange(n)
    nodes = [a.tolist()]
    out = []

    while nodes:
        tmp = []
        for node in nodes:
            for n in split(node, out):
                if n:
                    tmp.append(n)
        nodes = tmp

    out = np.array(out)

    if fill_value is not None:
        remainder = out.shape[0]
        level = 0
        count = np.power(2, level)

        while remainder >= count:
            remainder -= count
            level += 1
            count = np.power(2, level)

        if remainder > 0:
            out = out[:-remainder]
            last_level = np.empty(np.power(2, level), dtype=np.int64)
            last_level[0::2] = out[-np.power(2, level - 1) :] - 1
            last_level[1::2] = out[-np.power(2, level - 1) :] + 1
            mask = np.isin(last_level, out)
            last_level[mask] = fill_value
            n = len(a)
            last_level[last_level >= n] = fill_value
            out = np.concatenate([out, last_level])

    return out


test_data = [
    (np.array([-1, 1, 2], dtype=np.float64), np.array(range(5), dtype=np.float64)),
    (
        np.array([9, 8100, -60], dtype=np.float64),
        np.array([584, -11, 23, 79, 1001], dtype=np.float64),
    ),
    (np.random.uniform(-1000, 1000, [8]), np.random.uniform(-1000, 1000, [64])),
]

n = list(range(1, 50))


def test_check_bad_dtype():
    for dtype in [np.int32, np.int64, np.float32]:
        with pytest.raises(TypeError):
            core.check_dtype(np.random.rand(10).astype(dtype))


def test_check_dtype_float64():
    assert core.check_dtype(np.random.rand(10))


def test_get_max_window_size():
    for n in range(3, 10):
        ref_max_m = (
            int(
                n
                - math.floor(
                    (n + (config.STUMPY_EXCL_ZONE_DENOM - 1))
                    // (config.STUMPY_EXCL_ZONE_DENOM + 1)
                )
            )
            - 1
        )
        cmp_max_m = core.get_max_window_size(n)
        assert ref_max_m == cmp_max_m


def test_check_window_size():
    for m in range(-1, 3):
        with pytest.raises(ValueError):
            core.check_window_size(m)


def test_check_max_window_size():
    for m in range(4, 7):
        with pytest.raises(ValueError):
            core.check_window_size(m, max_size=3)


@pytest.mark.parametrize("Q, T", test_data)
def test_njit_sliding_dot_product(Q, T):
    ref_mp = naive_rolling_window_dot_product(Q, T)
    comp_mp = core._sliding_dot_product(Q, T)
    npt.assert_almost_equal(ref_mp, comp_mp)


@pytest.mark.parametrize("Q, T", test_data)
def test_sliding_dot_product(Q, T):
    ref_mp = naive_rolling_window_dot_product(Q, T)
    comp_mp = core.sliding_dot_product(Q, T)
    npt.assert_almost_equal(ref_mp, comp_mp)


def test_welford_nanvar():
    T = np.random.rand(64)
    m = 10

    ref_var = np.nanvar(T)
    comp_var = core.welford_nanvar(T)
    npt.assert_almost_equal(ref_var, comp_var)

    ref_var = np.nanvar(core.rolling_window(T, m), axis=1)
    comp_var = core.welford_nanvar(T, m)
    npt.assert_almost_equal(ref_var, comp_var)


def test_welford_nanvar_catastrophic_cancellation():
    T = np.array([4.0, 7.0, 13.0, 16.0, 10.0]) + 10**8
    m = 4

    ref_var = np.nanvar(core.rolling_window(T, m), axis=1)
    comp_var = core.welford_nanvar(T, m)
    npt.assert_almost_equal(ref_var, comp_var)


def test_welford_nanvar_nan():
    T = np.random.rand(64)
    m = 10

    T[1] = np.nan
    T[10] = np.nan
    T[13:18] = np.nan

    ref_var = np.nanvar(T)
    comp_var = core.welford_nanvar(T)
    npt.assert_almost_equal(ref_var, comp_var)

    ref_var = np.nanvar(core.rolling_window(T, m), axis=1)
    comp_var = core.welford_nanvar(T, m)
    npt.assert_almost_equal(ref_var, comp_var)


def test_welford_nanstd():
    T = np.random.rand(64)
    m = 10

    ref_var = np.nanstd(T)
    comp_var = core.welford_nanstd(T)
    npt.assert_almost_equal(ref_var, comp_var)

    ref_var = np.nanstd(core.rolling_window(T, m), axis=1)
    comp_var = core.welford_nanstd(T, m)
    npt.assert_almost_equal(ref_var, comp_var)


def test_rolling_nanmin_1d():
    T = np.random.rand(64)
    for m in range(1, 12):
        ref_min = np.nanmin(T)
        comp_min = core._rolling_nanmin_1d(T)
        npt.assert_almost_equal(ref_min, comp_min)

        ref_min = np.nanmin(T)
        comp_min = core._rolling_nanmin_1d(T)
        npt.assert_almost_equal(ref_min, comp_min)


def test_rolling_nanmin():
    T = np.random.rand(64)
    for m in range(1, 12):
        ref_min = np.nanmin(core.rolling_window(T, m), axis=1)
        comp_min = core.rolling_nanmin(T, m)
        npt.assert_almost_equal(ref_min, comp_min)

        ref_min = np.nanmin(core.rolling_window(T, m), axis=1)
        comp_min = core.rolling_nanmin(T, m)
        npt.assert_almost_equal(ref_min, comp_min)


def test_rolling_nanmax_1d():
    T = np.random.rand(64)
    for m in range(1, 12):
        ref_max = np.nanmax(T)
        comp_max = core._rolling_nanmax_1d(T)
        npt.assert_almost_equal(ref_max, comp_max)

        ref_max = np.nanmax(T)
        comp_max = core._rolling_nanmax_1d(T)
        npt.assert_almost_equal(ref_max, comp_max)


def test_rolling_nanmax():
    T = np.random.rand(64)
    for m in range(1, 12):
        ref_max = np.nanmax(core.rolling_window(T, m), axis=1)
        comp_max = core.rolling_nanmax(T, m)
        npt.assert_almost_equal(ref_max, comp_max)

        ref_max = np.nanmax(core.rolling_window(T, m), axis=1)
        comp_max = core.rolling_nanmax(T, m)
        npt.assert_almost_equal(ref_max, comp_max)


@pytest.mark.parametrize("Q, T", test_data)
def test_compute_mean_std(Q, T):
    m = Q.shape[0]

    ref_μ_Q, ref_σ_Q = naive.compute_mean_std(Q, m)
    ref_M_T, ref_Σ_T = naive.compute_mean_std(T, m)
    comp_μ_Q, comp_σ_Q = core.compute_mean_std(Q, m)
    comp_M_T, comp_Σ_T = core.compute_mean_std(T, m)

    npt.assert_almost_equal(ref_μ_Q, comp_μ_Q)
    npt.assert_almost_equal(ref_σ_Q, comp_σ_Q)
    npt.assert_almost_equal(ref_M_T, comp_M_T)
    npt.assert_almost_equal(ref_Σ_T, comp_Σ_T)


@pytest.mark.parametrize("Q, T", test_data)
def test_compute_mean_std_chunked(Q, T):
    m = Q.shape[0]

    config.STUMPY_MEAN_STD_NUM_CHUNKS = 2
    ref_μ_Q, ref_σ_Q = naive.compute_mean_std(Q, m)
    ref_M_T, ref_Σ_T = naive.compute_mean_std(T, m)
    comp_μ_Q, comp_σ_Q = core.compute_mean_std(Q, m)
    comp_M_T, comp_Σ_T = core.compute_mean_std(T, m)
    config.STUMPY_MEAN_STD_NUM_CHUNKS = 1

    npt.assert_almost_equal(ref_μ_Q, comp_μ_Q)
    npt.assert_almost_equal(ref_σ_Q, comp_σ_Q)
    npt.assert_almost_equal(ref_M_T, comp_M_T)
    npt.assert_almost_equal(ref_Σ_T, comp_Σ_T)


@pytest.mark.parametrize("Q, T", test_data)
def test_compute_mean_std_chunked_many(Q, T):
    m = Q.shape[0]

    config.STUMPY_MEAN_STD_NUM_CHUNKS = 128
    ref_μ_Q, ref_σ_Q = naive.compute_mean_std(Q, m)
    ref_M_T, ref_Σ_T = naive.compute_mean_std(T, m)
    comp_μ_Q, comp_σ_Q = core.compute_mean_std(Q, m)
    comp_M_T, comp_Σ_T = core.compute_mean_std(T, m)
    config.STUMPY_MEAN_STD_NUM_CHUNKS = 1

    npt.assert_almost_equal(ref_μ_Q, comp_μ_Q)
    npt.assert_almost_equal(ref_σ_Q, comp_σ_Q)
    npt.assert_almost_equal(ref_M_T, comp_M_T)
    npt.assert_almost_equal(ref_Σ_T, comp_Σ_T)


@pytest.mark.parametrize("Q, T", test_data)
def test_compute_mean_std_multidimensional(Q, T):
    m = Q.shape[0]

    Q = np.array([Q, np.random.uniform(-1000, 1000, [Q.shape[0]])])
    T = np.array([T, T, np.random.uniform(-1000, 1000, [T.shape[0]])])

    ref_μ_Q, ref_σ_Q = naive_compute_mean_std_multidimensional(Q, m)
    ref_M_T, ref_Σ_T = naive_compute_mean_std_multidimensional(T, m)
    comp_μ_Q, comp_σ_Q = core.compute_mean_std(Q, m)
    comp_M_T, comp_Σ_T = core.compute_mean_std(T, m)

    npt.assert_almost_equal(ref_μ_Q, comp_μ_Q)
    npt.assert_almost_equal(ref_σ_Q, comp_σ_Q)
    npt.assert_almost_equal(ref_M_T, comp_M_T)
    npt.assert_almost_equal(ref_Σ_T, comp_Σ_T)


@pytest.mark.parametrize("Q, T", test_data)
def test_compute_mean_std_multidimensional_chunked(Q, T):
    m = Q.shape[0]

    Q = np.array([Q, np.random.uniform(-1000, 1000, [Q.shape[0]])])
    T = np.array([T, T, np.random.uniform(-1000, 1000, [T.shape[0]])])

    config.STUMPY_MEAN_STD_NUM_CHUNKS = 2
    ref_μ_Q, ref_σ_Q = naive_compute_mean_std_multidimensional(Q, m)
    ref_M_T, ref_Σ_T = naive_compute_mean_std_multidimensional(T, m)
    comp_μ_Q, comp_σ_Q = core.compute_mean_std(Q, m)
    comp_M_T, comp_Σ_T = core.compute_mean_std(T, m)
    config.STUMPY_MEAN_STD_NUM_CHUNKS = 1

    npt.assert_almost_equal(ref_μ_Q, comp_μ_Q)
    npt.assert_almost_equal(ref_σ_Q, comp_σ_Q)
    npt.assert_almost_equal(ref_M_T, comp_M_T)
    npt.assert_almost_equal(ref_Σ_T, comp_Σ_T)


@pytest.mark.parametrize("Q, T", test_data)
def test_compute_mean_std_multidimensional_chunked_many(Q, T):
    m = Q.shape[0]

    Q = np.array([Q, np.random.uniform(-1000, 1000, [Q.shape[0]])])
    T = np.array([T, T, np.random.uniform(-1000, 1000, [T.shape[0]])])

    config.STUMPY_MEAN_STD_NUM_CHUNKS = 128
    ref_μ_Q, ref_σ_Q = naive_compute_mean_std_multidimensional(Q, m)
    ref_M_T, ref_Σ_T = naive_compute_mean_std_multidimensional(T, m)
    comp_μ_Q, comp_σ_Q = core.compute_mean_std(Q, m)
    comp_M_T, comp_Σ_T = core.compute_mean_std(T, m)
    config.STUMPY_MEAN_STD_NUM_CHUNKS = 1

    npt.assert_almost_equal(ref_μ_Q, comp_μ_Q)
    npt.assert_almost_equal(ref_σ_Q, comp_σ_Q)
    npt.assert_almost_equal(ref_M_T, comp_M_T)
    npt.assert_almost_equal(ref_Σ_T, comp_Σ_T)


@pytest.mark.parametrize("Q, T", test_data)
def test_calculate_squared_distance_profile(Q, T):
    m = Q.shape[0]
    ref = (
        np.linalg.norm(
            core.z_norm(core.rolling_window(T, m), 1) - core.z_norm(Q), axis=1
        )
        ** 2
    )
    QT = core.sliding_dot_product(Q, T)
    μ_Q, σ_Q = core.compute_mean_std(Q, m)
    M_T, Σ_T = core.compute_mean_std(T, m)
    comp = core._calculate_squared_distance_profile(
        m, QT, μ_Q.item(0), σ_Q.item(0), M_T, Σ_T
    )
    npt.assert_almost_equal(ref, comp)


@pytest.mark.parametrize("Q, T", test_data)
def test_calculate_distance_profile(Q, T):
    m = Q.shape[0]
    ref = np.linalg.norm(
        core.z_norm(core.rolling_window(T, m), 1) - core.z_norm(Q), axis=1
    )
    QT = core.sliding_dot_product(Q, T)
    μ_Q, σ_Q = core.compute_mean_std(Q, m)
    M_T, Σ_T = core.compute_mean_std(T, m)
    comp = core.calculate_distance_profile(m, QT, μ_Q.item(0), σ_Q.item(0), M_T, Σ_T)
    npt.assert_almost_equal(ref, comp)


@pytest.mark.parametrize("Q, T", test_data)
def test_mueen_calculate_distance_profile(Q, T):
    m = Q.shape[0]
    ref = np.linalg.norm(
        core.z_norm(core.rolling_window(T, m), 1) - core.z_norm(Q), axis=1
    )
    comp = core.mueen_calculate_distance_profile(Q, T)
    npt.assert_almost_equal(ref, comp)


@pytest.mark.parametrize("Q, T", test_data)
def test_mass(Q, T):
    Q = Q.copy()
    T = T.copy()
    m = Q.shape[0]
    ref = np.linalg.norm(
        core.z_norm(core.rolling_window(T, m), 1) - core.z_norm(Q), axis=1
    )
    comp = core.mass(Q, T)
    npt.assert_almost_equal(ref, comp)


@pytest.mark.parametrize("Q, T", test_data)
def test_mass_Q_nan(Q, T):
    Q = Q.copy()
    Q[1] = np.nan
    T = T.copy()
    m = Q.shape[0]

    ref = np.linalg.norm(
        core.z_norm(core.rolling_window(T, m), 1) - core.z_norm(Q), axis=1
    )
    ref[np.isnan(ref)] = np.inf

    comp = core.mass(Q, T)
    npt.assert_almost_equal(ref, comp)


@pytest.mark.parametrize("Q, T", test_data)
def test_mass_Q_inf(Q, T):
    Q = Q.copy()
    Q[1] = np.inf
    T = T.copy()
    m = Q.shape[0]

    ref = np.linalg.norm(
        core.z_norm(core.rolling_window(T, m), 1) - core.z_norm(Q), axis=1
    )
    ref[np.isnan(ref)] = np.inf

    comp = core.mass(Q, T)
    npt.assert_almost_equal(ref, comp)
    T[1] = 1e10


@pytest.mark.parametrize("Q, T", test_data)
def test_mass_T_nan(Q, T):
    Q = Q.copy()
    T = T.copy()
    T[1] = np.nan
    m = Q.shape[0]

    ref = np.linalg.norm(
        core.z_norm(core.rolling_window(T, m), 1) - core.z_norm(Q), axis=1
    )
    ref[np.isnan(ref)] = np.inf

    comp = core.mass(Q, T)
    npt.assert_almost_equal(ref, comp)


@pytest.mark.parametrize("Q, T", test_data)
def test_mass_T_inf(Q, T):
    Q = Q.copy()
    T = T.copy()
    T[1] = np.inf
    m = Q.shape[0]

    ref = np.linalg.norm(
        core.z_norm(core.rolling_window(T, m), 1) - core.z_norm(Q), axis=1
    )
    ref[np.isnan(ref)] = np.inf

    comp = core.mass(Q, T)
    npt.assert_almost_equal(ref, comp)
    T[1] = 1e10


@pytest.mark.parametrize("Q, T", test_data)
def test_p_norm_distance_profile(Q, T):
    Q = Q.copy()
    T = T.copy()
    m = Q.shape[0]
    for p in [1.0, 1.5, 2.0]:
        ref = cdist(
            core.rolling_window(Q, m),
            core.rolling_window(T, m),
            metric="minkowski",
            p=p,
        ).flatten()
        ref = np.power(ref, p)
        cmp = core._p_norm_distance_profile(Q, T, p)
        npt.assert_almost_equal(ref, cmp)


@pytest.mark.parametrize("Q, T", test_data)
def test_mass_asbolute(Q, T):
    Q = Q.copy()
    T = T.copy()
    m = Q.shape[0]
    for p in [1.0, 2.0, 3.0]:
        ref = np.linalg.norm(core.rolling_window(T, m) - Q, axis=1, ord=p)
        comp = core.mass_absolute(Q, T, p=p)
        npt.assert_almost_equal(ref, comp)


@pytest.mark.parametrize("Q, T", test_data)
def test_mass_absolute_Q_nan(Q, T):
    Q = Q.copy()
    Q[1] = np.nan
    T = T.copy()
    m = Q.shape[0]

    ref = np.linalg.norm(core.rolling_window(T, m) - Q, axis=1)
    ref[np.isnan(ref)] = np.inf

    comp = core.mass_absolute(Q, T)
    npt.assert_almost_equal(ref, comp)


@pytest.mark.parametrize("Q, T", test_data)
def test_mass_absolute_Q_inf(Q, T):
    Q = Q.copy()
    Q[1] = np.inf
    T = T.copy()
    m = Q.shape[0]

    ref = np.linalg.norm(core.rolling_window(T, m) - Q, axis=1)
    ref[np.isnan(ref)] = np.inf

    comp = core.mass_absolute(Q, T)
    npt.assert_almost_equal(ref, comp)


@pytest.mark.parametrize("Q, T", test_data)
def test_mass_absolute_T_nan(Q, T):
    Q = Q.copy()
    T = T.copy()
    T[1] = np.nan
    m = Q.shape[0]

    ref = np.linalg.norm(core.rolling_window(T, m) - Q, axis=1)
    ref[np.isnan(ref)] = np.inf

    comp = core.mass_absolute(Q, T)
    npt.assert_almost_equal(ref, comp)


@pytest.mark.parametrize("Q, T", test_data)
def test_mass_absolute_T_inf(Q, T):
    Q = Q.copy()
    T = T.copy()
    T[1] = np.inf
    m = Q.shape[0]

    ref = np.linalg.norm(core.rolling_window(T, m) - Q, axis=1)
    ref[np.isnan(ref)] = np.inf

    comp = core.mass_absolute(Q, T)
    npt.assert_almost_equal(ref, comp)


def test_mass_absolute_sqrt_input_negative():
    Q = np.array(
        [
            -13.09,
            -14.1,
            -15.08,
            -16.31,
            -17.13,
            -17.5,
            -18.07,
            -18.07,
            -17.48,
            -16.24,
            -14.88,
            -13.56,
            -12.65,
            -11.93,
            -11.48,
            -11.06,
            -10.83,
            -10.67,
            -10.59,
            -10.81,
            -10.92,
            -11.15,
            -11.37,
            -11.53,
            -11.19,
            -11.08,
            -10.48,
            -10.14,
            -9.92,
            -9.99,
            -10.11,
            -9.92,
            -9.7,
            -9.47,
            -9.06,
            -9.01,
            -8.79,
            -8.67,
            -8.33,
            -8.0,
            -8.26,
            -8.0,
            -7.54,
            -7.32,
            -7.13,
            -7.24,
            -7.43,
            -7.93,
            -8.8,
            -9.71,
        ]
    )
    ref = 0.0
    comp = core.mass_absolute(Q, Q)
    npt.assert_almost_equal(ref, comp)


@pytest.mark.parametrize("T_A, T_B", test_data)
def test_mass_distance_matrix(T_A, T_B):
    m = 3

    ref_distance_matrix = naive.distance_matrix(T_A, T_B, m)
    k = T_A.shape[0] - m + 1
    l = T_B.shape[0] - m + 1
    comp_distance_matrix = np.full((k, l), np.inf)
    core.mass_distance_matrix(T_A, T_B, m, comp_distance_matrix)

    npt.assert_almost_equal(ref_distance_matrix, comp_distance_matrix)


@pytest.mark.parametrize("T_A, T_B", test_data)
def test_mass_absolute_distance_matrix(T_A, T_B):
    m = 3

    ref_distance_matrix = cdist(
        core.rolling_window(T_A, m), core.rolling_window(T_B, m)
    )
    k = T_A.shape[0] - m + 1
    l = T_B.shape[0] - m + 1
    comp_distance_matrix = np.full((k, l), np.inf)
    core._mass_absolute_distance_matrix(T_A, T_B, m, comp_distance_matrix)

    npt.assert_almost_equal(ref_distance_matrix, comp_distance_matrix)


def test_apply_exclusion_zone():
    T = np.array([0, 1, 2, 3, 4, 5, 6, 7, 8, 9], dtype=np.float64)
    ref = np.empty(T.shape, dtype=np.float64)
    comp = np.empty(T.shape, dtype=np.float64)
    exclusion_zone = 2

    for i in range(T.shape[0]):
        ref[:] = T[:]
        naive.apply_exclusion_zone(ref, i, exclusion_zone, np.inf)

        comp[:] = T[:]
        core.apply_exclusion_zone(comp, i, exclusion_zone, np.inf)

        naive.replace_inf(ref)
        naive.replace_inf(comp)
        npt.assert_array_equal(ref, comp)


def test_apply_exclusion_zone_int():
    T = np.array([0, 1, 2, 3, 4, 5, 6, 7, 8, 9], dtype=np.int64)
    ref = np.empty(T.shape, dtype=np.int64)
    comp = np.empty(T.shape, dtype=np.int64)
    exclusion_zone = 2

    for i in range(T.shape[0]):
        ref[:] = T[:]
        naive.apply_exclusion_zone(ref, i, exclusion_zone, -1)

        comp[:] = T[:]
        core.apply_exclusion_zone(comp, i, exclusion_zone, -1)

        naive.replace_inf(ref)
        naive.replace_inf(comp)
        npt.assert_array_equal(ref, comp)


def test_apply_exclusion_zone_bool():
    T = np.ones(10, dtype=bool)
    ref = np.empty(T.shape, dtype=bool)
    comp = np.empty(T.shape, dtype=bool)
    exclusion_zone = 2

    for i in range(T.shape[0]):
        ref[:] = T[:]
        naive.apply_exclusion_zone(ref, i, exclusion_zone, False)

        comp[:] = T[:]
        core.apply_exclusion_zone(comp, i, exclusion_zone, False)

        naive.replace_inf(ref)
        naive.replace_inf(comp)
        npt.assert_array_equal(ref, comp)


def test_apply_exclusion_zone_multidimensional():
    T = np.array(
        [[0, 1, 2, 3, 4, 5, 6, 7, 8, 9], [0, 1, 2, 3, 4, 5, 6, 7, 8, 9]],
        dtype=np.float64,
    )
    ref = np.empty(T.shape, dtype=np.float64)
    comp = np.empty(T.shape, dtype=np.float64)
    exclusion_zone = 2

    for i in range(T.shape[1]):
        ref[:, :] = T[:, :]
        naive.apply_exclusion_zone(ref, i, exclusion_zone, np.inf)

        comp[:, :] = T[:, :]
        core.apply_exclusion_zone(comp, i, exclusion_zone, np.inf)

        naive.replace_inf(ref)
        naive.replace_inf(comp)
        npt.assert_array_equal(ref, comp)


def test_preprocess():
    T = np.array([0, np.nan, 2, 3, 4, 5, 6, 7, np.inf, 9])
    m = 3

    ref_T = np.array([0, 0, 2, 3, 4, 5, 6, 7, 0, 9], dtype=float)
    ref_M, ref_Σ = naive.compute_mean_std(T, m)

    comp_T, comp_M, comp_Σ = core.preprocess(T, m)

    npt.assert_almost_equal(ref_T, comp_T)
    npt.assert_almost_equal(ref_M, comp_M)
    npt.assert_almost_equal(ref_Σ, comp_Σ)

    T = pd.Series(T)
    comp_T, comp_M, comp_Σ = core.preprocess(T, m)

    npt.assert_almost_equal(ref_T, comp_T)
    npt.assert_almost_equal(ref_M, comp_M)
    npt.assert_almost_equal(ref_Σ, comp_Σ)


def test_preprocess_non_normalized():
    T = np.array([0, np.nan, 2, 3, 4, 5, 6, 7, np.inf, 9])
    m = 3

    ref_T_subseq_isfinite = np.full(T.shape[0] - m + 1, False, dtype=bool)
    for i in range(T.shape[0] - m + 1):
        if np.all(np.isfinite(T[i : i + m])):
            ref_T_subseq_isfinite[i] = True

    ref_T = np.array([0, 0, 2, 3, 4, 5, 6, 7, 0, 9], dtype=float)

    comp_T, comp_T_subseq_isfinite = core.preprocess_non_normalized(T, m)

    npt.assert_almost_equal(ref_T, comp_T)
    npt.assert_almost_equal(ref_T_subseq_isfinite, comp_T_subseq_isfinite)

    T = pd.Series(T)
    comp_T, comp_T_subseq_isfinite = core.preprocess_non_normalized(T, m)

    npt.assert_almost_equal(ref_T, comp_T)
    npt.assert_almost_equal(ref_T_subseq_isfinite, comp_T_subseq_isfinite)


def test_preprocess_diagonal():
    T = np.array([0, np.nan, 2, 3, 4, 5, 6, 7, np.inf, 9])
    m = 3

    ref_T = np.array([0, 0, 2, 3, 4, 5, 6, 7, 0, 9], dtype=float)
    ref_M, ref_Σ = naive.compute_mean_std(ref_T, m)
    ref_Σ_inverse = 1.0 / ref_Σ
    ref_M_m_1, _ = naive.compute_mean_std(ref_T, m - 1)

    (
        comp_T,
        comp_M,
        comp_Σ_inverse,
        comp_M_m_1,
        comp_T_subseq_isfinite,
        comp_T_subseq_isconstant,
    ) = core.preprocess_diagonal(T, m)

    npt.assert_almost_equal(ref_T, comp_T)
    npt.assert_almost_equal(ref_M, comp_M)
    npt.assert_almost_equal(ref_Σ_inverse, comp_Σ_inverse)
    npt.assert_almost_equal(ref_M_m_1, comp_M_m_1)

    T = pd.Series(T)
    (
        comp_T,
        comp_M,
        comp_Σ_inverse,
        comp_M_m_1,
        comp_T_subseq_isfinite,
        comp_T_subseq_isconstant,
    ) = core.preprocess_diagonal(T, m)

    npt.assert_almost_equal(ref_T, comp_T)
    npt.assert_almost_equal(ref_M, comp_M)
    npt.assert_almost_equal(ref_Σ_inverse, comp_Σ_inverse)
    npt.assert_almost_equal(ref_M_m_1, comp_M_m_1)


def test_replace_distance():
    right = np.random.rand(30).reshape(5, 6)
    left = right.copy()
    np.fill_diagonal(right, config.STUMPY_MAX_DISTANCE - 1e-9)
    np.fill_diagonal(left, np.inf)
    core.replace_distance(right, config.STUMPY_MAX_DISTANCE, np.inf, 1e-6)


def test_array_to_temp_file():
    left = np.random.rand()
    fname = core.array_to_temp_file(left)
    right = np.load(fname, allow_pickle=False)
    os.remove(fname)

    npt.assert_almost_equal(left, right)


def test_count_diagonal_ndist():
    for n_A in range(10, 15):
        for n_B in range(10, 15):
            for m in range(3, 6):
                diags = np.random.permutation(
                    range(-(n_A - m + 1) + 1, n_B - m + 1)
                ).astype(np.int64)
                ones_matrix = np.ones((n_A - m + 1, n_B - m + 1), dtype=np.int64)
                ref_ndist_counts = np.empty(len(diags))
                for i, diag in enumerate(diags):
                    ref_ndist_counts[i] = ones_matrix.diagonal(offset=diag).sum()

                comp_ndist_counts = core._count_diagonal_ndist(diags, m, n_A, n_B)

                npt.assert_almost_equal(ref_ndist_counts, comp_ndist_counts)


def test_get_array_ranges():
    x = np.array([3, 9, 2, 1, 5, 4, 7, 7, 8, 6], dtype=np.int64)
    for n_chunks in range(2, 5):
        ref = naive.get_array_ranges(x, n_chunks, False)

        cmp = core._get_array_ranges(x, n_chunks, False)
        npt.assert_almost_equal(ref, cmp)


def test_get_array_ranges_exhausted():
    x = np.array([3, 3, 3, 11, 11, 11], dtype=np.int64)
    n_chunks = 6

    ref = naive.get_array_ranges(x, n_chunks, False)

    cmp = core._get_array_ranges(x, n_chunks, False)
    npt.assert_almost_equal(ref, cmp)


def test_get_array_ranges_exhausted_truncated():
    x = np.array([3, 3, 3, 11, 11, 11], dtype=np.int64)
    n_chunks = 6

    ref = naive.get_array_ranges(x, n_chunks, True)

    cmp = core._get_array_ranges(x, n_chunks, True)
    npt.assert_almost_equal(ref, cmp)


def test_get_array_ranges_empty_array():
    x = np.array([], dtype=np.int64)
    n_chunks = 6

    ref = naive.get_array_ranges(x, n_chunks, False)

    cmp = core._get_array_ranges(x, n_chunks, False)
    npt.assert_almost_equal(ref, cmp)


def test_get_ranges():
    ref = np.array([[0, 3], [3, 6]])
    size = 6
    n_chunks = 2
    cmp = core._get_ranges(size, n_chunks, False)
    npt.assert_almost_equal(ref, cmp)


def test_get_ranges_exhausted():
    ref = np.array([[0, 1], [1, 2], [2, 3], [3, 3], [3, 4], [4, 5], [5, 6], [6, 6]])
    size = 6
    n_chunks = 8
    cmp = core._get_ranges(size, n_chunks, False)
    npt.assert_almost_equal(ref, cmp)


def test_get_ranges_exhausted_truncated():
    ref = np.array([[0, 1], [1, 2], [2, 3], [3, 4], [4, 5], [5, 6]])
    size = 6
    n_chunks = 8
    cmp = core._get_ranges(size, n_chunks, True)
    npt.assert_almost_equal(ref, cmp)


def test_get_ranges_zero_size():
    ref = np.empty((0, 2))
    size = 0
    n_chunks = 8
    cmp = core._get_ranges(size, n_chunks, True)
    npt.assert_almost_equal(ref, cmp)


def test_rolling_isfinite():
    a = np.arange(12).astype(np.float64)
    w = 3

    a[1] = np.nan
    a[5] = np.nan
    a[9] = np.nan

    ref = np.all(core.rolling_window(np.isfinite(a), w), axis=1)
    comp = core.rolling_isfinite(a, w)

    npt.assert_almost_equal(ref, comp)


def test_compare_parameters():
    assert (
        core._compare_parameters(core.rolling_window, core.z_norm, exclude=[]) is False
    )


def test_jagged_list_to_array():
    arr = [np.array([0, 1]), np.array([0]), np.array([0, 1, 2, 3])]

    left = np.array([[0, 1, -1, -1], [0, -1, -1, -1], [0, 1, 2, 3]], dtype="int64")
    right = core._jagged_list_to_array(arr, fill_value=-1, dtype="int64")
    npt.assert_array_equal(left, right)

    left = np.array(
        [[0, 1, np.nan, np.nan], [0, np.nan, np.nan, np.nan], [0, 1, 2, 3]],
        dtype="float64",
    )
    right = core._jagged_list_to_array(arr, fill_value=np.nan, dtype="float64")
    npt.assert_array_equal(left, right)


def test_jagged_list_to_array_empty():
    arr = []

    left = np.array([[]], dtype="int64")
    right = core._jagged_list_to_array(arr, fill_value=-1, dtype="int64")
    npt.assert_array_equal(left, right)

    left = np.array([[]], dtype="float64")
    right = core._jagged_list_to_array(arr, fill_value=np.nan, dtype="float64")
    npt.assert_array_equal(left, right)


def test_get_mask_slices():
    bool_lst = [False, True]
    mask_cases = [
        [x, y, z, w]
        for x in bool_lst
        for y in bool_lst
        for z in bool_lst
        for w in bool_lst
    ]

    for mask in mask_cases:
        ref_slices = naive._get_mask_slices(mask)
        comp_slices = core._get_mask_slices(mask)
        npt.assert_array_equal(ref_slices, comp_slices)


def test_idx_to_mp():
    n = 64
    m = 5
    T = np.random.rand(n)
    # T[1] = np.nan
    # T[8] = np.inf
    # T[:] = 1.0
    I = np.random.randint(0, n - m + 1, n - m + 1)

    ref_mp = naive_idx_to_mp(I, T, m)
    cmp_mp = core._idx_to_mp(I, T, m)
    npt.assert_almost_equal(ref_mp, cmp_mp)

    ref_mp = naive_idx_to_mp(I, T, m, normalize=False)
    cmp_mp = core._idx_to_mp(I, T, m, normalize=False)
    npt.assert_almost_equal(ref_mp, cmp_mp)


def test_total_diagonal_ndists():
    tile_height = 9
    tile_width = 11
    for tile_lower_diag in range(-tile_height - 2, tile_width + 2):
        for tile_upper_diag in range(tile_lower_diag, tile_width + 2):
            assert naive._total_diagonal_ndists(
                tile_lower_diag, tile_upper_diag, tile_height, tile_width
            ) == core._total_diagonal_ndists(
                tile_lower_diag, tile_upper_diag, tile_height, tile_width
            )

    tile_height = 11
    tile_width = 9
    for tile_lower_diag in range(-tile_height - 2, tile_width + 2):
        for tile_upper_diag in range(tile_lower_diag, tile_width + 2):
            assert naive._total_diagonal_ndists(
                tile_lower_diag, tile_upper_diag, tile_height, tile_width
            ) == core._total_diagonal_ndists(
                tile_lower_diag, tile_upper_diag, tile_height, tile_width
            )


@pytest.mark.parametrize("n", n)
def test_bfs_indices(n):
    ref_bfs_indices = naive_bfs_indices(n)
    cmp_bfs_indices = np.array(list(core._bfs_indices(n)))

    npt.assert_almost_equal(ref_bfs_indices, cmp_bfs_indices)


@pytest.mark.parametrize("n", n)
def test_bfs_indices_fill_value(n):
    ref_bfs_indices = naive_bfs_indices(n, -1)
    cmp_bfs_indices = np.array(list(core._bfs_indices(n, -1)))

    npt.assert_almost_equal(ref_bfs_indices, cmp_bfs_indices)


def test_select_P_ABBA_val_inf():
    P_ABBA = np.random.rand(10)
    k = 2
    P_ABBA[k:] = np.inf
    p_abba = P_ABBA.copy()

    comp = core._select_P_ABBA_value(P_ABBA, k=k)
    p_abba.sort()
    ref = p_abba[k - 1]
    npt.assert_almost_equal(ref, comp)


<<<<<<< HEAD
def test_merge_topk_PI():
    n = 50
    for k in range(1, 6):
        PA = np.random.rand(n * k).reshape(n, k)
        PA[:, :] = np.sort(PA, axis=1)  # sorting each row separately

        PB = np.random.rand(n * k).reshape(n, k)
        col_idx = np.random.randint(0, k, size=n)
        for i in range(n):  # creating ties between values of PA and PB
            PB[i, col_idx[i]] = np.random.choice(PA[i], size=1, replace=False)
        PB[:, :] = np.sort(PB, axis=1)  # sorting each row separately

        IA = np.arange(n * k).reshape(n, k)
        IB = IA + n * k

        ref_P = PA.copy()
        ref_I = IA.copy()

        comp_P = PA.copy()
        comp_I = IA.copy()

        naive.merge_topk_PI(ref_P, PB, ref_I, IB)
        core._merge_topk_PI(comp_P, PB, comp_I, IB)

        npt.assert_array_equal(ref_P, comp_P)
        npt.assert_array_equal(ref_I, comp_I)


def test_merge_topk_ρI():
    n = 50
    for k in range(1, 6):
        ρA = np.random.rand(n * k).reshape(n, k)
        ρA[:, :] = np.sort(ρA, axis=1)  # sorting each row separately

        ρB = np.random.rand(n * k).reshape(n, k)
        col_idx = np.random.randint(0, k, size=n)
        for i in range(n):  # creating ties between values of PA and PB
            ρB[i, col_idx[i]] = np.random.choice(ρA[i], size=1, replace=False)
        ρB[:, :] = np.sort(ρB, axis=1)  # sorting each row separately

        IA = np.arange(n * k).reshape(n, k)
        IB = IA + n * k

        ref_ρ = ρA.copy()
        ref_I = IA.copy()

        comp_ρ = ρA.copy()
        comp_I = IA.copy()

        naive.merge_topk_ρI(ref_ρ, ρB, ref_I, IB)
        core._merge_topk_ρI(comp_ρ, ρB, comp_I, IB)

        npt.assert_array_equal(ref_ρ, comp_ρ)
        npt.assert_array_equal(ref_I, comp_I)


def test_shift_insert_at_index():
    for k in range(1, 6):
        a = np.random.rand(k)
        ref = np.empty(k, dtype=np.float64)
        comp = np.empty(k, dtype=np.float64)

        indices = np.arange(k + 1)
        values = np.random.rand(k + 1)

        # test shift = "right"
        for (idx, v) in zip(indices, values):
            ref[:] = a
            comp[:] = a

            ref = np.insert(ref, idx, v)[:-1]
            core._shift_insert_at_index(
                comp, idx, v, shift="right"
            )  # update comp in place

            npt.assert_array_equal(ref, comp)

        # test shift = "left"
        for (idx, v) in zip(indices, values):
            ref[:] = a
            comp[:] = a

            ref = np.insert(ref, idx, v)[1:]
            core._shift_insert_at_index(
                comp, idx, v, shift="left"
            )  # update comp in place

            npt.assert_array_equal(ref, comp)
=======
def test_check_P():
    with pytest.raises(ValueError):
        core._check_P(np.random.rand(10).reshape(2, 5))
>>>>>>> 2f1711ac
<|MERGE_RESOLUTION|>--- conflicted
+++ resolved
@@ -1061,7 +1061,11 @@
     npt.assert_almost_equal(ref, comp)
 
 
-<<<<<<< HEAD
+def test_check_P():
+    with pytest.raises(ValueError):
+        core._check_P(np.random.rand(10).reshape(2, 5))
+
+
 def test_merge_topk_PI():
     n = 50
     for k in range(1, 6):
@@ -1149,9 +1153,4 @@
                 comp, idx, v, shift="left"
             )  # update comp in place
 
-            npt.assert_array_equal(ref, comp)
-=======
-def test_check_P():
-    with pytest.raises(ValueError):
-        core._check_P(np.random.rand(10).reshape(2, 5))
->>>>>>> 2f1711ac
+            npt.assert_array_equal(ref, comp)