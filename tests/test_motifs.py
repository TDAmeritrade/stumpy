import functools

import naive
import numpy as np
import numpy.testing as npt
import pytest

from stumpy import core, match, motifs


<<<<<<< HEAD
def naive_multi_match(
    Q,
    T,
    excl_zone,
    max_distance,
    max_matches=None,
    T_subseq_isconstant=None,
    Q_subseq_isconstant=None,
):
    m = Q.shape[-1]
    T_subseq_isconstant = naive.rolling_isconstant(T, m, T_subseq_isconstant)
    Q_subseq_isconstant = naive.rolling_isconstant(Q, m, Q_subseq_isconstant)

    d, n = T.shape
    D_total = np.zeros(n - m + 1, np.float64)
    for i in range(d):
        D = naive.distance_profile(Q[i], T[i], m)
        D[np.isnan(D)] = np.inf
        for j in range(len(D)):
            if np.isfinite(D[j]):
                if T_subseq_isconstant[i, j] and Q_subseq_isconstant[i]:
                    D[j] = 0
                elif T_subseq_isconstant[i, j] or Q_subseq_isconstant[i]:
                    D[j] = np.sqrt(m)
                else:  # pragma: no cover
                    pass
        D_total[:] = D_total + D

    D_mean = D_total / d

    return naive.find_matches(D_mean, excl_zone, max_distance, max_matches)


def naive_match(
    Q,
    T,
    excl_zone,
    max_distance,
    max_matches=None,
    T_subseq_isconstant=None,
    Q_subseq_isconstant=None,
):
    # Q_subseq_isconstant is a boolean array of size 1
    # this does not support multi-dim T, and Q
=======
def naive_motifs(T, m, max_motifs, max_matches):
    # To avoid complexity, this naive function is written
    # such that each array in the ouput has shape
    # (max_motif, max_matches).

    # To this end, the following items are considered:
    # 1. `max_distance` and `cutoff` are both hardcoded and
    # set to np.inf
    # 2. If the number of subsequence, i.e. `len(T)-m+1`, is
    # not less than `m * max_motifs * max_matches`, then the
    # output definitely has the shape (max_motif, max_matches).

    l = len(T) - m + 1
    excl_zone = int(np.ceil(m / 4))

    output_shape = (max_motifs, max_matches)
    motif_distances = np.full(output_shape, np.NINF, dtype=np.float64)
    motif_indices = np.full(output_shape, -1, dtype=np.int64)

    D = naive.distance_matrix(T, T, m)
    for i in range(D.shape[0]):
        naive.apply_exclusion_zone(D[i], i, excl_zone, np.inf)

    P = np.min(D, axis=1)
    for i in range(max_motifs):
        distances = []
        indices = []

        idx = np.argmin(P)

        # self match
        distances.append(0)
        indices.append(idx)
        naive.apply_exclusion_zone(P, idx, excl_zone, np.inf)

        # Explore distance profile D[idx] till `max_matches` are found.
        naive.apply_exclusion_zone(D[idx], idx, excl_zone, np.inf)
        for _ in range(l):
            if len(distances) >= max_matches:
                break

            nn = np.argmin(D[idx])
            distances.append(D[idx, nn])
            indices.append(nn)

            # Update D[idx] to avoid finding matches that are trivial to
            # each other.
            naive.apply_exclusion_zone(D[idx], nn, excl_zone, np.inf)

            # Update P after the discovery of each match so that the
            # match cannot be selected as the motif next time.
            naive.apply_exclusion_zone(P, nn, excl_zone, np.inf)

            # Note that a discovered match cannot be selected as motif but
            # it can still be selected again as a match for another motif.

        motif_distances[i] = distances
        motif_indices[i] = indices

    return motif_distances, motif_indices


def naive_match(Q, T, excl_zone, max_distance, max_matches=None):
>>>>>>> f789386c
    m = Q.shape[0]
    T_subseq_isconstant = naive.rolling_isconstant(T, m, T_subseq_isconstant)
    Q_subseq_isconstant = naive.rolling_isconstant(Q, m, Q_subseq_isconstant)[0]

    D = naive.distance_profile(Q, T, m)
    D[np.isnan(D)] = np.inf
    for i in range(len(D)):
        if np.isfinite(D[i]):
            if T_subseq_isconstant[i] and Q_subseq_isconstant:
                D[i] = 0
            elif T_subseq_isconstant[i] or Q_subseq_isconstant:
                D[i] = np.sqrt(m)
            else:  # pragma: no cover
                pass

    return naive.find_matches(D, excl_zone, max_distance, max_matches)


test_data = [
    (
        np.array([0.0, 1.0, 0.0]),
        np.array([0.0, 1.0, 0.0, -1.0, -1.0, 0.0, 1.0, 0.0, -0.5]),
    ),
    (
        np.array([0.0, 1.0, 2.0]),
        np.array([0.1, 1.0, 2.0, 3.0, -1.0, 0.1, 1.0, 2.0, -0.5]),
    ),
    (np.random.uniform(-1000, 1000, [8]), np.random.uniform(-1000, 1000, [64])),
]


def test_motifs_one_motif():
    # The top motif for m=3 is a [0 1 0] at indices 0, 5 and 9
    T = np.array([0.0, 1.0, 0.0, -1.0, -1.0, 0.0, 1.0, 0.0, -0.5, 2.0, 3.0, 2.0])
    m = 3
    max_motifs = 1

    left_indices = [[0, 5, 9]]
    left_profile_values = [[0.0, 0.0, 0.0]]

    mp = naive.stump(T, m)
    right_distance_values, right_indices = motifs(
        T,
        mp[:, 0],
        max_distance=lambda D: 0.001,  # Also test lambda functionality
        max_motifs=max_motifs,
        cutoff=np.inf,
    )

    npt.assert_array_equal(left_indices, right_indices)
    npt.assert_almost_equal(left_profile_values, right_distance_values)


def test_motifs_two_motifs():
    # Fix seed, because in some case motifs can be off by an index resulting in test
    # fails, which is caused since one of the motifs is not repeated perfectly in T.
    np.random.seed(1234)

    # The time series is random noise with two motifs for m=10:
    # * (almost) identical step functions at indices 10, 110 and 210
    # * identical linear slopes at indices 70 and 170
    T = np.random.normal(size=300)
    m = 20

    T[10:30] = 1
    T[12:28] = 2

    T[110:130] = 3
    T[112:128] = 6
    T[120] = 6.6

    T[210:230] = 1
    T[212:228] = 2
    T[220] = 1.9
    # naive.distance(naive.z_norm(T[10:30]), naive.z_norm(T[110:130])) = 0.47
    # naive.distance(naive.z_norm(T[10:30]), naive.z_norm(T[210:230])) = 0.24
    # naive.distance(naive.z_norm(T[110:130]), naive.z_norm(T[210:230])) = 0.72
    # Hence T[10:30] is the motif representative for this motif

    T[70:90] = np.arange(m) * 0.1
    T[170:190] = np.arange(m) * 0.1
    # naive.distance(naive.z_norm(T[70:90]), naive.z_norm(T[170:190])) = 0.0

    max_motifs = 2

    mp = naive.stump(T, m)

    # left_indices = [[70, 170, -1], [10, 210, 110]]
    left_profile_values = [
        [0.0, 0.0, np.nan],
        [
            0.0,
            naive.distance(core.z_norm(T[10:30]), core.z_norm(T[210:230])),
            naive.distance(core.z_norm(T[10:30]), core.z_norm(T[110:130])),
        ],
    ]

    right_distance_values, right_indices = motifs(
        T,
        mp[:, 0],
        max_motifs=max_motifs,
        max_distance=0.5,
        cutoff=np.inf,
    )

    # We ignore indices because of sorting ambiguities for equal distances.
    # As long as the distances are correct, the indices will be too.
    npt.assert_almost_equal(left_profile_values, right_distance_values)

    # Reset seed
    np.random.seed(None)


def test_motifs_max_matches():
    # This test covers the following:

    # A time series contains motif A at four locations and motif B at two.
    # If `max_moitf=2` and `max_matches=3`, the result should contain
    # (at most) two sets of motifs and each motif set should contain
    # (at most) the top three matches
    T = np.array(
        [
            0.0,  # motif A
            1.0,
            0.0,
            2.3,
            -1.0,  # motif B
            -1.0,
            -2.0,
            0.0,  # motif A
            1.0,
            0.0,
            -2.0,
            -1.0,  # motif B
            -1.03,
            -2.0,
            -0.5,
            2.0,  # motif A
            3.0,
            2.04,
            2.3,
            2.0,  # motif A
            3.0,
            3.0,
        ]
    )
    m = 3
    max_motifs = 2
    max_matches = 3

    left_indices = [[0, 7], [4, 11]]
    left_profile_values = [
        [0.0, 0.0],
        [
            0.0,
            naive.distance(
                core.z_norm(T[left_indices[1][0] : left_indices[1][0] + m]),
                core.z_norm(T[left_indices[1][1] : left_indices[1][1] + m]),
            ),
        ],
    ]

    mp = naive.stump(T, m)
    right_distance_values, right_indices = motifs(
        T,
        mp[:, 0],
        max_motifs=max_motifs,
        max_matches=max_matches,
        max_distance=0.05,
        cutoff=np.inf,
    )

    # We ignore indices because of sorting ambiguities for equal distances.
    # As long as the distances are correct, the indices will be too.
    npt.assert_almost_equal(left_profile_values, right_distance_values)


def test_motifs_max_matches_max_distances_inf():
    # This test covers the following:

    # A time series contains motif A at two locations and motif B at two.
    # If `max_moitf=2` and `max_matches=2`, the result should contain
    # (at most) two sets of motifs and each motif set should contain
    # (at most) two matches.
    T = np.array(
        [
            0.0,  # motif A
            1.0,
            0.0,
            2.3,
            -1.0,  # motif B
            -1.0,
            -2.0,
            0.0,  # motif A
            1.0,
            0.0,
            -2.0,
            -1.0,  # motif B
            -1.03,
            -2.0,
            -0.5,
            2.0,
            3.0,
            2.04,
            2.3,
            2.0,
            3.0,
            3.0,
        ]
    )
    m = 3
    max_motifs = 2
    max_matches = 2
    max_distance = np.inf

    left_indices = [[0, 7], [4, 11]]
    left_profile_values = [
        [0.0, 0.0],
        [
            0.0,
            naive.distance(
                core.z_norm(T[left_indices[1][0] : left_indices[1][0] + m]),
                core.z_norm(T[left_indices[1][1] : left_indices[1][1] + m]),
            ),
        ],
    ]

    # set `row_wise` to True so that we can compare the indices of motifs as well
    mp = naive.stump(T, m, row_wise=True)
    right_distance_values, right_indices = motifs(
        T,
        mp[:, 0],
        max_motifs=max_motifs,
        max_distance=max_distance,
        cutoff=np.inf,
        max_matches=max_matches,
    )

    npt.assert_almost_equal(left_indices, right_indices)
    npt.assert_almost_equal(left_profile_values, right_distance_values)


def test_naive_match_exclusion_zone():
    # The query appears as a perfect match at location 1 and as very close matches
    # (z-normalized distance of 0.05) at location 0, 5 and 9.
    # However, since we apply an exclusion zone, the match at index 0 is ignored
    T = np.array([0.1, 1.0, 2.0, 3.0, -1.0, 0.1, 1.0, 2.0, -0.5, 0.2, 2.0, 4.0])
    Q = np.array([0.0, 1.0, 2.0])
    m = Q.shape[0]
    excl_zone = int(np.ceil(m / 4))

    left = [
        [0, 1],
        [naive.distance(core.z_norm(Q), core.z_norm(T[5 : 5 + m])), 5],
        [naive.distance(core.z_norm(Q), core.z_norm(T[9 : 9 + m])), 9],
    ]
    right = list(
        naive_match(
            Q,
            T,
            excl_zone=excl_zone,
            max_distance=0.1,
        )
    )
    # To avoid sorting errors we first sort based on distance and then based on indices
    right.sort(key=lambda x: (x[1], x[0]))

    npt.assert_almost_equal(left, right)


@pytest.mark.parametrize("Q, T", test_data)
def test_match(Q, T):
    m = Q.shape[0]
    excl_zone = int(np.ceil(m / 4))
    max_distance = 0.3

    left = naive_match(
        Q,
        T,
        excl_zone,
        max_distance=max_distance,
    )

    right = match(
        Q,
        T,
        max_matches=None,
        max_distance=lambda D: max_distance,  # also test lambda functionality
    )

    npt.assert_almost_equal(left, right)


@pytest.mark.parametrize("Q, T", test_data)
def test_match_mean_stddev(Q, T):
    m = Q.shape[0]
    excl_zone = int(np.ceil(m / 4))
    max_distance = 0.3

    left = naive_match(
        Q,
        T,
        excl_zone,
        max_distance=max_distance,
    )

    M_T, Σ_T = naive.compute_mean_std(T, len(Q))

    right = match(
        Q,
        T,
        M_T,
        Σ_T,
        max_matches=None,
        max_distance=lambda D: max_distance,  # also test lambda functionality
    )

    npt.assert_almost_equal(left, right)


@pytest.mark.parametrize("Q, T", test_data)
def test_match_isconstant(Q, T):
    m = Q.shape[0]
    excl_zone = int(np.ceil(m / 4))
    max_distance = 0.3

    T_subseq_isconstant = functools.partial(
        naive.isconstant_func_stddev_threshold, quantile_threshold=0.05
    )

    left = naive_match(
        Q,
        T,
        excl_zone,
        max_distance=max_distance,
        T_subseq_isconstant=T_subseq_isconstant,
    )

    right = match(
        Q,
        T,
        max_matches=None,
        max_distance=lambda D: max_distance,  # also test lambda functionality
        T_subseq_isconstant=T_subseq_isconstant,
    )

    npt.assert_almost_equal(left, right)

    # Test for when Q is constant
    Q_subseq_isconstant = np.array([True])

    left = naive_match(
        Q,
        T,
        excl_zone,
        max_distance=max_distance,
        T_subseq_isconstant=T_subseq_isconstant,
        Q_subseq_isconstant=Q_subseq_isconstant,
    )

    right = match(
        Q,
        T,
        max_matches=None,
        max_distance=lambda D: max_distance,  # also test lambda functionality
        T_subseq_isconstant=T_subseq_isconstant,
        Q_subseq_isconstant=Q_subseq_isconstant,
    )

    npt.assert_almost_equal(left, right)


@pytest.mark.parametrize("Q, T", test_data)
def test_match_mean_stddev_isconstant(Q, T):
    m = Q.shape[0]
    excl_zone = int(np.ceil(m / 4))
    max_distance = 0.3

    left = naive_match(
        Q,
        T,
        excl_zone,
        max_distance=max_distance,
    )

    T_subseq_isconstant = naive.rolling_isconstant(T, m)
    M_T, Σ_T = naive.compute_mean_std(T, len(Q))

    right = match(
        Q,
        T,
        M_T,
        Σ_T,
        max_matches=None,
        max_distance=lambda D: max_distance,  # also test lambda functionality
        T_subseq_isconstant=T_subseq_isconstant,
    )

    npt.assert_almost_equal(left, right)


<<<<<<< HEAD
def test_multi_match():
    T = np.random.uniform(-1000, 1000, size=(2, 64))
    Q = np.random.uniform(-1000, 1000, size=(2, 64))

    m = Q.shape[-1]
    excl_zone = int(np.ceil(m / 4))
    max_distance = 0.3

    left = naive_multi_match(
        Q,
        T,
        excl_zone,
        max_distance=max_distance,
    )

    right = match(
        Q,
        T,
        max_matches=None,
        max_distance=lambda D: max_distance,  # also test lambda functionality
    )

    npt.assert_almost_equal(left, right)


def test_multi_match_isconstant():
    T = np.random.rand(2, 64)
    Q = np.random.rand(2, 8)

    m = Q.shape[-1]
    excl_zone = int(np.ceil(m / 4))
    max_distance = 0.3

    T_subseq_isconstant = functools.partial(
        naive.isconstant_func_stddev_threshold, quantile_threshold=0.05
    )

    Q_subseq_isconstant = np.array(
        [
            [True],
            [False],
        ]
    )

    left = naive_multi_match(
        Q,
        T,
        excl_zone,
        max_distance=max_distance,
        T_subseq_isconstant=T_subseq_isconstant,
        Q_subseq_isconstant=Q_subseq_isconstant,
    )

    right = match(
        Q,
        T,
        max_matches=None,
        max_distance=lambda D: max_distance,  # also test lambda functionality
        T_subseq_isconstant=T_subseq_isconstant,
        Q_subseq_isconstant=Q_subseq_isconstant,
    )

    npt.assert_almost_equal(left, right)
=======
def test_motifs():
    T = np.random.rand(64)
    m = 3

    max_motifs = 3
    max_matches = 4
    max_distance = np.inf
    cutoff = np.inf

    # naive
    # `max_distance` and `cutoff` are hard-coded, and set to np.inf.
    ref_distances, ref_indices = naive_motifs(T, m, max_motifs, max_matches)

    # performant
    mp = naive.stump(T, m, row_wise=True)
    comp_distance, comp_indices = motifs(
        T,
        mp[:, 0].astype(np.float64),
        min_neighbors=1,
        max_distance=max_distance,
        cutoff=cutoff,
        max_matches=max_matches,
        max_motifs=max_motifs,
    )

    npt.assert_almost_equal(ref_indices, comp_indices)
    npt.assert_almost_equal(ref_distances, comp_distance)
>>>>>>> f789386c
<|MERGE_RESOLUTION|>--- conflicted
+++ resolved
@@ -8,7 +8,68 @@
 from stumpy import core, match, motifs
 
 
-<<<<<<< HEAD
+def naive_motifs(T, m, max_motifs, max_matches):
+    # To avoid complexity, this naive function is written
+    # such that each array in the ouput has shape
+    # (max_motif, max_matches).
+
+    # To this end, the following items are considered:
+    # 1. `max_distance` and `cutoff` are both hardcoded and
+    # set to np.inf
+    # 2. If the number of subsequence, i.e. `len(T)-m+1`, is
+    # not less than `m * max_motifs * max_matches`, then the
+    # output definitely has the shape (max_motif, max_matches).
+
+    l = len(T) - m + 1
+    excl_zone = int(np.ceil(m / 4))
+
+    output_shape = (max_motifs, max_matches)
+    motif_distances = np.full(output_shape, np.NINF, dtype=np.float64)
+    motif_indices = np.full(output_shape, -1, dtype=np.int64)
+
+    D = naive.distance_matrix(T, T, m)
+    for i in range(D.shape[0]):
+        naive.apply_exclusion_zone(D[i], i, excl_zone, np.inf)
+
+    P = np.min(D, axis=1)
+    for i in range(max_motifs):
+        distances = []
+        indices = []
+
+        idx = np.argmin(P)
+
+        # self match
+        distances.append(0)
+        indices.append(idx)
+        naive.apply_exclusion_zone(P, idx, excl_zone, np.inf)
+
+        # Explore distance profile D[idx] till `max_matches` are found.
+        naive.apply_exclusion_zone(D[idx], idx, excl_zone, np.inf)
+        for _ in range(l):
+            if len(distances) >= max_matches:
+                break
+
+            nn = np.argmin(D[idx])
+            distances.append(D[idx, nn])
+            indices.append(nn)
+
+            # Update D[idx] to avoid finding matches that are trivial to
+            # each other.
+            naive.apply_exclusion_zone(D[idx], nn, excl_zone, np.inf)
+
+            # Update P after the discovery of each match so that the
+            # match cannot be selected as the motif next time.
+            naive.apply_exclusion_zone(P, nn, excl_zone, np.inf)
+
+            # Note that a discovered match cannot be selected as motif but
+            # it can still be selected again as a match for another motif.
+
+        motif_distances[i] = distances
+        motif_indices[i] = indices
+
+    return motif_distances, motif_indices
+
+
 def naive_multi_match(
     Q,
     T,
@@ -53,71 +114,7 @@
 ):
     # Q_subseq_isconstant is a boolean array of size 1
     # this does not support multi-dim T, and Q
-=======
-def naive_motifs(T, m, max_motifs, max_matches):
-    # To avoid complexity, this naive function is written
-    # such that each array in the ouput has shape
-    # (max_motif, max_matches).
-
-    # To this end, the following items are considered:
-    # 1. `max_distance` and `cutoff` are both hardcoded and
-    # set to np.inf
-    # 2. If the number of subsequence, i.e. `len(T)-m+1`, is
-    # not less than `m * max_motifs * max_matches`, then the
-    # output definitely has the shape (max_motif, max_matches).
-
-    l = len(T) - m + 1
-    excl_zone = int(np.ceil(m / 4))
-
-    output_shape = (max_motifs, max_matches)
-    motif_distances = np.full(output_shape, np.NINF, dtype=np.float64)
-    motif_indices = np.full(output_shape, -1, dtype=np.int64)
-
-    D = naive.distance_matrix(T, T, m)
-    for i in range(D.shape[0]):
-        naive.apply_exclusion_zone(D[i], i, excl_zone, np.inf)
-
-    P = np.min(D, axis=1)
-    for i in range(max_motifs):
-        distances = []
-        indices = []
-
-        idx = np.argmin(P)
-
-        # self match
-        distances.append(0)
-        indices.append(idx)
-        naive.apply_exclusion_zone(P, idx, excl_zone, np.inf)
-
-        # Explore distance profile D[idx] till `max_matches` are found.
-        naive.apply_exclusion_zone(D[idx], idx, excl_zone, np.inf)
-        for _ in range(l):
-            if len(distances) >= max_matches:
-                break
-
-            nn = np.argmin(D[idx])
-            distances.append(D[idx, nn])
-            indices.append(nn)
-
-            # Update D[idx] to avoid finding matches that are trivial to
-            # each other.
-            naive.apply_exclusion_zone(D[idx], nn, excl_zone, np.inf)
-
-            # Update P after the discovery of each match so that the
-            # match cannot be selected as the motif next time.
-            naive.apply_exclusion_zone(P, nn, excl_zone, np.inf)
-
-            # Note that a discovered match cannot be selected as motif but
-            # it can still be selected again as a match for another motif.
-
-        motif_distances[i] = distances
-        motif_indices[i] = indices
-
-    return motif_distances, motif_indices
-
-
-def naive_match(Q, T, excl_zone, max_distance, max_matches=None):
->>>>>>> f789386c
+
     m = Q.shape[0]
     T_subseq_isconstant = naive.rolling_isconstant(T, m, T_subseq_isconstant)
     Q_subseq_isconstant = naive.rolling_isconstant(Q, m, Q_subseq_isconstant)[0]
@@ -519,7 +516,6 @@
     npt.assert_almost_equal(left, right)
 
 
-<<<<<<< HEAD
 def test_multi_match():
     T = np.random.uniform(-1000, 1000, size=(2, 64))
     Q = np.random.uniform(-1000, 1000, size=(2, 64))
@@ -583,7 +579,8 @@
     )
 
     npt.assert_almost_equal(left, right)
-=======
+
+
 def test_motifs():
     T = np.random.rand(64)
     m = 3
@@ -611,4 +608,3 @@
 
     npt.assert_almost_equal(ref_indices, comp_indices)
     npt.assert_almost_equal(ref_distances, comp_distance)
->>>>>>> f789386c
