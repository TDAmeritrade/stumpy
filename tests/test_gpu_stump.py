--- conflicted
+++ resolved
@@ -57,15 +57,7 @@
 
         npt.assert_almost_equal(left, right)
 
-<<<<<<< HEAD
-            right = gpu_stump(
-                pd.Series(T_B),
-                m,
-                ignore_trivial=True,
-            )
-            naive.replace_inf(right)
-            npt.assert_almost_equal(left, right)
-=======
+
         # right = gpu_stump(
         #     pd.Series(T_B),
         #     m,
@@ -73,7 +65,6 @@
         # )
         # naive.replace_inf(right)
         # npt.assert_almost_equal(left, right)
->>>>>>> df20af8c
 
 
 @pytest.mark.parametrize("T_A, T_B", test_data)
@@ -107,16 +98,7 @@
         naive.replace_inf(right)
         npt.assert_almost_equal(left, right)
 
-<<<<<<< HEAD
-        right = gpu_stump(
-            pd.Series(T_B),
-            m,
-            ignore_trivial=True,
-            device_id=device_ids,
-        )
-        naive.replace_inf(right)
-        npt.assert_almost_equal(left, right)
-=======
+
         # right = gpu_stump(
         #     pd.Series(T_B),
         #     m,
@@ -125,7 +107,7 @@
         # )
         # naive.replace_inf(right)
         # npt.assert_almost_equal(left, right)
->>>>>>> df20af8c
+
 
 
 @pytest.mark.parametrize("T_A, T_B", test_data)
@@ -134,7 +116,7 @@
     if len(T_B) > 10:
         m = 3
         left = naive.stamp(T_A, m, T_B=T_B)
-<<<<<<< HEAD
+
         right = gpu_stump(
             T_A,
             m,
@@ -146,19 +128,6 @@
         naive.replace_inf(right)
         npt.assert_almost_equal(left, right)
 
-=======
->>>>>>> df20af8c
-        right = gpu_stump(
-            T_A,
-            m,
-            T_B,
-            ignore_trivial=False,
-            device_id=device_ids,
-        )
-        naive.replace_inf(left)
-        naive.replace_inf(right)
-        npt.assert_almost_equal(left, right)
-
         # right = gpu_stump(
         #     pd.Series(T_A),
         #     m,
