import math
import functools
import numpy as np
from scipy.spatial.distance import cdist
from scipy.stats import norm
from stumpy import core, config


def z_norm(a, axis=0, threshold=1e-7):
    std = np.std(a, axis, keepdims=True)
    std[np.less(std, threshold, where=~np.isnan(std))] = 1.0

    return (a - np.mean(a, axis, keepdims=True)) / std


def distance(a, b, axis=0, p=2.0):
    return np.linalg.norm(a - b, axis=axis, ord=p)


def compute_mean_std(T, m):
    n = T.shape[0]

    M_T = np.zeros(n - m + 1, dtype=float)
    Σ_T = np.zeros(n - m + 1, dtype=float)

    for i in range(n - m + 1):
        Q = T[i : i + m].copy()
        Q[np.isinf(Q)] = np.nan

        M_T[i] = np.mean(Q)
        Σ_T[i] = np.nanstd(Q)

    M_T[np.isnan(M_T)] = np.inf
    Σ_T[np.isnan(Σ_T)] = 0
    return M_T, Σ_T


def apply_exclusion_zone(a, trivial_idx, excl_zone, val):
    start = max(0, trivial_idx - excl_zone)
    stop = min(a.shape[-1], trivial_idx + excl_zone + 1)
    for i in range(start, stop):
        a[..., i] = val


def distance_profile(Q, T, m):
    T_inf = np.isinf(T)
    if np.any(T_inf):
        T = T.copy()
        T[T_inf] = np.nan

    Q_inf = np.isinf(Q)
    if np.any(Q_inf):
        Q = Q.copy()
        Q[Q_inf] = np.nan

    D = np.linalg.norm(z_norm(core.rolling_window(T, m), 1) - z_norm(Q), axis=1)

    return D


def aamp_distance_profile(Q, T, m, p=2.0):
    T_inf = np.isinf(T)
    if np.any(T_inf):
        T = T.copy()
        T[T_inf] = np.nan

    Q_inf = np.isinf(Q)
    if np.any(Q_inf):
        Q = Q.copy()
        Q[Q_inf] = np.nan

    D = np.linalg.norm(core.rolling_window(T, m) - Q, axis=1, ord=p)

    return D


def distance_matrix(T_A, T_B, m):
    distance_matrix = np.array(
        [distance_profile(Q, T_B, m) for Q in core.rolling_window(T_A, m)]
    )

    return distance_matrix


def aamp_distance_matrix(T_A, T_B, m, p):
    T_A[np.isinf(T_A)] = np.nan
    T_B[np.isinf(T_B)] = np.nan

    rolling_T_A = core.rolling_window(T_A, m)
    rolling_T_B = core.rolling_window(T_B, m)

    distance_matrix = cdist(rolling_T_A, rolling_T_B, metric="minkowski", p=p)

    return distance_matrix


def mass_PI(Q, T, m, trivial_idx=None, excl_zone=0, ignore_trivial=False):
    Q = np.asarray(Q)
    T = np.asarray(T)

    D = distance_profile(Q, T, m)
    if ignore_trivial:
        apply_exclusion_zone(D, trivial_idx, excl_zone, np.inf)
        start = max(0, trivial_idx - excl_zone)
        stop = min(D.shape[0], trivial_idx + excl_zone + 1)
    D[np.isnan(D)] = np.inf

    I = np.argmin(D)
    P = D[I]

    if P == np.inf:
        I = -1

    # Get left and right matrix profiles for self-joins
    if ignore_trivial and trivial_idx > 0:
        PL = np.inf
        IL = -1
        for i in range(trivial_idx):
            if D[i] < PL:  # pragma: no cover
                IL = i
                PL = D[i]
        if start <= IL < stop:  # pragma: no cover
            IL = -1
    else:  # pragma: no cover
        IL = -1

    if ignore_trivial and trivial_idx + 1 < D.shape[0]:
        PR = np.inf
        IR = -1
        for i in range(trivial_idx + 1, D.shape[0]):
            if D[i] < PR:
                IR = i
                PR = D[i]
        if start <= IR < stop:  # pragma: no cover
            IR = -1
    else:  # pragma: no cover
        IR = -1

    return P, I, IL, IR


def stamp(T_A, m, T_B=None, exclusion_zone=None):  # pragma: no cover
    if T_B is None:  # self-join
        result = np.array(
            [
                mass_PI(Q, T_A, m, i, exclusion_zone, True)
                for i, Q in enumerate(core.rolling_window(T_A, m))
            ],
            dtype=object,
        )
    else:
        result = np.array(
            [mass_PI(Q, T_B, m) for Q in core.rolling_window(T_A, m)],
            dtype=object,
        )
    return result


def searchsorted_right(a, v):
    """
    Naive version of numpy.searchsorted(..., side='right')
    """
    indices = np.flatnonzero(v < a)
    if len(indices):
        return indices.min()
    else:  # pragma: no cover
        return len(a)


def stump(T_A, m, T_B=None, exclusion_zone=None, row_wise=False, k=1):
    """
    Traverse distance matrix diagonally and update the top-k matrix profile and
    matrix profile indices if the parameter `row_wise` is set to `False`. If the
    parameter `row_wise` is set to `True`, it is a row-wise traversal.
    """
    if T_B is None:  # self-join:
        ignore_trivial = True
        distance_matrix = np.array(
            [distance_profile(Q, T_A, m) for Q in core.rolling_window(T_A, m)]
        )
        T_B = T_A.copy()
    else:
        ignore_trivial = False
        distance_matrix = np.array(
            [distance_profile(Q, T_B, m) for Q in core.rolling_window(T_A, m)]
        )

    distance_matrix[np.isnan(distance_matrix)] = np.inf

    n_A = T_A.shape[0]
    n_B = T_B.shape[0]
    l = n_A - m + 1
    if exclusion_zone is None:
        exclusion_zone = int(np.ceil(m / config.STUMPY_EXCL_ZONE_DENOM))

    P = np.full((l, k + 2), np.inf, dtype=np.float64)
    I = np.full((l, k + 2), -1, dtype=np.int64)  # two more columns are to store
    # ... left and right top-1 matrix profile indices

    if row_wise:  # row-wise traversal in distance matrix
        if ignore_trivial:  # self-join
            for i in range(l):
                apply_exclusion_zone(distance_matrix[i], i, exclusion_zone, np.inf)

        for i, D in enumerate(distance_matrix):  # D: distance profile
            # self-join / AB-join: matrix proifle and indices
            indices = np.argsort(D)[:k]
            P[i, :k] = D[indices]
            indices[P[i, :k] == np.inf] = -1
            I[i, :k] = indices

            # self-join: left matrix profile index (top-1)
            if ignore_trivial and i > 0:
                IL = np.argmin(D[:i])
                if D[IL] == np.inf:
                    IL = -1
                I[i, k] = IL

            # self-join: right matrix profile index (top-1)
            if ignore_trivial and i < D.shape[0]:
                IR = i + np.argmin(D[i:])  # offset by `i` to get true index
                if D[IR] == np.inf:
                    IR = -1
                I[i, k + 1] = IR

    else:  # diagonal traversal
        if ignore_trivial:
            diags = np.arange(exclusion_zone + 1, n_A - m + 1)
        else:
            diags = np.arange(-(n_A - m + 1) + 1, n_B - m + 1)

        for g in diags:
            if g >= 0:
                iter_range = range(0, min(n_A - m + 1, n_B - m + 1 - g))
            else:
                iter_range = range(-g, min(n_A - m + 1, n_B - m + 1 - g))

            for i in iter_range:
                d = distance_matrix[i, i + g]
                if d < P[i, k - 1]:
                    idx = searchsorted_right(P[i], d)
                    # to keep the top-k, we must discard the last element.
                    P[i, :k] = np.insert(P[i, :k], idx, d)[:-1]
                    I[i, :k] = np.insert(I[i, :k], idx, i + g)[:-1]

                if ignore_trivial:  # Self-joins only
                    if d < P[i + g, k - 1]:
                        idx = searchsorted_right(P[i + g], d)
                        P[i + g, :k] = np.insert(P[i + g, :k], idx, d)[:-1]
                        I[i + g, :k] = np.insert(I[i + g, :k], idx, i)[:-1]

                    if i < i + g:
                        # Left matrix profile and left matrix profile index
                        if d < P[i + g, k]:
                            P[i + g, k] = d
                            I[i + g, k] = i

                        if d < P[i, k + 1]:
                            # right matrix profile and right matrix profile index
                            P[i, k + 1] = d
                            I[i, k + 1] = i + g

    result = np.empty((l, 2 * k + 2), dtype=object)
    result[:, :k] = P[:, :k]
    result[:, k:] = I[:, :]

    return result


def aamp(T_A, m, T_B=None, exclusion_zone=None, p=2.0):
    T_A = np.asarray(T_A)
    T_A = T_A.copy()

    if T_B is None:
        T_B = T_A.copy()
        ignore_trivial = True
    else:
        T_B = np.asarray(T_B)
        T_B = T_B.copy()
        ignore_trivial = False

    T_A[np.isinf(T_A)] = np.nan
    T_B[np.isinf(T_B)] = np.nan

    rolling_T_A = core.rolling_window(T_A, m)
    rolling_T_B = core.rolling_window(T_B, m)

    n_A = T_A.shape[0]
    n_B = T_B.shape[0]
    l = n_A - m + 1
    if exclusion_zone is None:
        exclusion_zone = int(np.ceil(m / config.STUMPY_EXCL_ZONE_DENOM))

    distance_matrix = cdist(rolling_T_A, rolling_T_B, metric="minkowski", p=p)

    if ignore_trivial:
        diags = np.arange(exclusion_zone + 1, n_A - m + 1)
    else:
        diags = np.arange(-(n_A - m + 1) + 1, n_B - m + 1)

    P = np.full((l, 3), np.inf)
    I = np.full((l, 3), -1, dtype=np.int64)

    for k in diags:
        if k >= 0:
            iter_range = range(0, min(n_A - m + 1, n_B - m + 1 - k))
        else:
            iter_range = range(-k, min(n_A - m + 1, n_B - m + 1 - k))

        for i in iter_range:
            D = distance_matrix[i, i + k]
            if D < P[i, 0]:
                P[i, 0] = D
                I[i, 0] = i + k

            if ignore_trivial:  # Self-joins only
                if D < P[i + k, 0]:
                    P[i + k, 0] = D
                    I[i + k, 0] = i

                if i < i + k:
                    # Left matrix profile and left matrix profile index
                    if D < P[i + k, 1]:
                        P[i + k, 1] = D
                        I[i + k, 1] = i

                    if D < P[i, 2]:
                        # right matrix profile and right matrix profile index
                        P[i, 2] = D
                        I[i, 2] = i + k

    result = np.empty((l, 4), dtype=object)
    result[:, 0] = P[:, 0]
    result[:, 1:4] = I[:, :]

    return result


def replace_inf(x, value=0):
    x[x == np.inf] = value
    x[x == -np.inf] = value
    return


def multi_mass(Q, T, m, include=None, discords=False):
    T_inf = np.isinf(T)
    if np.any(T_inf):
        T = T.copy()
        T[T_inf] = np.nan

    Q_inf = np.isinf(Q)
    if np.any(Q_inf):
        Q = Q.copy()
        Q[Q_inf] = np.nan

    d, n = T.shape

    D = np.empty((d, n - m + 1))
    for i in range(d):
        D[i] = distance_profile(Q[i], T[i], m)

    D[np.isnan(D)] = np.inf

    return D


def multi_mass_absolute(Q, T, m, include=None, discords=False, p=2.0):
    T_inf = np.isinf(T)
    if np.any(T_inf):
        T = T.copy()
        T[T_inf] = np.nan

    Q_inf = np.isinf(Q)
    if np.any(Q_inf):
        Q = Q.copy()
        Q[Q_inf] = np.nan

    d, n = T.shape

    D = np.empty((d, n - m + 1))
    for i in range(d):
        D[i] = aamp_distance_profile(Q[i], T[i], m, p=p)

    D[np.isnan(D)] = np.inf

    return D


def PI(D, trivial_idx, excl_zone):
    d, k = D.shape

    P = np.full((d, k), np.inf)
    I = np.ones((d, k), dtype="int64") * -1

    for i in range(d):
        col_mask = P[i] > D[i]
        P[i, col_mask] = D[i, col_mask]
        I[i, col_mask] = trivial_idx

    return P, I


def apply_include(D, include):
    restricted_indices = []
    unrestricted_indices = []
    mask = np.ones(include.shape[0], bool)

    for i in range(include.shape[0]):
        if include[i] < include.shape[0]:
            restricted_indices.append(include[i])
        if include[i] >= include.shape[0]:
            unrestricted_indices.append(include[i])

    restricted_indices = np.array(restricted_indices, dtype=np.int64)
    unrestricted_indices = np.array(unrestricted_indices, dtype=np.int64)
    mask[restricted_indices] = False
    tmp_swap = D[: include.shape[0]].copy()

    D[: include.shape[0]] = D[include]
    D[unrestricted_indices] = tmp_swap[mask]


def multi_distance_profile(query_idx, T, m, include=None, discords=False):
    excl_zone = int(np.ceil(m / config.STUMPY_EXCL_ZONE_DENOM))
    d, n = T.shape
    Q = T[:, query_idx : query_idx + m]
    D = multi_mass(Q, T, m, include, discords)

    start_row_idx = 0
    if include is not None:
        apply_include(D, include)
        start_row_idx = include.shape[0]

    if discords:
        D[start_row_idx:][::-1].sort(axis=0)
    else:
        D[start_row_idx:].sort(axis=0)

    D_prime = np.zeros(n - m + 1)
    D_prime_prime = np.zeros((d, n - m + 1))
    for j in range(d):
        D_prime[:] = D_prime + D[j]
        D_prime_prime[j, :] = D_prime / (j + 1)

    apply_exclusion_zone(D_prime_prime, query_idx, excl_zone, np.inf)

    return D_prime_prime


def mstump(T, m, excl_zone, include=None, discords=False):
    T = T.copy()

    d, n = T.shape
    k = n - m + 1

    P = np.full((d, k), np.inf)
    I = np.ones((d, k), dtype="int64") * -1

    for i in range(k):
        D = multi_distance_profile(i, T, m, include, discords)
        P_i, I_i = PI(D, i, excl_zone)

        for dim in range(T.shape[0]):
            col_mask = P[dim] > P_i[dim]
            P[dim, col_mask] = P_i[dim, col_mask]
            I[dim, col_mask] = I_i[dim, col_mask]

    return P, I


def maamp_multi_distance_profile(query_idx, T, m, include=None, discords=False, p=2.0):
    excl_zone = int(np.ceil(m / config.STUMPY_EXCL_ZONE_DENOM))
    d, n = T.shape
    Q = T[:, query_idx : query_idx + m]
    D = multi_mass_absolute(Q, T, m, include, discords, p=p)

    start_row_idx = 0
    if include is not None:
        apply_include(D, include)
        start_row_idx = include.shape[0]

    if discords:
        D[start_row_idx:][::-1].sort(axis=0)
    else:
        D[start_row_idx:].sort(axis=0)

    D_prime = np.zeros(n - m + 1)
    D_prime_prime = np.zeros((d, n - m + 1))
    for j in range(d):
        D_prime[:] = D_prime + D[j]
        D_prime_prime[j, :] = D_prime / (j + 1)

    apply_exclusion_zone(D_prime_prime, query_idx, excl_zone, np.inf)

    return D_prime_prime


def maamp(T, m, excl_zone, include=None, discords=False, p=2.0):
    T = T.copy()

    d, n = T.shape
    k = n - m + 1

    P = np.full((d, k), np.inf)
    I = np.ones((d, k), dtype="int64") * -1

    for i in range(k):
        D = maamp_multi_distance_profile(i, T, m, include, discords, p=p)
        P_i, I_i = PI(D, i, excl_zone)

        for dim in range(T.shape[0]):
            col_mask = P[dim] > P_i[dim]
            P[dim, col_mask] = P_i[dim, col_mask]
            I[dim, col_mask] = I_i[dim, col_mask]

    return P, I


def subspace(T, m, subseq_idx, nn_idx, k, include=None, discords=False):
    n_bit = 8
    bins = norm.ppf(np.arange(1, (2**n_bit)) / (2**n_bit))

    subseqs = core.z_norm(T[:, subseq_idx : subseq_idx + m], axis=1)
    neighbors = core.z_norm(T[:, nn_idx : nn_idx + m], axis=1)

    disc_subseqs = np.searchsorted(bins, subseqs)
    disc_neighbors = np.searchsorted(bins, neighbors)

    D = distance(
        disc_subseqs,
        disc_neighbors,
        axis=1,
    )

    if discords:
        sorted_idx = D[::-1].argsort(axis=0, kind="mergesort")
    else:
        sorted_idx = D.argsort(axis=0, kind="mergesort")

    # `include` processing can occur since we are dealing with indices, not distances
    if include is not None:
        include_idx = []
        for i in range(include.shape[0]):
            include_idx.append(np.isin(sorted_idx, include[i]).nonzero()[0])
        include_idx = np.array(include_idx).flatten()
        include_idx.sort()
        exclude_idx = np.ones(T.shape[0], dtype=bool)
        exclude_idx[include_idx] = False
        exclude_idx = exclude_idx.nonzero()[0]
        sorted_idx[: include_idx.shape[0]], sorted_idx[include_idx.shape[0] :] = (
            sorted_idx[include_idx],
            sorted_idx[exclude_idx],
        )

    S = sorted_idx[: k + 1]

    return S


def maamp_subspace(T, m, subseq_idx, nn_idx, k, include=None, discords=False, p=2.0):
    n_bit = 8
    T_isfinite = np.isfinite(T)
    T_min = T[T_isfinite].min()
    T_max = T[T_isfinite].max()

    subseqs = T[:, subseq_idx : subseq_idx + m]
    neighbors = T[:, nn_idx : nn_idx + m]

    disc_subseqs = (
        np.round(((subseqs - T_min) / (T_max - T_min)) * ((2**n_bit) - 1.0)).astype(
            np.int64
        )
        + 1
    )
    disc_neighbors = (
        np.round(((neighbors - T_min) / (T_max - T_min)) * ((2**n_bit) - 1.0)).astype(
            np.int64
        )
        + 1
    )

    D = distance(
        disc_subseqs,
        disc_neighbors,
        axis=1,
        p=p,
    )

    if discords:
        sorted_idx = D[::-1].argsort(axis=0, kind="mergesort")
    else:
        sorted_idx = D.argsort(axis=0, kind="mergesort")

    # `include` processing can occur since we are dealing with indices, not distances
    if include is not None:
        include_idx = []
        for i in range(include.shape[0]):
            include_idx.append(np.isin(sorted_idx, include[i]).nonzero()[0])
        include_idx = np.array(include_idx).flatten()
        include_idx.sort()
        exclude_idx = np.ones(T.shape[0], dtype=bool)
        exclude_idx[include_idx] = False
        exclude_idx = exclude_idx.nonzero()[0]
        sorted_idx[: include_idx.shape[0]], sorted_idx[include_idx.shape[0] :] = (
            sorted_idx[include_idx],
            sorted_idx[exclude_idx],
        )

    S = sorted_idx[: k + 1]

    return S


def mdl(
    T,
    m,
    subseq_idx,
    nn_idx,
    include=None,
    discords=False,
    discretize_func=None,
    n_bit=8,
):
    ndim = T.shape[0]
    bins = norm.ppf(np.arange(1, (2**n_bit)) / (2**n_bit))
    bit_sizes = np.empty(T.shape[0])
    S = [None] * T.shape[0]
    for k in range(T.shape[0]):
        subseqs = core.z_norm(T[:, subseq_idx[k] : subseq_idx[k] + m], axis=1)
        neighbors = core.z_norm(T[:, nn_idx[k] : nn_idx[k] + m], axis=1)

        disc_subseqs = np.searchsorted(bins, subseqs)
        disc_neighbors = np.searchsorted(bins, neighbors)

        S[k] = subspace(T, m, subseq_idx[k], nn_idx[k], k, include, discords)

        n_val = len(set((disc_subseqs[S[k]] - disc_neighbors[S[k]]).flatten()))
        sub_dims = len(S[k])
        bit_sizes[k] = n_bit * (2 * ndim * m - sub_dims * m)
        bit_sizes[k] = bit_sizes[k] + sub_dims * m * np.log2(n_val) + n_val * n_bit

    return bit_sizes, S


def maamp_mdl(
    T,
    m,
    subseq_idx,
    nn_idx,
    include=None,
    discords=False,
    discretize_func=None,
    n_bit=8,
    p=2.0,
):
    T_isfinite = np.isfinite(T)
    T_min = T[T_isfinite].min()
    T_max = T[T_isfinite].max()
    ndim = T.shape[0]

    bit_sizes = np.empty(T.shape[0])
    S = [None] * T.shape[0]
    for k in range(T.shape[0]):
        subseqs = T[:, subseq_idx[k] : subseq_idx[k] + m]
        neighbors = T[:, nn_idx[k] : nn_idx[k] + m]
        disc_subseqs = (
            np.round(
                ((subseqs - T_min) / (T_max - T_min)) * ((2**n_bit) - 1.0)
            ).astype(np.int64)
            + 1
        )
        disc_neighbors = (
            np.round(
                ((neighbors - T_min) / (T_max - T_min)) * ((2**n_bit) - 1.0)
            ).astype(np.int64)
            + 1
        )

        S[k] = maamp_subspace(T, m, subseq_idx[k], nn_idx[k], k, include, discords, p=p)
        sub_dims = len(S[k])
        n_val = len(set((disc_subseqs[S[k]] - disc_neighbors[S[k]]).flatten()))
        bit_sizes[k] = n_bit * (2 * ndim * m - sub_dims * m)
        bit_sizes[k] = bit_sizes[k] + sub_dims * m * np.log2(n_val) + n_val * n_bit

    return bit_sizes, S


def get_array_ranges(a, n_chunks, truncate):
    out = np.zeros((n_chunks, 2), np.int64)
    ranges_idx = 0
    range_start_idx = 0

    sum = 0
    for i in range(a.shape[0]):
        sum += a[i]
        if sum > a.sum() / n_chunks:
            out[ranges_idx, 0] = range_start_idx
            out[ranges_idx, 1] = min(i + 1, a.shape[0])  # Exclusive stop index
            # Reset and Update
            range_start_idx = i + 1
            ranges_idx += 1
            sum = 0
    # Handle final range outside of for loop
    out[ranges_idx, 0] = range_start_idx
    out[ranges_idx, 1] = a.shape[0]
    if ranges_idx < n_chunks - 1:
        out[ranges_idx:] = a.shape[0]

    if truncate:
        out = out[:ranges_idx]

    return out


class aampi_egress(object):
    def __init__(self, T, m, excl_zone=None, p=2.0):
        self._T = np.asarray(T)
        self._T = self._T.copy()
        self._T_isfinite = np.isfinite(self._T)
        self._m = m
        self._p = p

        if excl_zone is None:  # apply similar changes in naive `class stumpi_egress`
            excl_zone = int(np.ceil(self._m / config.STUMPY_EXCL_ZONE_DENOM))
        self._excl_zone = excl_zone

        self._l = self._T.shape[0] - m + 1
        mp = aamp(T, m, p=p)
        self.P_ = mp[:, 0]
        self.I_ = mp[:, 1].astype(np.int64)
        self.left_P_ = np.full(self.P_.shape, np.inf)
        self.left_I_ = mp[:, 2].astype(np.int64)
        for i, j in enumerate(self.left_I_):
            if j >= 0:
                self.left_P_[i] = np.linalg.norm(
                    self._T[i : i + self._m] - self._T[j : j + self._m], ord=self._p
                )

        self._n_appended = 0

    def update(self, t):
        self._T[:] = np.roll(self._T, -1)
        self._T_isfinite[:] = np.roll(self._T_isfinite, -1)
        if np.isfinite(t):
            self._T_isfinite[-1] = True
            self._T[-1] = t
        else:
            self._T_isfinite[-1] = False
            self._T[-1] = 0
        self._n_appended += 1

        self.P_[:] = np.roll(self.P_, -1)
        self.I_[:] = np.roll(self.I_, -1)
        self.left_P_[:] = np.roll(self.left_P_, -1)
        self.left_I_[:] = np.roll(self.left_I_, -1)

        D = core.mass_absolute(self._T[-self._m :], self._T)
        D = cdist(
            core.rolling_window(self._T[-self._m :], self._m),
            core.rolling_window(self._T, self._m),
            metric="minkowski",
            p=self._p,
        )[0]
        T_subseq_isfinite = np.all(
            core.rolling_window(self._T_isfinite, self._m), axis=1
        )
        D[~T_subseq_isfinite] = np.inf
        if np.any(~self._T_isfinite[-self._m :]):
            D[:] = np.inf

        apply_exclusion_zone(D, D.shape[0] - 1, self._excl_zone, np.inf)
        for j in range(D.shape[0]):
            if D[j] < self.P_[j]:
                self.I_[j] = D.shape[0] - 1 + self._n_appended
                self.P_[j] = D[j]

        I_last = np.argmin(D)

        if np.isinf(D[I_last]):
            self.I_[-1] = -1
            self.P_[-1] = np.inf
        else:
            self.I_[-1] = I_last + self._n_appended
            self.P_[-1] = D[I_last]

        self.left_I_[-1] = I_last + self._n_appended
        self.left_P_[-1] = D[I_last]


class stumpi_egress(object):
    def __init__(self, T, m, excl_zone=None, k=1):
        self._T = np.asarray(T)
        self._T = self._T.copy()
        self._T_isfinite = np.isfinite(self._T)
        self._m = m
        self._k = k

        self._excl_zone = excl_zone
        if self._excl_zone is None:
            self._excl_zone = int(np.ceil(self._m / config.STUMPY_EXCL_ZONE_DENOM))

        self._l = self._T.shape[0] - m + 1
        mp = stump(T, m, exclusion_zone=self._excl_zone, k=self._k)
        self.P_ = mp[:, :k].astype(np.float64)
        self.I_ = mp[:, k : 2 * k].astype(np.int64)

        self.left_I_ = mp[:, 2 * k].astype(np.int64)
        self.left_P_ = np.full_like(self.left_I_, np.inf, dtype=np.float64)

        for i, nn_i in enumerate(self.left_I_):
            if nn_i >= 0:
                D = core.mass(self._T[i : i + self._m], self._T[nn_i : nn_i + self._m])
                self.left_P_[i] = D[0]

        self._n_appended = 0

        if self._k == 1:
            self.P_ = self.P_.flatten()
            self.I_ = self.I_.flatten()

    def update(self, t):
<<<<<<< HEAD
        if self._k == 1:
            self.P_ = self.P_.reshape(-1, 1)
            self.I_ = self.I_.reshape(-1, 1)
=======
        # ensure than self.P_ and self.I_ are 2D
        self.P_ = self.P_.reshape(-1, self._k)
        self.I_ = self.I_.reshape(-1, self._k)
>>>>>>> 03f19d8e

        self._T[:] = np.roll(self._T, -1)
        self._T_isfinite[:] = np.roll(self._T_isfinite, -1)
        if np.isfinite(t):
            self._T_isfinite[-1] = True
            self._T[-1] = t
        else:
            self._T_isfinite[-1] = False
            self._T[-1] = 0
        self._n_appended += 1

        self.P_ = np.roll(self.P_, -1, axis=0)
        self.I_ = np.roll(self.I_, -1, axis=0)
        self.left_P_[:] = np.roll(self.left_P_, -1)
        self.left_I_[:] = np.roll(self.left_I_, -1)

        D = core.mass(self._T[-self._m :], self._T)
        T_subseq_isfinite = np.all(
            core.rolling_window(self._T_isfinite, self._m), axis=1
        )
        D[~T_subseq_isfinite] = np.inf
        if np.any(~self._T_isfinite[-self._m :]):
            D[:] = np.inf

        apply_exclusion_zone(D, D.shape[0] - 1, self._excl_zone, np.inf)
        # update top-k matrix profile using newly calculated distance profile `D`
        for j in range(D.shape[0]):
            if D[j] < self.P_[j, -1]:
                pos = np.searchsorted(self.P_[j], D[j], side="right")
                self.P_[j] = np.insert(self.P_[j], pos, D[j])[:-1]
                self.I_[j] = np.insert(
                    self.I_[j], pos, D.shape[0] - 1 + self._n_appended
                )[:-1]

        # update top-k for the last, newly-updated index
        I_last_topk = np.argsort(D, kind="mergesort")[: self._k]
        self.P_[-1] = D[I_last_topk]
        self.I_[-1] = I_last_topk + self._n_appended
        self.I_[-1][self.P_[-1] == np.inf] = -1

        # for the last index, the left matrix profile value is self.P_[-1, 0]
        # and the same goes for the left matrix profile index
        self.left_P_[-1] = self.P_[-1, 0]
        self.left_I_[-1] = self.I_[-1, 0]

<<<<<<< HEAD
=======
        # post-processing: ensure that self.P_ and self.I_ are 1D.
>>>>>>> 03f19d8e
        if self._k == 1:
            self.P_ = self.P_.flatten()
            self.I_ = self.I_.flatten()


def across_series_nearest_neighbors(Ts, Ts_idx, subseq_idx, m):
    """
    For multiple time series find, per individual time series, the subsequences closest
    to a query.

    Parameters
    ----------
    Ts : list
        A list of time series for which to find the nearest neighbor subsequences that
        are closest to the query subsequence `Ts[Ts_idx][subseq_idx : subseq_idx + m]`

    Ts_idx : int
        The index of time series in `Ts` which contains the query subsequence
        `Ts[Ts_idx][subseq_idx : subseq_idx + m]`

    subseq_idx : int
        The subsequence index in the time series `Ts[Ts_idx]` that contains the query
        subsequence `Ts[Ts_idx][subseq_idx : subseq_idx + m]`

    m : int
        Subsequence window size

    Returns
    -------
    nns_radii : ndarray
        Nearest neighbor radii to subsequences in `Ts` that are closest to the query
        `Ts[Ts_idx][subseq_idx : subseq_idx + m]`

    nns_subseq_idx : ndarray
        Nearest neighbor indices to subsequences in `Ts` that are closest to the query
        `Ts[Ts_idx][subseq_idx : subseq_idx + m]`
    """
    k = len(Ts)
    Q = Ts[Ts_idx][subseq_idx : subseq_idx + m]
    nns_radii = np.zeros(k, dtype=np.float64)
    nns_subseq_idx = np.zeros(k, dtype=np.int64)

    for i in range(k):
        dist_profile = distance_profile(Q, Ts[i], len(Q))
        nns_subseq_idx[i] = np.argmin(dist_profile)
        nns_radii[i] = dist_profile[nns_subseq_idx[i]]

    return nns_radii, nns_subseq_idx


def get_central_motif(Ts, bsf_radius, bsf_Ts_idx, bsf_subseq_idx, m):
    """
    Compare subsequences with the same radius and return the most central motif

    Parameters
    ----------
    Ts : list
        List of time series for which to find the most central motif

    bsf_radius : float
        Best radius found by a consensus search algorithm

    bsf_Ts_idx : int
        Index of time series in which `radius` was first found

    bsf_subseq_idx : int
        Start index of the subsequence in `Ts[Ts_idx]` that has radius `radius`

    m : int
        Window size

    Returns
    -------
    bsf_radius : float
        The updated radius of the most central consensus motif

    bsf_Ts_idx : int
        The updated index of time series which contains the most central consensus motif

    bsf_subseq_idx : int
        The update subsequence index of most central consensus motif within the time
        series `bsf_Ts_idx` that contains it
    """
    bsf_nns_radii, bsf_nns_subseq_idx = across_series_nearest_neighbors(
        Ts, bsf_Ts_idx, bsf_subseq_idx, m
    )
    bsf_nns_mean_radii = bsf_nns_radii.mean()

    candidate_nns_Ts_idx = np.flatnonzero(np.isclose(bsf_nns_radii, bsf_radius))
    candidate_nns_subseq_idx = bsf_nns_subseq_idx[candidate_nns_Ts_idx]

    for Ts_idx, subseq_idx in zip(candidate_nns_Ts_idx, candidate_nns_subseq_idx):
        candidate_nns_radii, _ = across_series_nearest_neighbors(
            Ts, Ts_idx, subseq_idx, m
        )
        if (
            np.isclose(candidate_nns_radii.max(), bsf_radius)
            and candidate_nns_radii.mean() < bsf_nns_mean_radii
        ):
            bsf_Ts_idx = Ts_idx
            bsf_subseq_idx = subseq_idx
            bsf_nns_mean_radii = candidate_nns_radii.mean()

    return bsf_radius, bsf_Ts_idx, bsf_subseq_idx


def consensus_search(Ts, m):
    """
    Brute force consensus motif from
    <https://www.cs.ucr.edu/~eamonn/consensus_Motif_ICDM_Long_version.pdf>

    See Table 1

    Note that there is a bug in the pseudocode at line 8 where `i` should be `j`.
    This implementation fixes it.
    """
    k = len(Ts)

    bsf_radius = np.inf
    bsf_Ts_idx = 0
    bsf_subseq_idx = 0

    for j in range(k):
        radii = np.zeros(len(Ts[j]) - m + 1)
        for i in range(k):
            if i != j:
                mp = stump(Ts[j], m, Ts[i])
                radii = np.maximum(radii, mp[:, 0])
        min_radius_idx = np.argmin(radii)
        min_radius = radii[min_radius_idx]
        if min_radius < bsf_radius:
            bsf_radius = min_radius
            bsf_Ts_idx = j
            bsf_subseq_idx = min_radius_idx

    return bsf_radius, bsf_Ts_idx, bsf_subseq_idx


def ostinato(Ts, m):
    bsf_radius, bsf_Ts_idx, bsf_subseq_idx = consensus_search(Ts, m)
    radius, Ts_idx, subseq_idx = get_central_motif(
        Ts, bsf_radius, bsf_Ts_idx, bsf_subseq_idx, m
    )
    return radius, Ts_idx, subseq_idx


def aamp_across_series_nearest_neighbors(Ts, Ts_idx, subseq_idx, m, p=2.0):
    """
    For multiple time series find, per individual time series, the subsequences closest
    to a query.

    Parameters
    ----------
    Ts : list
        A list of time series for which to find the nearest neighbor subsequences that
        are closest to the query subsequence `Ts[Ts_idx][subseq_idx : subseq_idx + m]`

    Ts_idx : int
        The index of time series in `Ts` which contains the query subsequence
        `Ts[Ts_idx][subseq_idx : subseq_idx + m]`

    subseq_idx : int
        The subsequence index in the time series `Ts[Ts_idx]` that contains the query
        subsequence `Ts[Ts_idx][subseq_idx : subseq_idx + m]`

    m : int
        Subsequence window size

    p : float, default 2.0
        The p-norm to apply for computing the Minkowski distance.

    Returns
    -------
    nns_radii : ndarray
        Nearest neighbor radii to subsequences in `Ts` that are closest to the query
        `Ts[Ts_idx][subseq_idx : subseq_idx + m]`

    nns_subseq_idx : ndarray
        Nearest neighbor indices to subsequences in `Ts` that are closest to the query
        `Ts[Ts_idx][subseq_idx : subseq_idx + m]`
    """
    k = len(Ts)
    Q = Ts[Ts_idx][subseq_idx : subseq_idx + m]
    nns_radii = np.zeros(k, dtype=np.float64)
    nns_subseq_idx = np.zeros(k, dtype=np.int64)

    for i in range(k):
        dist_profile = aamp_distance_profile(Q, Ts[i], len(Q), p=p)
        nns_subseq_idx[i] = np.argmin(dist_profile)
        nns_radii[i] = dist_profile[nns_subseq_idx[i]]

    return nns_radii, nns_subseq_idx


def get_aamp_central_motif(Ts, bsf_radius, bsf_Ts_idx, bsf_subseq_idx, m, p=2.0):
    bsf_nns_radii, bsf_nns_subseq_idx = aamp_across_series_nearest_neighbors(
        Ts, bsf_Ts_idx, bsf_subseq_idx, m, p=p
    )
    bsf_nns_mean_radii = bsf_nns_radii.mean()

    candidate_nns_Ts_idx = np.flatnonzero(np.isclose(bsf_nns_radii, bsf_radius))
    candidate_nns_subseq_idx = bsf_nns_subseq_idx[candidate_nns_Ts_idx]

    for Ts_idx, subseq_idx in zip(candidate_nns_Ts_idx, candidate_nns_subseq_idx):
        candidate_nns_radii, _ = aamp_across_series_nearest_neighbors(
            Ts, Ts_idx, subseq_idx, m, p=p
        )
        if (
            np.isclose(candidate_nns_radii.max(), bsf_radius)
            and candidate_nns_radii.mean() < bsf_nns_mean_radii
        ):
            bsf_Ts_idx = Ts_idx
            bsf_subseq_idx = subseq_idx
            bsf_nns_mean_radii = candidate_nns_radii.mean()

    return bsf_radius, bsf_Ts_idx, bsf_subseq_idx


def aamp_consensus_search(Ts, m, p=2.0):
    k = len(Ts)

    bsf_radius = np.inf
    bsf_Ts_idx = 0
    bsf_subseq_idx = 0

    for j in range(k):
        radii = np.zeros(len(Ts[j]) - m + 1)
        for i in range(k):
            if i != j:
                mp = aamp(Ts[j], m, Ts[i], p=p)
                radii = np.maximum(radii, mp[:, 0])
        min_radius_idx = np.argmin(radii)
        min_radius = radii[min_radius_idx]
        if min_radius < bsf_radius:
            bsf_radius = min_radius
            bsf_Ts_idx = j
            bsf_subseq_idx = min_radius_idx

    return bsf_radius, bsf_Ts_idx, bsf_subseq_idx


def aamp_ostinato(Ts, m, p=2.0):
    bsf_radius, bsf_Ts_idx, bsf_subseq_idx = aamp_consensus_search(Ts, m, p=p)
    radius, Ts_idx, subseq_idx = get_aamp_central_motif(
        Ts, bsf_radius, bsf_Ts_idx, bsf_subseq_idx, m, p=p
    )
    return radius, Ts_idx, subseq_idx


def mpdist_vect(T_A, T_B, m, percentage=0.05, k=None):
    n_A = T_A.shape[0]
    n_B = T_B.shape[0]
    j = n_A - m + 1  # `k` is reserved for `P_ABBA` selection
    P_ABBA = np.empty(2 * j, dtype=np.float64)
    MPdist_vect = np.empty(n_B - n_A + 1)

    if k is None:
        percentage = min(percentage, 1.0)
        percentage = max(percentage, 0.0)
        k = min(math.ceil(percentage * (2 * n_A)), 2 * j - 1)

    k = min(int(k), P_ABBA.shape[0] - 1)

    for i in range(n_B - n_A + 1):
        P_ABBA[:j] = stump(T_A, m, T_B[i : i + n_A])[:, 0]
        P_ABBA[j:] = stump(T_B[i : i + n_A], m, T_A)[:, 0]
        P_ABBA.sort()
        MPdist_vect[i] = P_ABBA[min(k, P_ABBA.shape[0] - 1)]

    return MPdist_vect


def aampdist_vect(T_A, T_B, m, percentage=0.05, k=None, p=2.0):
    n_A = T_A.shape[0]
    n_B = T_B.shape[0]
    j = n_A - m + 1  # `k` is reserved for `P_ABBA` selection
    P_ABBA = np.empty(2 * j, dtype=np.float64)
    aaMPdist_vect = np.empty(n_B - n_A + 1)

    if k is None:
        percentage = min(percentage, 1.0)
        percentage = max(percentage, 0.0)
        k = min(math.ceil(percentage * (2 * n_A)), 2 * j - 1)

    k = min(int(k), P_ABBA.shape[0] - 1)

    for i in range(n_B - n_A + 1):
        P_ABBA[:j] = aamp(T_A, m, T_B[i : i + n_A], p=p)[:, 0]
        P_ABBA[j:] = aamp(T_B[i : i + n_A], m, T_A, p=p)[:, 0]
        P_ABBA.sort()
        aaMPdist_vect[i] = P_ABBA[k]

    return aaMPdist_vect


def mpdist(T_A, T_B, m, percentage=0.05, k=None):
    percentage = min(percentage, 1.0)
    percentage = max(percentage, 0.0)
    n_A = T_A.shape[0]
    n_B = T_B.shape[0]
    P_ABBA = np.empty(n_A - m + 1 + n_B - m + 1, dtype=np.float64)
    if k is not None:
        k = int(k)
    else:
        k = min(math.ceil(percentage * (n_A + n_B)), n_A - m + 1 + n_B - m + 1 - 1)

    P_ABBA[: n_A - m + 1] = stump(T_A, m, T_B)[:, 0]
    P_ABBA[n_A - m + 1 :] = stump(T_B, m, T_A)[:, 0]

    P_ABBA.sort()
    MPdist = P_ABBA[k]
    if ~np.isfinite(MPdist):  # pragma: no cover
        k = np.isfinite(P_ABBA[:k]).sum() - 1
        MPdist = P_ABBA[k]

    return MPdist


def aampdist(T_A, T_B, m, percentage=0.05, k=None, p=2.0):
    percentage = min(percentage, 1.0)
    percentage = max(percentage, 0.0)
    n_A = T_A.shape[0]
    n_B = T_B.shape[0]
    P_ABBA = np.empty(n_A - m + 1 + n_B - m + 1, dtype=np.float64)
    if k is not None:
        k = int(k)
    else:
        k = min(math.ceil(percentage * (n_A + n_B)), n_A - m + 1 + n_B - m + 1 - 1)

    P_ABBA[: n_A - m + 1] = aamp(T_A, m, T_B, p=p)[:, 0]
    P_ABBA[n_A - m + 1 :] = aamp(T_B, m, T_A, p=p)[:, 0]

    P_ABBA.sort()
    MPdist = P_ABBA[k]
    if ~np.isfinite(MPdist):  # pragma: no cover
        k = np.isfinite(P_ABBA[:k]).sum() - 1
        MPdist = P_ABBA[k]

    return MPdist


def get_all_mpdist_profiles(
    T,
    m,
    percentage=1.0,
    s=None,
    mpdist_percentage=0.05,
    mpdist_k=None,
    mpdist_vect_func=mpdist_vect,
):
    right_pad = 0
    if T.shape[0] % m != 0:
        right_pad = int(m * np.ceil(T.shape[0] / m) - T.shape[0])
        pad_width = (0, right_pad)
        T = np.pad(T, pad_width, mode="constant", constant_values=np.nan)

    n_padded = T.shape[0]
    D = np.empty(((n_padded // m) - 1, n_padded - m + 1))

    if s is not None:
        s = min(int(s), m)
    else:
        percentage = min(percentage, 1.0)
        percentage = max(percentage, 0.0)
        s = min(math.ceil(percentage * m), m)

    # Iterate over non-overlapping subsequences, see Definition 3
    for i in range((n_padded // m) - 1):
        start = i * m
        stop = (i + 1) * m
        S_i = T[start:stop]
        D[i, :] = mpdist_vect_func(
            S_i,
            T,
            s,
            percentage=mpdist_percentage,
            k=mpdist_k,
        )

    stop_idx = n_padded - m + 1 - right_pad
    D = D[:, :stop_idx]

    return D


def mpdist_snippets(
    T,
    m,
    k,
    percentage=1.0,
    s=None,
    mpdist_percentage=0.05,
    mpdist_k=None,
):

    D = get_all_mpdist_profiles(
        T,
        m,
        percentage,
        s,
        mpdist_percentage,
        mpdist_k,
    )

    pad_width = (0, int(m * np.ceil(T.shape[0] / m) - T.shape[0]))
    T_padded = np.pad(T, pad_width, mode="constant", constant_values=np.nan)
    n_padded = T_padded.shape[0]

    snippets = np.empty((k, m))
    snippets_indices = np.empty(k, dtype=np.int64)
    snippets_profiles = np.empty((k, D.shape[-1]))
    snippets_fractions = np.empty(k)
    snippets_areas = np.empty(k)
    Q = np.inf
    indices = np.arange(0, n_padded - m, m)
    snippets_regimes_list = []

    for snippet_idx in range(k):
        min_area = np.inf
        for i in range(D.shape[0]):
            profile_area = np.sum(np.minimum(D[i], Q))
            if min_area > profile_area:
                min_area = profile_area
                idx = i

        snippets[snippet_idx] = T[indices[idx] : indices[idx] + m]
        snippets_indices[snippet_idx] = indices[idx]
        snippets_profiles[snippet_idx] = D[idx]
        snippets_areas[snippet_idx] = np.sum(np.minimum(D[idx], Q))

        Q = np.minimum(D[idx], Q)

    total_min = np.min(snippets_profiles, axis=0)

    for i in range(k):
        mask = snippets_profiles[i] <= total_min
        snippets_fractions[i] = np.sum(mask) / total_min.shape[0]
        total_min = total_min - mask.astype(float)
        slices = _get_mask_slices(mask)
        snippets_regimes_list.append(slices)

    n_slices = []
    for regime in snippets_regimes_list:
        n_slices.append(regime.shape[0])

    snippets_regimes = np.empty((sum(n_slices), 3), dtype=np.int64)
    i = 0
    j = 0
    for n_slice in n_slices:
        for _ in range(n_slice):
            snippets_regimes[i, 0] = j
            i += 1
        j += 1

    i = 0
    for regimes in snippets_regimes_list:
        for regime in regimes:
            snippets_regimes[i, 1:] = regime
            i += 1

    return (
        snippets,
        snippets_indices,
        snippets_profiles,
        snippets_fractions,
        snippets_areas,
        snippets_regimes,
    )


def aampdist_snippets(
    T,
    m,
    k,
    percentage=1.0,
    s=None,
    mpdist_percentage=0.05,
    mpdist_k=None,
    p=2.0,
):
    partial_mpdist_vect_func = functools.partial(aampdist_vect, p=p)
    D = get_all_mpdist_profiles(
        T,
        m,
        percentage,
        s,
        mpdist_percentage,
        mpdist_k,
        partial_mpdist_vect_func,
    )

    pad_width = (0, int(m * np.ceil(T.shape[0] / m) - T.shape[0]))
    T_padded = np.pad(T, pad_width, mode="constant", constant_values=np.nan)
    n_padded = T_padded.shape[0]

    snippets = np.empty((k, m))
    snippets_indices = np.empty(k, dtype=np.int64)
    snippets_profiles = np.empty((k, D.shape[-1]))
    snippets_fractions = np.empty(k)
    snippets_areas = np.empty(k)
    Q = np.inf
    indices = np.arange(0, n_padded - m, m)
    snippets_regimes_list = []

    for snippet_idx in range(k):
        min_area = np.inf
        for i in range(D.shape[0]):
            profile_area = np.sum(np.minimum(D[i], Q))
            if min_area > profile_area:
                min_area = profile_area
                idx = i

        snippets[snippet_idx] = T[indices[idx] : indices[idx] + m]
        snippets_indices[snippet_idx] = indices[idx]
        snippets_profiles[snippet_idx] = D[idx]
        snippets_areas[snippet_idx] = np.sum(np.minimum(D[idx], Q))

        Q = np.minimum(D[idx], Q)

    total_min = np.min(snippets_profiles, axis=0)

    for i in range(k):
        mask = snippets_profiles[i] <= total_min
        snippets_fractions[i] = np.sum(mask) / total_min.shape[0]
        total_min = total_min - mask.astype(float)
        slices = _get_mask_slices(mask)
        snippets_regimes_list.append(slices)

    n_slices = []
    for regime in snippets_regimes_list:
        n_slices.append(regime.shape[0])

    snippets_regimes = np.empty((sum(n_slices), 3), dtype=np.int64)
    i = 0
    j = 0
    for n_slice in n_slices:
        for _ in range(n_slice):
            snippets_regimes[i, 0] = j
            i += 1
        j += 1

    i = 0
    for regimes in snippets_regimes_list:
        for regime in regimes:
            snippets_regimes[i, 1:] = regime
            i += 1

    return (
        snippets,
        snippets_indices,
        snippets_profiles,
        snippets_fractions,
        snippets_areas,
        snippets_regimes,
    )


def prescrump(T_A, m, T_B, s, exclusion_zone=None, k=1):
    dist_matrix = distance_matrix(T_A, T_B, m)

    l = T_A.shape[0] - m + 1  # matrix profile length
    w = T_B.shape[0] - m + 1  # distance profile length

    P = np.full((l, k), np.inf, dtype=np.float64)
    I = np.full((l, k), -1, dtype=np.int64)

    for i in np.random.permutation(range(0, l, s)):
        distance_profile = dist_matrix[i]
        if exclusion_zone is not None:
            apply_exclusion_zone(distance_profile, i, exclusion_zone, np.inf)

        nn_idx = np.argmin(distance_profile)
        if distance_profile[nn_idx] < P[i, -1] and nn_idx not in I[i]:
            pos = np.searchsorted(P[i], distance_profile[nn_idx], side="right")
            P[i] = np.insert(P[i], pos, distance_profile[nn_idx])[:-1]
            I[i] = np.insert(I[i], pos, nn_idx)[:-1]

        if P[i, 0] == np.inf:
            I[i, 0] = -1
            continue

        j = nn_idx
        for g in range(1, min(s, l - i, w - j)):
            d = dist_matrix[i + g, j + g]
            if d < P[i + g, -1] and (j + g) not in I[i + g]:
                pos = np.searchsorted(P[i + g], d, side="right")
                # Do NOT optimize the `condition` in the following if statement
                # and similar ones in this naive function. This is to ensure
                # we are avoiding duplicates in each row of I.
                P[i + g] = np.insert(P[i + g], pos, d)[:-1]
                I[i + g] = np.insert(I[i + g], pos, j + g)[:-1]
            if (
                exclusion_zone is not None
                and d < P[j + g, -1]
                and (i + g) not in I[j + g]
            ):
                pos = np.searchsorted(P[j + g], d, side="right")
                P[j + g] = np.insert(P[j + g], pos, d)[:-1]
                I[j + g] = np.insert(I[j + g], pos, i + g)[:-1]

        for g in range(1, min(s, i + 1, j + 1)):
            d = dist_matrix[i - g, j - g]
            if d < P[i - g, -1] and (j - g) not in I[i - g]:
                pos = np.searchsorted(P[i - g], d, side="right")
                P[i - g] = np.insert(P[i - g], pos, d)[:-1]
                I[i - g] = np.insert(I[i - g], pos, j - g)[:-1]
            if (
                exclusion_zone is not None
                and d < P[j - g, -1]
                and (i - g) not in I[j - g]
            ):
                pos = np.searchsorted(P[j - g], d, side="right")
                P[j - g] = np.insert(P[j - g], pos, d)[:-1]
                I[j - g] = np.insert(I[j - g], pos, i - g)[:-1]

        # In the case of a self-join, the calculated distance profile can also be
        # used to refine the top-k for all non-trivial subsequences
        if exclusion_zone is not None:
            for idx in np.flatnonzero(distance_profile < P[:, -1]):
                if i not in I[idx]:
                    pos = np.searchsorted(P[idx], distance_profile[idx], side="right")
                    P[idx] = np.insert(P[idx], pos, distance_profile[idx])[:-1]
                    I[idx] = np.insert(I[idx], pos, i)[:-1]
<<<<<<< HEAD
=======

    if k == 1:
        P = P.flatten()
        I = I.flatten()
>>>>>>> 03f19d8e

    return P, I


def scrump(T_A, m, T_B, percentage, exclusion_zone, pre_scrump, s, k=1):
    dist_matrix = distance_matrix(T_A, T_B, m)

    n_A = T_A.shape[0]
    n_B = T_B.shape[0]
    l = n_A - m + 1

    if exclusion_zone is not None:
        diags = np.random.permutation(range(exclusion_zone + 1, n_A - m + 1)).astype(
            np.int64
        )
    else:
        diags = np.random.permutation(range(-(n_A - m + 1) + 1, n_B - m + 1)).astype(
            np.int64
        )

    n_chunks = int(np.ceil(1.0 / percentage))
    ndist_counts = core._count_diagonal_ndist(diags, m, n_A, n_B)
    diags_ranges = core._get_array_ranges(ndist_counts, n_chunks, False)
    diags_ranges_start = diags_ranges[0, 0]
    diags_ranges_stop = diags_ranges[0, 1]

    P = np.full((l, k), np.inf, dtype=np.float64)  # Topk
    PL = np.full(l, np.inf, dtype=np.float64)
    PR = np.full(l, np.inf, dtype=np.float64)

    I = np.full((l, k), -1, dtype=np.int64)
    IL = np.full(l, -1, dtype=np.int64)
    IR = np.full(l, -1, dtype=np.int64)

    for diag_idx in range(diags_ranges_start, diags_ranges_stop):
        g = diags[diag_idx]

        for i in range(n_A - m + 1):
            for j in range(n_B - m + 1):
                if j - i == g:
                    d = dist_matrix[i, j]
                    if d < P[i, -1]:  # update TopK of P[i]
                        idx = searchsorted_right(P[i], d)
                        if (i + g) not in I[i]:
                            P[i] = np.insert(P[i], idx, d)[:-1]
                            I[i] = np.insert(I[i], idx, i + g)[:-1]

                    if exclusion_zone is not None and d < P[i + g, -1]:
                        idx = searchsorted_right(P[i + g], d)
                        if i not in I[i + g]:
                            P[i + g] = np.insert(P[i + g], idx, d)[:-1]
                            I[i + g] = np.insert(I[i + g], idx, i)[:-1]

                    # left matrix profile and left matrix profile indices
                    if exclusion_zone is not None and i < i + g and d < PL[i + g]:
                        PL[i + g] = d
                        IL[i + g] = i

                    # right matrix profile and right matrix profile indices
                    if exclusion_zone is not None and i + g > i and d < PR[i]:
                        PR[i] = d
                        IR[i] = i + g

    if k == 1:
        P = P.flatten()
        I = I.flatten()

    return P, I, IL, IR


def prescraamp(T_A, m, T_B, s, exclusion_zone=None, p=2.0):
    distance_matrix = aamp_distance_matrix(T_A, T_B, m, p)

    l = T_A.shape[0] - m + 1  # length of matrix profile
    w = T_B.shape[0] - m + 1  # length of each distance profile

    P = np.empty(l)
    I = np.empty(l, dtype=np.int64)
    P[:] = np.inf
    I[:] = -1

    for i in np.random.permutation(range(0, l, s)):
        distance_profile = distance_matrix[i]
        if exclusion_zone is not None:
            apply_exclusion_zone(distance_profile, i, exclusion_zone, np.inf)

            # only for self-join
            mask = distance_profile < P
            P[mask] = distance_profile[mask]
            I[mask] = i

        I[i] = np.argmin(distance_profile)
        P[i] = distance_profile[I[i]]
        if P[i] == np.inf:  # pragma: no cover
            I[i] = -1
        else:
            j = I[i]
            for k in range(1, min(s, l - i, w - j)):
                d = distance_matrix[i + k, j + k]
                if d < P[i + k]:
                    P[i + k] = d
                    I[i + k] = j + k
                if exclusion_zone is not None and d < P[j + k]:
                    P[j + k] = d
                    I[j + k] = i + k

            for k in range(1, min(s, i + 1, j + 1)):
                d = distance_matrix[i - k, j - k]
                if d < P[i - k]:
                    P[i - k] = d
                    I[i - k] = j - k
                if exclusion_zone is not None and d < P[j - k]:
                    P[j - k] = d
                    I[j - k] = i - k

    return P, I


def scraamp(T_A, m, T_B, percentage, exclusion_zone, pre_scraamp, s, p=2.0):
    distance_matrix = aamp_distance_matrix(T_A, T_B, m, p)

    n_A = T_A.shape[0]
    n_B = T_B.shape[0]
    l = n_A - m + 1

    if exclusion_zone is not None:
        diags = np.random.permutation(range(exclusion_zone + 1, n_A - m + 1)).astype(
            np.int64
        )
    else:
        diags = np.random.permutation(range(-(n_A - m + 1) + 1, n_B - m + 1)).astype(
            np.int64
        )

    n_chunks = int(np.ceil(1.0 / percentage))
    ndist_counts = core._count_diagonal_ndist(diags, m, n_A, n_B)
    diags_ranges = core._get_array_ranges(ndist_counts, n_chunks, False)
    diags_ranges_start = diags_ranges[0, 0]
    diags_ranges_stop = diags_ranges[0, 1]

    out = np.full((l, 4), np.inf, dtype=object)
    out[:, 1:] = -1
    left_P = np.full(l, np.inf, dtype=np.float64)
    right_P = np.full(l, np.inf, dtype=np.float64)

    for diag_idx in range(diags_ranges_start, diags_ranges_stop):
        k = diags[diag_idx]

        for i in range(n_A - m + 1):
            for j in range(n_B - m + 1):
                if j - i == k:
                    if distance_matrix[i, j] < out[i, 0]:
                        out[i, 0] = distance_matrix[i, j]
                        out[i, 1] = i + k

                    if (
                        exclusion_zone is not None
                        and distance_matrix[i, j] < out[i + k, 0]
                    ):
                        out[i + k, 0] = distance_matrix[i, j]
                        out[i + k, 1] = i

                    # left matrix profile and left matrix profile indices
                    if (
                        exclusion_zone is not None
                        and i < i + k
                        and distance_matrix[i, j] < left_P[i + k]
                    ):
                        left_P[i + k] = distance_matrix[i, j]
                        out[i + k, 2] = i

                    # right matrix profile and right matrix profile indices
                    if (
                        exclusion_zone is not None
                        and i + k > i
                        and distance_matrix[i, j] < right_P[i]
                    ):
                        right_P[i] = distance_matrix[i, j]
                        out[i, 3] = i + k

    return out


def normalize_pan(pan, ms, bfs_indices, n_processed, T_min=None, T_max=None, p=2.0):
    idx = bfs_indices[:n_processed]
    for i in range(n_processed):
        if T_min is not None and T_max is not None:
            norm = 1.0 / (np.abs(T_max - T_min) * np.power(ms[i], 1.0 / p))
        else:
            norm = 1.0 / (2.0 * np.sqrt(ms[i]))
        pan[idx[i]] = np.minimum(1.0, pan[idx[i]] * norm)


def contrast_pan(pan, threshold, bfs_indices, n_processed):
    idx = bfs_indices[:n_processed]
    l = n_processed * pan.shape[1]
    tmp = pan[idx].argsort(kind="mergesort", axis=None)
    ranks = np.empty(l, dtype=np.int64)
    for i in range(l):
        ranks[tmp[i]] = i

    percentile = np.full(ranks.shape, np.nan)
    percentile[:l] = np.linspace(0, 1, l)
    percentile = percentile[ranks].reshape(pan[idx].shape)
    for i in range(percentile.shape[0]):
        pan[idx[i]] = 1.0 / (1.0 + np.exp(-10 * (percentile[i] - threshold)))


def binarize_pan(pan, threshold, bfs_indices, n_processed):
    idx = bfs_indices[:n_processed]
    for i in range(idx.shape[0]):
        mask = pan[idx[i]] <= threshold
        pan[idx[i], mask] = 0.0
        mask = pan[idx[i]] > threshold
        pan[idx[i], mask] = 1.0


def transform_pan(
    pan, ms, threshold, bfs_indices, n_processed, T_min=None, T_max=None, p=2.0
):
    pan = pan.copy()
    idx = bfs_indices[:n_processed]
    sorted_idx = np.sort(idx)
    pan[pan == np.inf] = np.nan
    normalize_pan(pan, ms, bfs_indices, n_processed, T_min, T_max, p)
    contrast_pan(pan, threshold, bfs_indices, n_processed)
    binarize_pan(pan, threshold, bfs_indices, n_processed)

    pan[idx] = np.clip(pan[idx], 0.0, 1.0)

    nrepeat = np.diff(np.append(-1, sorted_idx))
    pan[: np.sum(nrepeat)] = np.repeat(pan[sorted_idx], nrepeat, axis=0)
    pan[np.isnan(pan)] = np.nanmax(pan)

    return pan


def _get_mask_slices(mask):
    idx = []

    tmp = np.r_[0, mask]
    for i, val in enumerate(np.diff(tmp)):
        if val == 1:
            idx.append(i)
        if val == -1:
            idx.append(i)

    if tmp[-1]:
        idx.append(len(mask))

    return np.array(idx).reshape(len(idx) // 2, 2)


def _total_trapezoid_ndists(a, b, h):
    return (a + b) * h // 2


def _total_diagonal_ndists(tile_lower_diag, tile_upper_diag, tile_height, tile_width):
    total_ndists = 0

    if tile_width < tile_height:
        # Transpose inputs, adjust for inclusive/exclusive diags
        tile_width, tile_height = tile_height, tile_width
        tile_lower_diag, tile_upper_diag = 1 - tile_upper_diag, 1 - tile_lower_diag

    if tile_lower_diag > tile_upper_diag:  # pragma: no cover
        # Swap diags
        tile_lower_diag, tile_upper_diag = tile_upper_diag, tile_lower_diag

    min_tile_diag = 1 - tile_height
    max_tile_diag = tile_width  # Exclusive

    if (
        tile_lower_diag < min_tile_diag
        or tile_upper_diag < min_tile_diag
        or tile_lower_diag > max_tile_diag
        or tile_upper_diag > max_tile_diag
    ):

        return total_ndists

    if tile_lower_diag == min_tile_diag and tile_upper_diag == max_tile_diag:
        total_ndists = tile_height * tile_width
    elif min_tile_diag <= tile_lower_diag < 0:
        lower_ndists = tile_height + tile_lower_diag
        if min_tile_diag <= tile_upper_diag <= 0:
            upper_ndists = tile_height + (tile_upper_diag - 1)
            total_ndists = _total_trapezoid_ndists(
                upper_ndists, lower_ndists, tile_upper_diag - tile_lower_diag
            )
        elif 0 < tile_upper_diag <= tile_width - tile_height + 1:
            total_ndists = _total_trapezoid_ndists(
                tile_height, lower_ndists, 1 - tile_lower_diag
            )
            total_ndists += (tile_upper_diag - 1) * tile_height
        else:  # tile_upper_diag > tile_width - tile_height + 1
            upper_ndists = tile_width - (tile_upper_diag - 1)
            total_ndists = _total_trapezoid_ndists(
                tile_height, lower_ndists, 1 - tile_lower_diag
            )
            total_ndists += (tile_width - tile_height) * tile_height
            total_ndists += _total_trapezoid_ndists(
                tile_height - 1,
                upper_ndists,
                tile_upper_diag - (tile_width - tile_height + 1),
            )
    elif 0 <= tile_lower_diag <= tile_width - tile_height:
        if tile_upper_diag == 0:
            total_ndists = 0
        elif 0 < tile_upper_diag <= tile_width - tile_height + 1:
            total_ndists = (tile_upper_diag - tile_lower_diag) * tile_height
        else:  # tile_upper_diag > tile_width - tile_height + 1
            upper_ndists = tile_width - (tile_upper_diag - 1)
            total_ndists = (
                tile_width - tile_height - tile_lower_diag + 1
            ) * tile_height
            total_ndists += _total_trapezoid_ndists(
                tile_height - 1,
                upper_ndists,
                tile_upper_diag - (tile_width - tile_height + 1),
            )
    else:  # tile_lower_diag > tile_width - tile_height
        lower_ndists = tile_width - tile_lower_diag
        upper_ndists = tile_width - (tile_upper_diag - 1)
        total_ndists = _total_trapezoid_ndists(
            upper_ndists, lower_ndists, tile_upper_diag - tile_lower_diag
        )

    return total_ndists


def merge_topk_PI(PA, PB, IA, IB):
<<<<<<< HEAD
=======
    if PA.ndim == 1:
        mask = (PB < PA) & (IB != IA)
        PA[mask] = PB[mask]
        IA[mask] = IB[mask]
        return

>>>>>>> 03f19d8e
    k = PA.shape[1]
    for i in range(PA.shape[0]):
        _, _, overlap_idx_B = np.intersect1d(IA[i], IB[i], return_indices=True)
        PB[i, overlap_idx_B] = np.inf
        IB[i, overlap_idx_B] = -1

    profile = np.column_stack((PA, PB))
    indices = np.column_stack((IA, IB))
    IDX = np.argsort(profile, axis=1, kind="mergesort")
    profile[:, :] = np.take_along_axis(profile, IDX, axis=1)
    indices[:, :] = np.take_along_axis(indices, IDX, axis=1)

    PA[:, :] = profile[:, :k]
    IA[:, :] = indices[:, :k]


def merge_topk_ρI(ρA, ρB, IA, IB):
    # this is to merge two pearson profiles `ρA` and `ρB`, where each is a 2D array
    # and each row is sorted ascendingly. we want to keep top-k largest values in
    # merging row `ρA[i]` and `ρB[i]`.

    # In case of ties between `ρA` and `ρB`, the priority is with `ρA`. In case
    # of ties within `ρA, the priority is with an element with greater index.
    # Example
    # note: the prime symbol is to distinguish two elements with same value
    # ρA = [0, 0', 1], and ρB = [0, 1, 1'].
    # merging outcome: [1_B, 1'_B, 1_A]

    # Naive Implementation:
    # keeping top-k largest with the aforementioned priority rules is the same as
    # `merge_topk_PI` but with swapping `ρA` and `ρB`

    # For the same example:
    # merging `ρB` and `ρA` ascendingly while choosing `ρB` over `ρA` in case of
    # ties: [0_B, 0_A, 0'_A, 1_B, 1'_B, 1_A], and we just need to keep the second
    # half of this array, and discard the first half.
<<<<<<< HEAD
=======
    if ρA.ndim == 1:
        mask = (ρB > ρA) & (IB != IA)
        ρA[mask] = ρB[mask]
        IA[mask] = IB[mask]
        return

>>>>>>> 03f19d8e
    k = ρA.shape[1]
    for i in range(ρA.shape[0]):
        _, _, overlap_idx_B = np.intersect1d(IA[i], IB[i], return_indices=True)
        ρB[i, overlap_idx_B] = np.NINF
        IB[i, overlap_idx_B] = -1

    profile = np.column_stack((ρB, ρA))
    indices = np.column_stack((IB, IA))

    idx = np.argsort(profile, axis=1, kind="mergesort")
    profile[:, :] = np.take_along_axis(profile, idx, axis=1)
    indices[:, :] = np.take_along_axis(indices, idx, axis=1)

    # keep the last k elements (top-k largest values)
    ρA[:, :] = profile[:, k:]
    IA[:, :] = indices[:, k:]


def find_matches(D, excl_zone, max_distance, max_matches=None):
    if max_matches is None:
        max_matches = len(D)

    matches = []
    for i in range(D.size):
        dist = D[i]
        if dist <= max_distance:
            matches.append(i)

    # Removes indices that are inside the exclusion zone of some occurrence with
    # a smaller distance to the query
    matches.sort(key=lambda x: D[x])
    result = []
    while len(matches) > 0:
        idx = matches[0]
        result.append([D[idx], idx])
        matches = [x for x in matches if x < idx - excl_zone or x > idx + excl_zone]

    return np.array(result[:max_matches], dtype=object)<|MERGE_RESOLUTION|>--- conflicted
+++ resolved
@@ -819,15 +819,9 @@
             self.I_ = self.I_.flatten()
 
     def update(self, t):
-<<<<<<< HEAD
-        if self._k == 1:
-            self.P_ = self.P_.reshape(-1, 1)
-            self.I_ = self.I_.reshape(-1, 1)
-=======
         # ensure than self.P_ and self.I_ are 2D
         self.P_ = self.P_.reshape(-1, self._k)
         self.I_ = self.I_.reshape(-1, self._k)
->>>>>>> 03f19d8e
 
         self._T[:] = np.roll(self._T, -1)
         self._T_isfinite[:] = np.roll(self._T_isfinite, -1)
@@ -873,10 +867,7 @@
         self.left_P_[-1] = self.P_[-1, 0]
         self.left_I_[-1] = self.I_[-1, 0]
 
-<<<<<<< HEAD
-=======
         # post-processing: ensure that self.P_ and self.I_ are 1D.
->>>>>>> 03f19d8e
         if self._k == 1:
             self.P_ = self.P_.flatten()
             self.I_ = self.I_.flatten()
@@ -1500,13 +1491,10 @@
                     pos = np.searchsorted(P[idx], distance_profile[idx], side="right")
                     P[idx] = np.insert(P[idx], pos, distance_profile[idx])[:-1]
                     I[idx] = np.insert(I[idx], pos, i)[:-1]
-<<<<<<< HEAD
-=======
 
     if k == 1:
         P = P.flatten()
         I = I.flatten()
->>>>>>> 03f19d8e
 
     return P, I
 
@@ -1839,15 +1827,12 @@
 
 
 def merge_topk_PI(PA, PB, IA, IB):
-<<<<<<< HEAD
-=======
     if PA.ndim == 1:
         mask = (PB < PA) & (IB != IA)
         PA[mask] = PB[mask]
         IA[mask] = IB[mask]
         return
 
->>>>>>> 03f19d8e
     k = PA.shape[1]
     for i in range(PA.shape[0]):
         _, _, overlap_idx_B = np.intersect1d(IA[i], IB[i], return_indices=True)
@@ -1884,15 +1869,12 @@
     # merging `ρB` and `ρA` ascendingly while choosing `ρB` over `ρA` in case of
     # ties: [0_B, 0_A, 0'_A, 1_B, 1'_B, 1_A], and we just need to keep the second
     # half of this array, and discard the first half.
-<<<<<<< HEAD
-=======
     if ρA.ndim == 1:
         mask = (ρB > ρA) & (IB != IA)
         ρA[mask] = ρB[mask]
         IA[mask] = IB[mask]
         return
 
->>>>>>> 03f19d8e
     k = ρA.shape[1]
     for i in range(ρA.shape[0]):
         _, _, overlap_idx_B = np.intersect1d(IA[i], IB[i], return_indices=True)
