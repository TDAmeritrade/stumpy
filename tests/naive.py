import math
import functools
import numpy as np
from scipy.spatial.distance import cdist
from scipy.stats import norm
from stumpy import core, config


def z_norm(a, axis=0, threshold=config.STUMPY_STDDEV_THRESHOLD):
    std = np.std(a, axis, keepdims=True)
    std[np.less(std, threshold, where=~np.isnan(std))] = 1.0

    return (a - np.mean(a, axis, keepdims=True)) / std


def distance(a, b, axis=0, p=2.0):
    return np.linalg.norm(a - b, axis=axis, ord=p)


def compute_mean_std(T, m):
    n = T.shape[0]

    M_T = np.zeros(n - m + 1, dtype=float)
    Σ_T = np.zeros(n - m + 1, dtype=float)

    for i in range(n - m + 1):
        Q = T[i : i + m].copy()
        Q[np.isinf(Q)] = np.nan

        M_T[i] = np.mean(Q)
        Σ_T[i] = np.nanstd(Q)

    M_T[np.isnan(M_T)] = np.inf
    Σ_T[np.isnan(Σ_T)] = 0
    return M_T, Σ_T


def apply_exclusion_zone(a, trivial_idx, excl_zone, val):
    start = max(0, trivial_idx - excl_zone)
    stop = min(a.shape[-1], trivial_idx + excl_zone + 1)
    for i in range(start, stop):
        a[..., i] = val


def distance_profile(Q, T, m):
    T_inf = np.isinf(T)
    if np.any(T_inf):
        T = T.copy()
        T[T_inf] = np.nan

    Q_inf = np.isinf(Q)
    if np.any(Q_inf):
        Q = Q.copy()
        Q[Q_inf] = np.nan

    D = np.linalg.norm(z_norm(core.rolling_window(T, m), 1) - z_norm(Q), axis=1)

    return D


def aamp_distance_profile(Q, T, m, p=2.0):
    T_inf = np.isinf(T)
    if np.any(T_inf):
        T = T.copy()
        T[T_inf] = np.nan

    Q_inf = np.isinf(Q)
    if np.any(Q_inf):
        Q = Q.copy()
        Q[Q_inf] = np.nan

    D = np.linalg.norm(core.rolling_window(T, m) - Q, axis=1, ord=p)

    return D


def distance_matrix(T_A, T_B, m):
    distance_matrix = np.array(
        [distance_profile(Q, T_B, m) for Q in core.rolling_window(T_A, m)]
    )

    return distance_matrix


def aamp_distance_matrix(T_A, T_B, m, p):
    T_A[np.isinf(T_A)] = np.nan
    T_B[np.isinf(T_B)] = np.nan

    rolling_T_A = core.rolling_window(T_A, m)
    rolling_T_B = core.rolling_window(T_B, m)

    distance_matrix = cdist(rolling_T_A, rolling_T_B, metric="minkowski", p=p)

    return distance_matrix


def mass_PI(Q, T, m, trivial_idx=None, excl_zone=0, ignore_trivial=False):
    Q = np.asarray(Q)
    T = np.asarray(T)

    D = distance_profile(Q, T, m)
    if ignore_trivial:
        apply_exclusion_zone(D, trivial_idx, excl_zone, np.inf)
        start = max(0, trivial_idx - excl_zone)
        stop = min(D.shape[0], trivial_idx + excl_zone + 1)
    D[np.isnan(D)] = np.inf

    I = np.argmin(D)
    P = D[I]

    if P == np.inf:
        I = -1

    # Get left and right matrix profiles for self-joins
    if ignore_trivial and trivial_idx > 0:
        PL = np.inf
        IL = -1
        for i in range(trivial_idx):
            if D[i] < PL:  # pragma: no cover
                IL = i
                PL = D[i]
        if start <= IL < stop:  # pragma: no cover
            IL = -1
    else:  # pragma: no cover
        IL = -1

    if ignore_trivial and trivial_idx + 1 < D.shape[0]:
        PR = np.inf
        IR = -1
        for i in range(trivial_idx + 1, D.shape[0]):
            if D[i] < PR:
                IR = i
                PR = D[i]
        if start <= IR < stop:  # pragma: no cover
            IR = -1
    else:  # pragma: no cover
        IR = -1

    return P, I, IL, IR


def stamp(T_A, m, T_B=None, exclusion_zone=None):  # pragma: no cover
    if T_B is None:  # self-join
        result = np.array(
            [
                mass_PI(Q, T_A, m, i, exclusion_zone, True)
                for i, Q in enumerate(core.rolling_window(T_A, m))
            ],
            dtype=object,
        )
    else:
        result = np.array(
            [mass_PI(Q, T_B, m) for Q in core.rolling_window(T_A, m)],
            dtype=object,
        )
    return result


def searchsorted_right(a, v):
    """
    Naive version of numpy.searchsorted(..., side='right')
    """
    indices = np.flatnonzero(v < a)
    if len(indices):
        return indices.min()
    else:  # pragma: no cover
        return len(a)


def stump(T_A, m, T_B=None, exclusion_zone=None, row_wise=False, k=1):
    """
    Traverse distance matrix diagonally and update the top-k matrix profile and
    matrix profile indices if the parameter `row_wise` is set to `False`. If the
    parameter `row_wise` is set to `True`, it is a row-wise traversal.
    """
    if T_B is None:  # self-join:
        ignore_trivial = True
        distance_matrix = np.array(
            [distance_profile(Q, T_A, m) for Q in core.rolling_window(T_A, m)]
        )
        T_B = T_A.copy()
    else:
        ignore_trivial = False
        distance_matrix = np.array(
            [distance_profile(Q, T_B, m) for Q in core.rolling_window(T_A, m)]
        )

    distance_matrix[np.isnan(distance_matrix)] = np.inf

    n_A = T_A.shape[0]
    n_B = T_B.shape[0]
    l = n_A - m + 1
    if exclusion_zone is None:
        exclusion_zone = int(np.ceil(m / config.STUMPY_EXCL_ZONE_DENOM))

    P = np.full((l, k + 2), np.inf, dtype=np.float64)
    I = np.full((l, k + 2), -1, dtype=np.int64)  # two more columns are to store
    # ... left and right top-1 matrix profile indices

    if row_wise:  # row-wise traversal in distance matrix
        if ignore_trivial:  # self-join
            for i in range(l):
                apply_exclusion_zone(distance_matrix[i], i, exclusion_zone, np.inf)

        for i, D in enumerate(distance_matrix):  # D: distance profile
            # self-join / AB-join: matrix proifle and indices
            indices = np.argsort(D)[:k]
            P[i, :k] = D[indices]
            indices[P[i, :k] == np.inf] = -1
            I[i, :k] = indices

            # self-join: left matrix profile index (top-1)
            if ignore_trivial and i > 0:
                IL = np.argmin(D[:i])
                if D[IL] == np.inf:
                    IL = -1
                I[i, k] = IL

            # self-join: right matrix profile index (top-1)
            if ignore_trivial and i < D.shape[0]:
                IR = i + np.argmin(D[i:])  # offset by `i` to get true index
                if D[IR] == np.inf:
                    IR = -1
                I[i, k + 1] = IR

    else:  # diagonal traversal
        if ignore_trivial:
            diags = np.arange(exclusion_zone + 1, n_A - m + 1)
        else:
            diags = np.arange(-(n_A - m + 1) + 1, n_B - m + 1)

        for g in diags:
            if g >= 0:
                iter_range = range(0, min(n_A - m + 1, n_B - m + 1 - g))
            else:
                iter_range = range(-g, min(n_A - m + 1, n_B - m + 1 - g))

            for i in iter_range:
                d = distance_matrix[i, i + g]
                if d < P[i, k - 1]:
                    idx = searchsorted_right(P[i], d)
                    # to keep the top-k, we must discard the last element.
                    P[i, :k] = np.insert(P[i, :k], idx, d)[:-1]
                    I[i, :k] = np.insert(I[i, :k], idx, i + g)[:-1]

                if ignore_trivial:  # Self-joins only
                    if d < P[i + g, k - 1]:
                        idx = searchsorted_right(P[i + g], d)
                        P[i + g, :k] = np.insert(P[i + g, :k], idx, d)[:-1]
                        I[i + g, :k] = np.insert(I[i + g, :k], idx, i)[:-1]

                    if i < i + g:
                        # Left matrix profile and left matrix profile index
                        if d < P[i + g, k]:
                            P[i + g, k] = d
                            I[i + g, k] = i

                        if d < P[i, k + 1]:
                            # right matrix profile and right matrix profile index
                            P[i, k + 1] = d
                            I[i, k + 1] = i + g

    result = np.empty((l, 2 * k + 2), dtype=object)
    result[:, :k] = P[:, :k]
    result[:, k:] = I[:, :]

    return result


def aamp(T_A, m, T_B=None, exclusion_zone=None, p=2.0):
    T_A = np.asarray(T_A)
    T_A = T_A.copy()

    if T_B is None:
        T_B = T_A.copy()
        ignore_trivial = True
    else:
        T_B = np.asarray(T_B)
        T_B = T_B.copy()
        ignore_trivial = False

    T_A[np.isinf(T_A)] = np.nan
    T_B[np.isinf(T_B)] = np.nan

    rolling_T_A = core.rolling_window(T_A, m)
    rolling_T_B = core.rolling_window(T_B, m)

    n_A = T_A.shape[0]
    n_B = T_B.shape[0]
    l = n_A - m + 1
    if exclusion_zone is None:
        exclusion_zone = int(np.ceil(m / config.STUMPY_EXCL_ZONE_DENOM))

    distance_matrix = cdist(rolling_T_A, rolling_T_B, metric="minkowski", p=p)

    if ignore_trivial:
        diags = np.arange(exclusion_zone + 1, n_A - m + 1)
    else:
        diags = np.arange(-(n_A - m + 1) + 1, n_B - m + 1)

    P = np.full((l, 3), np.inf)
    I = np.full((l, 3), -1, dtype=np.int64)

    for k in diags:
        if k >= 0:
            iter_range = range(0, min(n_A - m + 1, n_B - m + 1 - k))
        else:
            iter_range = range(-k, min(n_A - m + 1, n_B - m + 1 - k))

        for i in iter_range:
            D = distance_matrix[i, i + k]
            if D < P[i, 0]:
                P[i, 0] = D
                I[i, 0] = i + k

            if ignore_trivial:  # Self-joins only
                if D < P[i + k, 0]:
                    P[i + k, 0] = D
                    I[i + k, 0] = i

                if i < i + k:
                    # Left matrix profile and left matrix profile index
                    if D < P[i + k, 1]:
                        P[i + k, 1] = D
                        I[i + k, 1] = i

                    if D < P[i, 2]:
                        # right matrix profile and right matrix profile index
                        P[i, 2] = D
                        I[i, 2] = i + k

    result = np.empty((l, 4), dtype=object)
    result[:, 0] = P[:, 0]
    result[:, 1:4] = I[:, :]

    return result


def replace_inf(x, value=0):
    x[x == np.inf] = value
    x[x == -np.inf] = value
    return


def multi_mass(Q, T, m, include=None, discords=False):
    T_inf = np.isinf(T)
    if np.any(T_inf):
        T = T.copy()
        T[T_inf] = np.nan

    Q_inf = np.isinf(Q)
    if np.any(Q_inf):
        Q = Q.copy()
        Q[Q_inf] = np.nan

    d, n = T.shape

    D = np.empty((d, n - m + 1))
    for i in range(d):
        D[i] = distance_profile(Q[i], T[i], m)

    D[np.isnan(D)] = np.inf

    return D


def multi_mass_absolute(Q, T, m, include=None, discords=False, p=2.0):
    T_inf = np.isinf(T)
    if np.any(T_inf):
        T = T.copy()
        T[T_inf] = np.nan

    Q_inf = np.isinf(Q)
    if np.any(Q_inf):
        Q = Q.copy()
        Q[Q_inf] = np.nan

    d, n = T.shape

    D = np.empty((d, n - m + 1))
    for i in range(d):
        D[i] = aamp_distance_profile(Q[i], T[i], m, p=p)

    D[np.isnan(D)] = np.inf

    return D


def PI(D, trivial_idx, excl_zone):
    d, k = D.shape

    P = np.full((d, k), np.inf)
    I = np.ones((d, k), dtype="int64") * -1

    for i in range(d):
        col_mask = P[i] > D[i]
        P[i, col_mask] = D[i, col_mask]
        I[i, col_mask] = trivial_idx

    return P, I


def apply_include(D, include):
    restricted_indices = []
    unrestricted_indices = []
    mask = np.ones(include.shape[0], bool)

    for i in range(include.shape[0]):
        if include[i] < include.shape[0]:
            restricted_indices.append(include[i])
        if include[i] >= include.shape[0]:
            unrestricted_indices.append(include[i])

    restricted_indices = np.array(restricted_indices, dtype=np.int64)
    unrestricted_indices = np.array(unrestricted_indices, dtype=np.int64)
    mask[restricted_indices] = False
    tmp_swap = D[: include.shape[0]].copy()

    D[: include.shape[0]] = D[include]
    D[unrestricted_indices] = tmp_swap[mask]


def multi_distance_profile(query_idx, T, m, include=None, discords=False):
    excl_zone = int(np.ceil(m / config.STUMPY_EXCL_ZONE_DENOM))
    d, n = T.shape
    Q = T[:, query_idx : query_idx + m]
    D = multi_mass(Q, T, m, include, discords)

    start_row_idx = 0
    if include is not None:
        apply_include(D, include)
        start_row_idx = include.shape[0]

    if discords:
        D[start_row_idx:][::-1].sort(axis=0)
    else:
        D[start_row_idx:].sort(axis=0)

    D_prime = np.zeros(n - m + 1)
    D_prime_prime = np.zeros((d, n - m + 1))
    for j in range(d):
        D_prime[:] = D_prime + D[j]
        D_prime_prime[j, :] = D_prime / (j + 1)

    apply_exclusion_zone(D_prime_prime, query_idx, excl_zone, np.inf)

    return D_prime_prime


def mstump(T, m, excl_zone, include=None, discords=False):
    T = T.copy()

    d, n = T.shape
    k = n - m + 1

    P = np.full((d, k), np.inf)
    I = np.ones((d, k), dtype="int64") * -1

    for i in range(k):
        D = multi_distance_profile(i, T, m, include, discords)
        P_i, I_i = PI(D, i, excl_zone)

        for dim in range(T.shape[0]):
            col_mask = P[dim] > P_i[dim]
            P[dim, col_mask] = P_i[dim, col_mask]
            I[dim, col_mask] = I_i[dim, col_mask]

    return P, I


def maamp_multi_distance_profile(query_idx, T, m, include=None, discords=False, p=2.0):
    excl_zone = int(np.ceil(m / config.STUMPY_EXCL_ZONE_DENOM))
    d, n = T.shape
    Q = T[:, query_idx : query_idx + m]
    D = multi_mass_absolute(Q, T, m, include, discords, p=p)

    start_row_idx = 0
    if include is not None:
        apply_include(D, include)
        start_row_idx = include.shape[0]

    if discords:
        D[start_row_idx:][::-1].sort(axis=0)
    else:
        D[start_row_idx:].sort(axis=0)

    D_prime = np.zeros(n - m + 1)
    D_prime_prime = np.zeros((d, n - m + 1))
    for j in range(d):
        D_prime[:] = D_prime + D[j]
        D_prime_prime[j, :] = D_prime / (j + 1)

    apply_exclusion_zone(D_prime_prime, query_idx, excl_zone, np.inf)

    return D_prime_prime


def maamp(T, m, excl_zone, include=None, discords=False, p=2.0):
    T = T.copy()

    d, n = T.shape
    k = n - m + 1

    P = np.full((d, k), np.inf)
    I = np.ones((d, k), dtype="int64") * -1

    for i in range(k):
        D = maamp_multi_distance_profile(i, T, m, include, discords, p=p)
        P_i, I_i = PI(D, i, excl_zone)

        for dim in range(T.shape[0]):
            col_mask = P[dim] > P_i[dim]
            P[dim, col_mask] = P_i[dim, col_mask]
            I[dim, col_mask] = I_i[dim, col_mask]

    return P, I


def subspace(T, m, subseq_idx, nn_idx, k, include=None, discords=False):
    n_bit = 8
    bins = norm.ppf(np.arange(1, (2**n_bit)) / (2**n_bit))

    subseqs = core.z_norm(T[:, subseq_idx : subseq_idx + m], axis=1)
    neighbors = core.z_norm(T[:, nn_idx : nn_idx + m], axis=1)

    disc_subseqs = np.searchsorted(bins, subseqs)
    disc_neighbors = np.searchsorted(bins, neighbors)

    D = distance(
        disc_subseqs,
        disc_neighbors,
        axis=1,
    )

    if discords:
        sorted_idx = D[::-1].argsort(axis=0, kind="mergesort")
    else:
        sorted_idx = D.argsort(axis=0, kind="mergesort")

    # `include` processing can occur since we are dealing with indices, not distances
    if include is not None:
        include_idx = []
        for i in range(include.shape[0]):
            include_idx.append(np.isin(sorted_idx, include[i]).nonzero()[0])
        include_idx = np.array(include_idx).flatten()
        include_idx.sort()
        exclude_idx = np.ones(T.shape[0], dtype=bool)
        exclude_idx[include_idx] = False
        exclude_idx = exclude_idx.nonzero()[0]
        sorted_idx[: include_idx.shape[0]], sorted_idx[include_idx.shape[0] :] = (
            sorted_idx[include_idx],
            sorted_idx[exclude_idx],
        )

    S = sorted_idx[: k + 1]

    return S


def maamp_subspace(T, m, subseq_idx, nn_idx, k, include=None, discords=False, p=2.0):
    n_bit = 8
    T_isfinite = np.isfinite(T)
    T_min = T[T_isfinite].min()
    T_max = T[T_isfinite].max()

    subseqs = T[:, subseq_idx : subseq_idx + m]
    neighbors = T[:, nn_idx : nn_idx + m]

    disc_subseqs = (
        np.round(((subseqs - T_min) / (T_max - T_min)) * ((2**n_bit) - 1.0)).astype(
            np.int64
        )
        + 1
    )
    disc_neighbors = (
        np.round(((neighbors - T_min) / (T_max - T_min)) * ((2**n_bit) - 1.0)).astype(
            np.int64
        )
        + 1
    )

    D = distance(
        disc_subseqs,
        disc_neighbors,
        axis=1,
        p=p,
    )

    if discords:
        sorted_idx = D[::-1].argsort(axis=0, kind="mergesort")
    else:
        sorted_idx = D.argsort(axis=0, kind="mergesort")

    # `include` processing can occur since we are dealing with indices, not distances
    if include is not None:
        include_idx = []
        for i in range(include.shape[0]):
            include_idx.append(np.isin(sorted_idx, include[i]).nonzero()[0])
        include_idx = np.array(include_idx).flatten()
        include_idx.sort()
        exclude_idx = np.ones(T.shape[0], dtype=bool)
        exclude_idx[include_idx] = False
        exclude_idx = exclude_idx.nonzero()[0]
        sorted_idx[: include_idx.shape[0]], sorted_idx[include_idx.shape[0] :] = (
            sorted_idx[include_idx],
            sorted_idx[exclude_idx],
        )

    S = sorted_idx[: k + 1]

    return S


def mdl(
    T,
    m,
    subseq_idx,
    nn_idx,
    include=None,
    discords=False,
    discretize_func=None,
    n_bit=8,
):
    ndim = T.shape[0]
    bins = norm.ppf(np.arange(1, (2**n_bit)) / (2**n_bit))
    bit_sizes = np.empty(T.shape[0])
    S = [None] * T.shape[0]
    for k in range(T.shape[0]):
        subseqs = core.z_norm(T[:, subseq_idx[k] : subseq_idx[k] + m], axis=1)
        neighbors = core.z_norm(T[:, nn_idx[k] : nn_idx[k] + m], axis=1)

        disc_subseqs = np.searchsorted(bins, subseqs)
        disc_neighbors = np.searchsorted(bins, neighbors)

        S[k] = subspace(T, m, subseq_idx[k], nn_idx[k], k, include, discords)

        n_val = len(set((disc_subseqs[S[k]] - disc_neighbors[S[k]]).flatten()))
        sub_dims = len(S[k])
        bit_sizes[k] = n_bit * (2 * ndim * m - sub_dims * m)
        bit_sizes[k] = bit_sizes[k] + sub_dims * m * np.log2(n_val) + n_val * n_bit

    return bit_sizes, S


def maamp_mdl(
    T,
    m,
    subseq_idx,
    nn_idx,
    include=None,
    discords=False,
    discretize_func=None,
    n_bit=8,
    p=2.0,
):
    T_isfinite = np.isfinite(T)
    T_min = T[T_isfinite].min()
    T_max = T[T_isfinite].max()
    ndim = T.shape[0]

    bit_sizes = np.empty(T.shape[0])
    S = [None] * T.shape[0]
    for k in range(T.shape[0]):
        subseqs = T[:, subseq_idx[k] : subseq_idx[k] + m]
        neighbors = T[:, nn_idx[k] : nn_idx[k] + m]
        disc_subseqs = (
            np.round(
                ((subseqs - T_min) / (T_max - T_min)) * ((2**n_bit) - 1.0)
            ).astype(np.int64)
            + 1
        )
        disc_neighbors = (
            np.round(
                ((neighbors - T_min) / (T_max - T_min)) * ((2**n_bit) - 1.0)
            ).astype(np.int64)
            + 1
        )

        S[k] = maamp_subspace(T, m, subseq_idx[k], nn_idx[k], k, include, discords, p=p)
        sub_dims = len(S[k])
        n_val = len(set((disc_subseqs[S[k]] - disc_neighbors[S[k]]).flatten()))
        bit_sizes[k] = n_bit * (2 * ndim * m - sub_dims * m)
        bit_sizes[k] = bit_sizes[k] + sub_dims * m * np.log2(n_val) + n_val * n_bit

    return bit_sizes, S


def get_array_ranges(a, n_chunks, truncate):
    out = np.zeros((n_chunks, 2), np.int64)
    ranges_idx = 0
    range_start_idx = 0

    sum = 0
    for i in range(a.shape[0]):
        sum += a[i]
        if sum > a.sum() / n_chunks:
            out[ranges_idx, 0] = range_start_idx
            out[ranges_idx, 1] = min(i + 1, a.shape[0])  # Exclusive stop index
            # Reset and Update
            range_start_idx = i + 1
            ranges_idx += 1
            sum = 0
    # Handle final range outside of for loop
    out[ranges_idx, 0] = range_start_idx
    out[ranges_idx, 1] = a.shape[0]
    if ranges_idx < n_chunks - 1:
        out[ranges_idx:] = a.shape[0]

    if truncate:
        out = out[:ranges_idx]

    return out


class aampi_egress(object):
    def __init__(self, T, m, excl_zone=None, p=2.0):
        self._T = np.asarray(T)
        self._T = self._T.copy()
        self._T_isfinite = np.isfinite(self._T)
        self._m = m
        self._p = p

        self._excl_zone = excl_zone
        if self._excl_zone is None:
            self._excl_zone = int(np.ceil(self._m / config.STUMPY_EXCL_ZONE_DENOM))

        self._l = self._T.shape[0] - m + 1
        mp = aamp(T, m, exclusion_zone=self._excl_zone, p=p)
        self.P_ = mp[:, 0]
        self.I_ = mp[:, 1].astype(np.int64)
        self.left_P_ = np.full(self.P_.shape, np.inf)
        self.left_I_ = mp[:, 2].astype(np.int64)
        for i, j in enumerate(self.left_I_):
            if j >= 0:
                self.left_P_[i] = np.linalg.norm(
                    self._T[i : i + self._m] - self._T[j : j + self._m], ord=self._p
                )

        self._n_appended = 0

    def update(self, t):
        self._T[:] = np.roll(self._T, -1)
        self._T_isfinite[:] = np.roll(self._T_isfinite, -1)
        if np.isfinite(t):
            self._T_isfinite[-1] = True
            self._T[-1] = t
        else:
            self._T_isfinite[-1] = False
            self._T[-1] = 0
        self._n_appended += 1

        self.P_[:] = np.roll(self.P_, -1)
        self.I_[:] = np.roll(self.I_, -1)
        self.left_P_[:] = np.roll(self.left_P_, -1)
        self.left_I_[:] = np.roll(self.left_I_, -1)

        D = core.mass_absolute(self._T[-self._m :], self._T)
        D = cdist(
            core.rolling_window(self._T[-self._m :], self._m),
            core.rolling_window(self._T, self._m),
            metric="minkowski",
            p=self._p,
        )[0]
        T_subseq_isfinite = np.all(
            core.rolling_window(self._T_isfinite, self._m), axis=1
        )
        D[~T_subseq_isfinite] = np.inf
        if np.any(~self._T_isfinite[-self._m :]):
            D[:] = np.inf

        apply_exclusion_zone(D, D.shape[0] - 1, self._excl_zone, np.inf)
        for j in range(D.shape[0]):
            if D[j] < self.P_[j]:
                self.I_[j] = D.shape[0] - 1 + self._n_appended
                self.P_[j] = D[j]

        I_last = np.argmin(D)

        if np.isinf(D[I_last]):
            self.I_[-1] = -1
            self.P_[-1] = np.inf
        else:
            self.I_[-1] = I_last + self._n_appended
            self.P_[-1] = D[I_last]

        self.left_I_[-1] = I_last + self._n_appended
        self.left_P_[-1] = D[I_last]


class stumpi_egress(object):
    def __init__(self, T, m, excl_zone=None, k=1):
        self._T = np.asarray(T)
        self._T = self._T.copy()
        self._T_isfinite = np.isfinite(self._T)
        self._m = m
        self._k = k

        self._excl_zone = excl_zone
        if self._excl_zone is None:
            self._excl_zone = int(np.ceil(self._m / config.STUMPY_EXCL_ZONE_DENOM))

        self._l = self._T.shape[0] - m + 1
        mp = stump(T, m, exclusion_zone=self._excl_zone, k=self._k)
        self._P = mp[:, :k].astype(np.float64)
        self._I = mp[:, k : 2 * k].astype(np.int64)

        self._left_I = mp[:, 2 * k].astype(np.int64)
        self._left_P = np.full_like(self._left_I, np.inf, dtype=np.float64)

        for idx, nn_idx in enumerate(self._left_I):
            if nn_idx >= 0:
                D = distance_profile(
                    self._T[idx : idx + self._m], self._T[nn_idx : nn_idx + self._m], m
                )
                self._left_P[idx] = D[0]

        self._n_appended = 0

    def update(self, t):
        self._T[:] = np.roll(self._T, -1)
        self._T_isfinite[:] = np.roll(self._T_isfinite, -1)
        if np.isfinite(t):
            self._T_isfinite[-1] = True
            self._T[-1] = t
        else:
            self._T_isfinite[-1] = False
            self._T[-1] = 0
        self._n_appended += 1

        self._P = np.roll(self._P, -1, axis=0)
        self._I = np.roll(self._I, -1, axis=0)
        self._left_P[:] = np.roll(self._left_P, -1)
        self._left_I[:] = np.roll(self._left_I, -1)

        D = core.mass(self._T[-self._m :], self._T)
        T_subseq_isfinite = np.all(
            core.rolling_window(self._T_isfinite, self._m), axis=1
        )
        D[~T_subseq_isfinite] = np.inf
        if np.any(~self._T_isfinite[-self._m :]):
            D[:] = np.inf

        apply_exclusion_zone(D, D.shape[0] - 1, self._excl_zone, np.inf)
        # update top-k matrix profile using newly calculated distance profile `D`
        for j in range(D.shape[0]):
            if D[j] < self._P[j, -1]:
                pos = np.searchsorted(self._P[j], D[j], side="right")
                self._P[j] = np.insert(self._P[j], pos, D[j])[:-1]
                self._I[j] = np.insert(
                    self._I[j], pos, D.shape[0] - 1 + self._n_appended
                )[:-1]

        # update top-k for the last, newly-updated index
        I_last_topk = np.argsort(D, kind="mergesort")[: self._k]
        self._P[-1] = D[I_last_topk]
        self._I[-1] = I_last_topk + self._n_appended
        self._I[-1][self._P[-1] == np.inf] = -1

        # for the last index, the left matrix profile value is self.P_[-1, 0]
        # and the same goes for the left matrix profile index
        self._left_P[-1] = self._P[-1, 0]
        self._left_I[-1] = self._I[-1, 0]

    @property
    def P_(self):
        if self._k == 1:
            return self._P.flatten().astype(np.float64)
        else:
            return self._P.astype(np.float64)

    @property
    def I_(self):
        if self._k == 1:
            return self._I.flatten().astype(np.int64)
        else:
            return self._I.astype(np.int64)

    @property
    def left_P_(self):
        return self._left_P.astype(np.float64)

    @property
    def left_I_(self):
        return self._left_I.astype(np.int64)


def across_series_nearest_neighbors(Ts, Ts_idx, subseq_idx, m):
    """
    For multiple time series find, per individual time series, the subsequences closest
    to a query.

    Parameters
    ----------
    Ts : list
        A list of time series for which to find the nearest neighbor subsequences that
        are closest to the query subsequence `Ts[Ts_idx][subseq_idx : subseq_idx + m]`

    Ts_idx : int
        The index of time series in `Ts` which contains the query subsequence
        `Ts[Ts_idx][subseq_idx : subseq_idx + m]`

    subseq_idx : int
        The subsequence index in the time series `Ts[Ts_idx]` that contains the query
        subsequence `Ts[Ts_idx][subseq_idx : subseq_idx + m]`

    m : int
        Subsequence window size

    Returns
    -------
    nns_radii : ndarray
        Nearest neighbor radii to subsequences in `Ts` that are closest to the query
        `Ts[Ts_idx][subseq_idx : subseq_idx + m]`

    nns_subseq_idx : ndarray
        Nearest neighbor indices to subsequences in `Ts` that are closest to the query
        `Ts[Ts_idx][subseq_idx : subseq_idx + m]`
    """
    k = len(Ts)
    Q = Ts[Ts_idx][subseq_idx : subseq_idx + m]
    nns_radii = np.zeros(k, dtype=np.float64)
    nns_subseq_idx = np.zeros(k, dtype=np.int64)

    for i in range(k):
        dist_profile = distance_profile(Q, Ts[i], len(Q))
        nns_subseq_idx[i] = np.argmin(dist_profile)
        nns_radii[i] = dist_profile[nns_subseq_idx[i]]

    return nns_radii, nns_subseq_idx


def get_central_motif(Ts, bsf_radius, bsf_Ts_idx, bsf_subseq_idx, m):
    """
    Compare subsequences with the same radius and return the most central motif

    Parameters
    ----------
    Ts : list
        List of time series for which to find the most central motif

    bsf_radius : float
        Best radius found by a consensus search algorithm

    bsf_Ts_idx : int
        Index of time series in which `radius` was first found

    bsf_subseq_idx : int
        Start index of the subsequence in `Ts[Ts_idx]` that has radius `radius`

    m : int
        Window size

    Returns
    -------
    bsf_radius : float
        The updated radius of the most central consensus motif

    bsf_Ts_idx : int
        The updated index of time series which contains the most central consensus motif

    bsf_subseq_idx : int
        The update subsequence index of most central consensus motif within the time
        series `bsf_Ts_idx` that contains it
    """
    bsf_nns_radii, bsf_nns_subseq_idx = across_series_nearest_neighbors(
        Ts, bsf_Ts_idx, bsf_subseq_idx, m
    )
    bsf_nns_mean_radii = bsf_nns_radii.mean()

    candidate_nns_Ts_idx = np.flatnonzero(np.isclose(bsf_nns_radii, bsf_radius))
    candidate_nns_subseq_idx = bsf_nns_subseq_idx[candidate_nns_Ts_idx]

    for Ts_idx, subseq_idx in zip(candidate_nns_Ts_idx, candidate_nns_subseq_idx):
        candidate_nns_radii, _ = across_series_nearest_neighbors(
            Ts, Ts_idx, subseq_idx, m
        )
        if (
            np.isclose(candidate_nns_radii.max(), bsf_radius)
            and candidate_nns_radii.mean() < bsf_nns_mean_radii
        ):
            bsf_Ts_idx = Ts_idx
            bsf_subseq_idx = subseq_idx
            bsf_nns_mean_radii = candidate_nns_radii.mean()

    return bsf_radius, bsf_Ts_idx, bsf_subseq_idx


def consensus_search(Ts, m):
    """
    Brute force consensus motif from
    <https://www.cs.ucr.edu/~eamonn/consensus_Motif_ICDM_Long_version.pdf>

    See Table 1

    Note that there is a bug in the pseudocode at line 8 where `i` should be `j`.
    This implementation fixes it.
    """
    k = len(Ts)

    bsf_radius = np.inf
    bsf_Ts_idx = 0
    bsf_subseq_idx = 0

    for j in range(k):
        radii = np.zeros(len(Ts[j]) - m + 1)
        for i in range(k):
            if i != j:
                mp = stump(Ts[j], m, Ts[i])
                radii = np.maximum(radii, mp[:, 0])
        min_radius_idx = np.argmin(radii)
        min_radius = radii[min_radius_idx]
        if min_radius < bsf_radius:
            bsf_radius = min_radius
            bsf_Ts_idx = j
            bsf_subseq_idx = min_radius_idx

    return bsf_radius, bsf_Ts_idx, bsf_subseq_idx


def ostinato(Ts, m):
    bsf_radius, bsf_Ts_idx, bsf_subseq_idx = consensus_search(Ts, m)
    radius, Ts_idx, subseq_idx = get_central_motif(
        Ts, bsf_radius, bsf_Ts_idx, bsf_subseq_idx, m
    )
    return radius, Ts_idx, subseq_idx


def aamp_across_series_nearest_neighbors(Ts, Ts_idx, subseq_idx, m, p=2.0):
    """
    For multiple time series find, per individual time series, the subsequences closest
    to a query.

    Parameters
    ----------
    Ts : list
        A list of time series for which to find the nearest neighbor subsequences that
        are closest to the query subsequence `Ts[Ts_idx][subseq_idx : subseq_idx + m]`

    Ts_idx : int
        The index of time series in `Ts` which contains the query subsequence
        `Ts[Ts_idx][subseq_idx : subseq_idx + m]`

    subseq_idx : int
        The subsequence index in the time series `Ts[Ts_idx]` that contains the query
        subsequence `Ts[Ts_idx][subseq_idx : subseq_idx + m]`

    m : int
        Subsequence window size

    p : float, default 2.0
        The p-norm to apply for computing the Minkowski distance.

    Returns
    -------
    nns_radii : ndarray
        Nearest neighbor radii to subsequences in `Ts` that are closest to the query
        `Ts[Ts_idx][subseq_idx : subseq_idx + m]`

    nns_subseq_idx : ndarray
        Nearest neighbor indices to subsequences in `Ts` that are closest to the query
        `Ts[Ts_idx][subseq_idx : subseq_idx + m]`
    """
    k = len(Ts)
    Q = Ts[Ts_idx][subseq_idx : subseq_idx + m]
    nns_radii = np.zeros(k, dtype=np.float64)
    nns_subseq_idx = np.zeros(k, dtype=np.int64)

    for i in range(k):
        dist_profile = aamp_distance_profile(Q, Ts[i], len(Q), p=p)
        nns_subseq_idx[i] = np.argmin(dist_profile)
        nns_radii[i] = dist_profile[nns_subseq_idx[i]]

    return nns_radii, nns_subseq_idx


def get_aamp_central_motif(Ts, bsf_radius, bsf_Ts_idx, bsf_subseq_idx, m, p=2.0):
    bsf_nns_radii, bsf_nns_subseq_idx = aamp_across_series_nearest_neighbors(
        Ts, bsf_Ts_idx, bsf_subseq_idx, m, p=p
    )
    bsf_nns_mean_radii = bsf_nns_radii.mean()

    candidate_nns_Ts_idx = np.flatnonzero(np.isclose(bsf_nns_radii, bsf_radius))
    candidate_nns_subseq_idx = bsf_nns_subseq_idx[candidate_nns_Ts_idx]

    for Ts_idx, subseq_idx in zip(candidate_nns_Ts_idx, candidate_nns_subseq_idx):
        candidate_nns_radii, _ = aamp_across_series_nearest_neighbors(
            Ts, Ts_idx, subseq_idx, m, p=p
        )
        if (
            np.isclose(candidate_nns_radii.max(), bsf_radius)
            and candidate_nns_radii.mean() < bsf_nns_mean_radii
        ):
            bsf_Ts_idx = Ts_idx
            bsf_subseq_idx = subseq_idx
            bsf_nns_mean_radii = candidate_nns_radii.mean()

    return bsf_radius, bsf_Ts_idx, bsf_subseq_idx


def aamp_consensus_search(Ts, m, p=2.0):
    k = len(Ts)

    bsf_radius = np.inf
    bsf_Ts_idx = 0
    bsf_subseq_idx = 0

    for j in range(k):
        radii = np.zeros(len(Ts[j]) - m + 1)
        for i in range(k):
            if i != j:
                mp = aamp(Ts[j], m, Ts[i], p=p)
                radii = np.maximum(radii, mp[:, 0])
        min_radius_idx = np.argmin(radii)
        min_radius = radii[min_radius_idx]
        if min_radius < bsf_radius:
            bsf_radius = min_radius
            bsf_Ts_idx = j
            bsf_subseq_idx = min_radius_idx

    return bsf_radius, bsf_Ts_idx, bsf_subseq_idx


def aamp_ostinato(Ts, m, p=2.0):
    bsf_radius, bsf_Ts_idx, bsf_subseq_idx = aamp_consensus_search(Ts, m, p=p)
    radius, Ts_idx, subseq_idx = get_aamp_central_motif(
        Ts, bsf_radius, bsf_Ts_idx, bsf_subseq_idx, m, p=p
    )
    return radius, Ts_idx, subseq_idx


def mpdist_vect(T_A, T_B, m, percentage=0.05, k=None):
    n_A = T_A.shape[0]
    n_B = T_B.shape[0]
    j = n_A - m + 1  # `k` is reserved for `P_ABBA` selection
    P_ABBA = np.empty(2 * j, dtype=np.float64)
    MPdist_vect = np.empty(n_B - n_A + 1)

    if k is None:
        percentage = min(percentage, 1.0)
        percentage = max(percentage, 0.0)
        k = min(math.ceil(percentage * (2 * n_A)), 2 * j - 1)

    k = min(int(k), P_ABBA.shape[0] - 1)

    for i in range(n_B - n_A + 1):
        P_ABBA[:j] = stump(T_A, m, T_B[i : i + n_A])[:, 0]
        P_ABBA[j:] = stump(T_B[i : i + n_A], m, T_A)[:, 0]
        P_ABBA.sort()
        MPdist_vect[i] = P_ABBA[min(k, P_ABBA.shape[0] - 1)]

    return MPdist_vect


def aampdist_vect(T_A, T_B, m, percentage=0.05, k=None, p=2.0):
    n_A = T_A.shape[0]
    n_B = T_B.shape[0]
    j = n_A - m + 1  # `k` is reserved for `P_ABBA` selection
    P_ABBA = np.empty(2 * j, dtype=np.float64)
    aaMPdist_vect = np.empty(n_B - n_A + 1)

    if k is None:
        percentage = min(percentage, 1.0)
        percentage = max(percentage, 0.0)
        k = min(math.ceil(percentage * (2 * n_A)), 2 * j - 1)

    k = min(int(k), P_ABBA.shape[0] - 1)

    for i in range(n_B - n_A + 1):
        P_ABBA[:j] = aamp(T_A, m, T_B[i : i + n_A], p=p)[:, 0]
        P_ABBA[j:] = aamp(T_B[i : i + n_A], m, T_A, p=p)[:, 0]
        P_ABBA.sort()
        aaMPdist_vect[i] = P_ABBA[k]

    return aaMPdist_vect


def mpdist(T_A, T_B, m, percentage=0.05, k=None):
    percentage = min(percentage, 1.0)
    percentage = max(percentage, 0.0)
    n_A = T_A.shape[0]
    n_B = T_B.shape[0]
    P_ABBA = np.empty(n_A - m + 1 + n_B - m + 1, dtype=np.float64)
    if k is not None:
        k = int(k)
    else:
        k = min(math.ceil(percentage * (n_A + n_B)), n_A - m + 1 + n_B - m + 1 - 1)

    P_ABBA[: n_A - m + 1] = stump(T_A, m, T_B)[:, 0]
    P_ABBA[n_A - m + 1 :] = stump(T_B, m, T_A)[:, 0]

    P_ABBA.sort()
    MPdist = P_ABBA[k]
    if ~np.isfinite(MPdist):  # pragma: no cover
        k = np.isfinite(P_ABBA[:k]).sum() - 1
        MPdist = P_ABBA[k]

    return MPdist


def aampdist(T_A, T_B, m, percentage=0.05, k=None, p=2.0):
    percentage = min(percentage, 1.0)
    percentage = max(percentage, 0.0)
    n_A = T_A.shape[0]
    n_B = T_B.shape[0]
    P_ABBA = np.empty(n_A - m + 1 + n_B - m + 1, dtype=np.float64)
    if k is not None:
        k = int(k)
    else:
        k = min(math.ceil(percentage * (n_A + n_B)), n_A - m + 1 + n_B - m + 1 - 1)

    P_ABBA[: n_A - m + 1] = aamp(T_A, m, T_B, p=p)[:, 0]
    P_ABBA[n_A - m + 1 :] = aamp(T_B, m, T_A, p=p)[:, 0]

    P_ABBA.sort()
    MPdist = P_ABBA[k]
    if ~np.isfinite(MPdist):  # pragma: no cover
        k = np.isfinite(P_ABBA[:k]).sum() - 1
        MPdist = P_ABBA[k]

    return MPdist


def get_all_mpdist_profiles(
    T,
    m,
    percentage=1.0,
    s=None,
    mpdist_percentage=0.05,
    mpdist_k=None,
    mpdist_vect_func=mpdist_vect,
):
    right_pad = 0
    if T.shape[0] % m != 0:
        right_pad = int(m * np.ceil(T.shape[0] / m) - T.shape[0])
        pad_width = (0, right_pad)
        T = np.pad(T, pad_width, mode="constant", constant_values=np.nan)

    n_padded = T.shape[0]
    D = np.empty(((n_padded // m) - 1, n_padded - m + 1))

    if s is not None:
        s = min(int(s), m)
    else:
        percentage = min(percentage, 1.0)
        percentage = max(percentage, 0.0)
        s = min(math.ceil(percentage * m), m)

    # Iterate over non-overlapping subsequences, see Definition 3
    for i in range((n_padded // m) - 1):
        start = i * m
        stop = (i + 1) * m
        S_i = T[start:stop]
        D[i, :] = mpdist_vect_func(
            S_i,
            T,
            s,
            percentage=mpdist_percentage,
            k=mpdist_k,
        )

    stop_idx = n_padded - m + 1 - right_pad
    D = D[:, :stop_idx]

    return D


def mpdist_snippets(
    T,
    m,
    k,
    percentage=1.0,
    s=None,
    mpdist_percentage=0.05,
    mpdist_k=None,
):

    D = get_all_mpdist_profiles(
        T,
        m,
        percentage,
        s,
        mpdist_percentage,
        mpdist_k,
    )

    pad_width = (0, int(m * np.ceil(T.shape[0] / m) - T.shape[0]))
    T_padded = np.pad(T, pad_width, mode="constant", constant_values=np.nan)
    n_padded = T_padded.shape[0]

    snippets = np.empty((k, m))
    snippets_indices = np.empty(k, dtype=np.int64)
    snippets_profiles = np.empty((k, D.shape[-1]))
    snippets_fractions = np.empty(k)
    snippets_areas = np.empty(k)
    Q = np.inf
    indices = np.arange(0, n_padded - m, m)
    snippets_regimes_list = []

    for snippet_idx in range(k):
        min_area = np.inf
        for i in range(D.shape[0]):
            profile_area = np.sum(np.minimum(D[i], Q))
            if min_area > profile_area:
                min_area = profile_area
                idx = i

        snippets[snippet_idx] = T[indices[idx] : indices[idx] + m]
        snippets_indices[snippet_idx] = indices[idx]
        snippets_profiles[snippet_idx] = D[idx]
        snippets_areas[snippet_idx] = np.sum(np.minimum(D[idx], Q))

        Q = np.minimum(D[idx], Q)

    total_min = np.min(snippets_profiles, axis=0)

    for i in range(k):
        mask = snippets_profiles[i] <= total_min
        snippets_fractions[i] = np.sum(mask) / total_min.shape[0]
        total_min = total_min - mask.astype(float)
        slices = _get_mask_slices(mask)
        snippets_regimes_list.append(slices)

    n_slices = []
    for regime in snippets_regimes_list:
        n_slices.append(regime.shape[0])

    snippets_regimes = np.empty((sum(n_slices), 3), dtype=np.int64)
    i = 0
    j = 0
    for n_slice in n_slices:
        for _ in range(n_slice):
            snippets_regimes[i, 0] = j
            i += 1
        j += 1

    i = 0
    for regimes in snippets_regimes_list:
        for regime in regimes:
            snippets_regimes[i, 1:] = regime
            i += 1

    return (
        snippets,
        snippets_indices,
        snippets_profiles,
        snippets_fractions,
        snippets_areas,
        snippets_regimes,
    )


def aampdist_snippets(
    T,
    m,
    k,
    percentage=1.0,
    s=None,
    mpdist_percentage=0.05,
    mpdist_k=None,
    p=2.0,
):
    partial_mpdist_vect_func = functools.partial(aampdist_vect, p=p)
    D = get_all_mpdist_profiles(
        T,
        m,
        percentage,
        s,
        mpdist_percentage,
        mpdist_k,
        partial_mpdist_vect_func,
    )

    pad_width = (0, int(m * np.ceil(T.shape[0] / m) - T.shape[0]))
    T_padded = np.pad(T, pad_width, mode="constant", constant_values=np.nan)
    n_padded = T_padded.shape[0]

    snippets = np.empty((k, m))
    snippets_indices = np.empty(k, dtype=np.int64)
    snippets_profiles = np.empty((k, D.shape[-1]))
    snippets_fractions = np.empty(k)
    snippets_areas = np.empty(k)
    Q = np.inf
    indices = np.arange(0, n_padded - m, m)
    snippets_regimes_list = []

    for snippet_idx in range(k):
        min_area = np.inf
        for i in range(D.shape[0]):
            profile_area = np.sum(np.minimum(D[i], Q))
            if min_area > profile_area:
                min_area = profile_area
                idx = i

        snippets[snippet_idx] = T[indices[idx] : indices[idx] + m]
        snippets_indices[snippet_idx] = indices[idx]
        snippets_profiles[snippet_idx] = D[idx]
        snippets_areas[snippet_idx] = np.sum(np.minimum(D[idx], Q))

        Q = np.minimum(D[idx], Q)

    total_min = np.min(snippets_profiles, axis=0)

    for i in range(k):
        mask = snippets_profiles[i] <= total_min
        snippets_fractions[i] = np.sum(mask) / total_min.shape[0]
        total_min = total_min - mask.astype(float)
        slices = _get_mask_slices(mask)
        snippets_regimes_list.append(slices)

    n_slices = []
    for regime in snippets_regimes_list:
        n_slices.append(regime.shape[0])

    snippets_regimes = np.empty((sum(n_slices), 3), dtype=np.int64)
    i = 0
    j = 0
    for n_slice in n_slices:
        for _ in range(n_slice):
            snippets_regimes[i, 0] = j
            i += 1
        j += 1

    i = 0
    for regimes in snippets_regimes_list:
        for regime in regimes:
            snippets_regimes[i, 1:] = regime
            i += 1

    return (
        snippets,
        snippets_indices,
        snippets_profiles,
        snippets_fractions,
        snippets_areas,
        snippets_regimes,
    )


def prescrump(T_A, m, T_B, s, exclusion_zone=None, k=1):
    dist_matrix = distance_matrix(T_A, T_B, m)

    l = T_A.shape[0] - m + 1  # matrix profile length
    w = T_B.shape[0] - m + 1  # distance profile length

    P = np.full((l, k), np.inf, dtype=np.float64)
    I = np.full((l, k), -1, dtype=np.int64)

    for i in np.random.permutation(range(0, l, s)):
        distance_profile = dist_matrix[i]
        if exclusion_zone is not None:
            apply_exclusion_zone(distance_profile, i, exclusion_zone, np.inf)

        nn_idx = np.argmin(distance_profile)
        if distance_profile[nn_idx] < P[i, -1] and nn_idx not in I[i]:
            pos = np.searchsorted(P[i], distance_profile[nn_idx], side="right")
            P[i] = np.insert(P[i], pos, distance_profile[nn_idx])[:-1]
            I[i] = np.insert(I[i], pos, nn_idx)[:-1]

        if P[i, 0] == np.inf:
            I[i, 0] = -1
            continue

        j = nn_idx
        for g in range(1, min(s, l - i, w - j)):
            d = dist_matrix[i + g, j + g]
            # Do NOT optimize the `condition` in the following if statement
            # and similar ones in this naive function. This is to ensure
            # we are avoiding duplicates in each row of I.
            if d < P[i + g, -1] and (j + g) not in I[i + g]:
                pos = np.searchsorted(P[i + g], d, side="right")
                P[i + g] = np.insert(P[i + g], pos, d)[:-1]
                I[i + g] = np.insert(I[i + g], pos, j + g)[:-1]
            if (
                exclusion_zone is not None
                and d < P[j + g, -1]
                and (i + g) not in I[j + g]
            ):
                pos = np.searchsorted(P[j + g], d, side="right")
                P[j + g] = np.insert(P[j + g], pos, d)[:-1]
                I[j + g] = np.insert(I[j + g], pos, i + g)[:-1]

        for g in range(1, min(s, i + 1, j + 1)):
            d = dist_matrix[i - g, j - g]
            if d < P[i - g, -1] and (j - g) not in I[i - g]:
                pos = np.searchsorted(P[i - g], d, side="right")
                P[i - g] = np.insert(P[i - g], pos, d)[:-1]
                I[i - g] = np.insert(I[i - g], pos, j - g)[:-1]
            if (
                exclusion_zone is not None
                and d < P[j - g, -1]
                and (i - g) not in I[j - g]
            ):
                pos = np.searchsorted(P[j - g], d, side="right")
                P[j - g] = np.insert(P[j - g], pos, d)[:-1]
                I[j - g] = np.insert(I[j - g], pos, i - g)[:-1]

        # In the case of a self-join, the calculated distance profile can also be
        # used to refine the top-k for all non-trivial subsequences
        if exclusion_zone is not None:
            for idx in np.flatnonzero(distance_profile < P[:, -1]):
                if i not in I[idx]:
                    pos = np.searchsorted(P[idx], distance_profile[idx], side="right")
                    P[idx] = np.insert(P[idx], pos, distance_profile[idx])[:-1]
                    I[idx] = np.insert(I[idx], pos, i)[:-1]

    if k == 1:
        P = P.flatten()
        I = I.flatten()

    return P, I


def scrump(T_A, m, T_B, percentage, exclusion_zone, pre_scrump, s, k=1):
    dist_matrix = distance_matrix(T_A, T_B, m)

    n_A = T_A.shape[0]
    n_B = T_B.shape[0]
    l = n_A - m + 1

    if exclusion_zone is not None:
        diags = np.random.permutation(range(exclusion_zone + 1, n_A - m + 1)).astype(
            np.int64
        )
    else:
        diags = np.random.permutation(range(-(n_A - m + 1) + 1, n_B - m + 1)).astype(
            np.int64
        )

    n_chunks = int(np.ceil(1.0 / percentage))
    ndist_counts = core._count_diagonal_ndist(diags, m, n_A, n_B)
    diags_ranges = core._get_array_ranges(ndist_counts, n_chunks, False)
    diags_ranges_start = diags_ranges[0, 0]
    diags_ranges_stop = diags_ranges[0, 1]

    P = np.full((l, k), np.inf, dtype=np.float64)  # Topk
    PL = np.full(l, np.inf, dtype=np.float64)
    PR = np.full(l, np.inf, dtype=np.float64)

    I = np.full((l, k), -1, dtype=np.int64)
    IL = np.full(l, -1, dtype=np.int64)
    IR = np.full(l, -1, dtype=np.int64)

    for diag_idx in range(diags_ranges_start, diags_ranges_stop):
        g = diags[diag_idx]

        for i in range(n_A - m + 1):
            for j in range(n_B - m + 1):
                if j - i == g:
                    d = dist_matrix[i, j]
                    if d < P[i, -1]:  # update TopK of P[i]
                        idx = searchsorted_right(P[i], d)
                        if (i + g) not in I[i]:
                            P[i] = np.insert(P[i], idx, d)[:-1]
                            I[i] = np.insert(I[i], idx, i + g)[:-1]

                    if exclusion_zone is not None and d < P[i + g, -1]:
                        idx = searchsorted_right(P[i + g], d)
                        if i not in I[i + g]:
                            P[i + g] = np.insert(P[i + g], idx, d)[:-1]
                            I[i + g] = np.insert(I[i + g], idx, i)[:-1]

                    # left matrix profile and left matrix profile indices
                    if exclusion_zone is not None and i < i + g and d < PL[i + g]:
                        PL[i + g] = d
                        IL[i + g] = i

                    # right matrix profile and right matrix profile indices
                    if exclusion_zone is not None and i + g > i and d < PR[i]:
                        PR[i] = d
                        IR[i] = i + g

    if k == 1:
        P = P.flatten()
        I = I.flatten()

    return P, I, IL, IR


def prescraamp(T_A, m, T_B, s, exclusion_zone=None, p=2.0):
    distance_matrix = aamp_distance_matrix(T_A, T_B, m, p)

    l = T_A.shape[0] - m + 1  # length of matrix profile
    w = T_B.shape[0] - m + 1  # length of each distance profile

    P = np.empty(l)
    I = np.empty(l, dtype=np.int64)
    P[:] = np.inf
    I[:] = -1

    for i in np.random.permutation(range(0, l, s)):
        distance_profile = distance_matrix[i]
        if exclusion_zone is not None:
            apply_exclusion_zone(distance_profile, i, exclusion_zone, np.inf)

            # only for self-join
            mask = distance_profile < P
            P[mask] = distance_profile[mask]
            I[mask] = i

        I[i] = np.argmin(distance_profile)
        P[i] = distance_profile[I[i]]
        if P[i] == np.inf:  # pragma: no cover
            I[i] = -1
        else:
            j = I[i]
            for k in range(1, min(s, l - i, w - j)):
                d = distance_matrix[i + k, j + k]
                if d < P[i + k]:
                    P[i + k] = d
                    I[i + k] = j + k
                if exclusion_zone is not None and d < P[j + k]:
                    P[j + k] = d
                    I[j + k] = i + k

            for k in range(1, min(s, i + 1, j + 1)):
                d = distance_matrix[i - k, j - k]
                if d < P[i - k]:
                    P[i - k] = d
                    I[i - k] = j - k
                if exclusion_zone is not None and d < P[j - k]:
                    P[j - k] = d
                    I[j - k] = i - k

    return P, I


def scraamp(T_A, m, T_B, percentage, exclusion_zone, pre_scraamp, s, p=2.0):
    distance_matrix = aamp_distance_matrix(T_A, T_B, m, p)

    n_A = T_A.shape[0]
    n_B = T_B.shape[0]
    l = n_A - m + 1

    if exclusion_zone is not None:
        diags = np.random.permutation(range(exclusion_zone + 1, n_A - m + 1)).astype(
            np.int64
        )
    else:
        diags = np.random.permutation(range(-(n_A - m + 1) + 1, n_B - m + 1)).astype(
            np.int64
        )

    n_chunks = int(np.ceil(1.0 / percentage))
    ndist_counts = core._count_diagonal_ndist(diags, m, n_A, n_B)
    diags_ranges = core._get_array_ranges(ndist_counts, n_chunks, False)
    diags_ranges_start = diags_ranges[0, 0]
    diags_ranges_stop = diags_ranges[0, 1]

    out = np.full((l, 4), np.inf, dtype=object)
    out[:, 1:] = -1
    left_P = np.full(l, np.inf, dtype=np.float64)
    right_P = np.full(l, np.inf, dtype=np.float64)

    for diag_idx in range(diags_ranges_start, diags_ranges_stop):
        k = diags[diag_idx]

        for i in range(n_A - m + 1):
            for j in range(n_B - m + 1):
                if j - i == k:
                    if distance_matrix[i, j] < out[i, 0]:
                        out[i, 0] = distance_matrix[i, j]
                        out[i, 1] = i + k

                    if (
                        exclusion_zone is not None
                        and distance_matrix[i, j] < out[i + k, 0]
                    ):
                        out[i + k, 0] = distance_matrix[i, j]
                        out[i + k, 1] = i

                    # left matrix profile and left matrix profile indices
                    if (
                        exclusion_zone is not None
                        and i < i + k
                        and distance_matrix[i, j] < left_P[i + k]
                    ):
                        left_P[i + k] = distance_matrix[i, j]
                        out[i + k, 2] = i

                    # right matrix profile and right matrix profile indices
                    if (
                        exclusion_zone is not None
                        and i + k > i
                        and distance_matrix[i, j] < right_P[i]
                    ):
                        right_P[i] = distance_matrix[i, j]
                        out[i, 3] = i + k

    return out


def normalize_pan(pan, ms, bfs_indices, n_processed, T_min=None, T_max=None, p=2.0):
    idx = bfs_indices[:n_processed]
    for i in range(n_processed):
        if T_min is not None and T_max is not None:
            norm = 1.0 / (np.abs(T_max - T_min) * np.power(ms[i], 1.0 / p))
        else:
            norm = 1.0 / (2.0 * np.sqrt(ms[i]))
        pan[idx[i]] = np.minimum(1.0, pan[idx[i]] * norm)


def contrast_pan(pan, threshold, bfs_indices, n_processed):
    idx = bfs_indices[:n_processed]
    l = n_processed * pan.shape[1]
    tmp = pan[idx].argsort(kind="mergesort", axis=None)
    ranks = np.empty(l, dtype=np.int64)
    for i in range(l):
        ranks[tmp[i]] = i

    percentile = np.full(ranks.shape, np.nan)
    percentile[:l] = np.linspace(0, 1, l)
    percentile = percentile[ranks].reshape(pan[idx].shape)
    for i in range(percentile.shape[0]):
        pan[idx[i]] = 1.0 / (1.0 + np.exp(-10 * (percentile[i] - threshold)))


def binarize_pan(pan, threshold, bfs_indices, n_processed):
    idx = bfs_indices[:n_processed]
    for i in range(idx.shape[0]):
        mask = pan[idx[i]] <= threshold
        pan[idx[i], mask] = 0.0
        mask = pan[idx[i]] > threshold
        pan[idx[i], mask] = 1.0


def transform_pan(
    pan, ms, threshold, bfs_indices, n_processed, T_min=None, T_max=None, p=2.0
):
    pan = pan.copy()
    idx = bfs_indices[:n_processed]
    sorted_idx = np.sort(idx)
    pan[pan == np.inf] = np.nan
    normalize_pan(pan, ms, bfs_indices, n_processed, T_min, T_max, p)
    contrast_pan(pan, threshold, bfs_indices, n_processed)
    binarize_pan(pan, threshold, bfs_indices, n_processed)

    pan[idx] = np.clip(pan[idx], 0.0, 1.0)

    nrepeat = np.diff(np.append(-1, sorted_idx))
    pan[: np.sum(nrepeat)] = np.repeat(pan[sorted_idx], nrepeat, axis=0)
    pan[np.isnan(pan)] = np.nanmax(pan)

    return pan


def _get_mask_slices(mask):
    idx = []

    tmp = np.r_[0, mask]
    for i, val in enumerate(np.diff(tmp)):
        if val == 1:
            idx.append(i)
        if val == -1:
            idx.append(i)

    if tmp[-1]:
        idx.append(len(mask))

    return np.array(idx).reshape(len(idx) // 2, 2)


def _total_trapezoid_ndists(a, b, h):
    return (a + b) * h // 2


def _total_diagonal_ndists(tile_lower_diag, tile_upper_diag, tile_height, tile_width):
    total_ndists = 0

    if tile_width < tile_height:
        # Transpose inputs, adjust for inclusive/exclusive diags
        tile_width, tile_height = tile_height, tile_width
        tile_lower_diag, tile_upper_diag = 1 - tile_upper_diag, 1 - tile_lower_diag

    if tile_lower_diag > tile_upper_diag:  # pragma: no cover
        # Swap diags
        tile_lower_diag, tile_upper_diag = tile_upper_diag, tile_lower_diag

    min_tile_diag = 1 - tile_height
    max_tile_diag = tile_width  # Exclusive

    if (
        tile_lower_diag < min_tile_diag
        or tile_upper_diag < min_tile_diag
        or tile_lower_diag > max_tile_diag
        or tile_upper_diag > max_tile_diag
    ):

        return total_ndists

    if tile_lower_diag == min_tile_diag and tile_upper_diag == max_tile_diag:
        total_ndists = tile_height * tile_width
    elif min_tile_diag <= tile_lower_diag < 0:
        lower_ndists = tile_height + tile_lower_diag
        if min_tile_diag <= tile_upper_diag <= 0:
            upper_ndists = tile_height + (tile_upper_diag - 1)
            total_ndists = _total_trapezoid_ndists(
                upper_ndists, lower_ndists, tile_upper_diag - tile_lower_diag
            )
        elif 0 < tile_upper_diag <= tile_width - tile_height + 1:
            total_ndists = _total_trapezoid_ndists(
                tile_height, lower_ndists, 1 - tile_lower_diag
            )
            total_ndists += (tile_upper_diag - 1) * tile_height
        else:  # tile_upper_diag > tile_width - tile_height + 1
            upper_ndists = tile_width - (tile_upper_diag - 1)
            total_ndists = _total_trapezoid_ndists(
                tile_height, lower_ndists, 1 - tile_lower_diag
            )
            total_ndists += (tile_width - tile_height) * tile_height
            total_ndists += _total_trapezoid_ndists(
                tile_height - 1,
                upper_ndists,
                tile_upper_diag - (tile_width - tile_height + 1),
            )
    elif 0 <= tile_lower_diag <= tile_width - tile_height:
        if tile_upper_diag == 0:
            total_ndists = 0
        elif 0 < tile_upper_diag <= tile_width - tile_height + 1:
            total_ndists = (tile_upper_diag - tile_lower_diag) * tile_height
        else:  # tile_upper_diag > tile_width - tile_height + 1
            upper_ndists = tile_width - (tile_upper_diag - 1)
            total_ndists = (
                tile_width - tile_height - tile_lower_diag + 1
            ) * tile_height
            total_ndists += _total_trapezoid_ndists(
                tile_height - 1,
                upper_ndists,
                tile_upper_diag - (tile_width - tile_height + 1),
            )
    else:  # tile_lower_diag > tile_width - tile_height
        lower_ndists = tile_width - tile_lower_diag
        upper_ndists = tile_width - (tile_upper_diag - 1)
        total_ndists = _total_trapezoid_ndists(
            upper_ndists, lower_ndists, tile_upper_diag - tile_lower_diag
        )

    return total_ndists


def merge_topk_PI(PA, PB, IA, IB):
    if PA.ndim == 1:
        for i in range(PA.shape[0]):
            if PB[i] < PA[i] and IB[i] != IA[i]:
                PA[i] = PB[i]
                IA[i] = IB[i]
        return

<<<<<<< HEAD
    k = PA.shape[1]
    for i in range(PA.shape[0]):
        _, _, overlap_idx_B = np.intersect1d(IA[i], IB[i], return_indices=True)
        PB[i, overlap_idx_B] = np.inf
        IB[i, overlap_idx_B] = -1

    profile = np.column_stack((PA, PB))
    indices = np.column_stack((IA, IB))
    IDX = np.argsort(profile, axis=1, kind="mergesort")
    profile[:, :] = np.take_along_axis(profile, IDX, axis=1)
    indices[:, :] = np.take_along_axis(indices, IDX, axis=1)

    PA[:, :] = profile[:, :k]
    IA[:, :] = indices[:, :k]


def merge_topk_ρI(ρA, ρB, IA, IB):
    # this is to merge two pearson profiles `ρA` and `ρB`, where each is a 2D array
    # and each row is sorted ascendingly. we want to keep top-k largest values in
=======
    else:
        k = PA.shape[1]
        for i in range(PA.shape[0]):
            _, _, overlap_idx_B = np.intersect1d(IA[i], IB[i], return_indices=True)
            PB[i, overlap_idx_B] = np.inf
            IB[i, overlap_idx_B] = -1

        profile = np.column_stack((PA, PB))
        indices = np.column_stack((IA, IB))
        IDX = np.argsort(profile, axis=1, kind="mergesort")
        profile[:, :] = np.take_along_axis(profile, IDX, axis=1)
        indices[:, :] = np.take_along_axis(indices, IDX, axis=1)

        PA[:, :] = profile[:, :k]
        IA[:, :] = indices[:, :k]

        return


def merge_topk_ρI(ρA, ρB, IA, IB):
    # This function merges two pearson profiles `ρA` and `ρB`, and updates `ρA`
    # and `IA` accordingly. When the inputs are 1D, `ρA[i]` is updated if
    #  `ρA[i] < ρB[i]` and IA[i] != IB[i]. When the inputs are 2D, each row in
    #  `ρA` and `ρB` is sorted ascendingly. we want to keep top-k largest values in
>>>>>>> 428ef8cc
    # merging row `ρA[i]` and `ρB[i]`.

    # In case of ties between `ρA` and `ρB`, the priority is with `ρA`. In case
    # of ties within `ρA, the priority is with an element with greater index.
    # Example
    # note: the prime symbol is to distinguish two elements with same value
    # ρA = [0, 0', 1], and ρB = [0, 1, 1'].
    # merging outcome: [1_B, 1'_B, 1_A]

    # Naive Implementation:
    # keeping top-k largest with the aforementioned priority rules is the same as
    # `merge_topk_PI` but with swapping `ρA` and `ρB`

    # For the same example:
    # merging `ρB` and `ρA` ascendingly while choosing `ρB` over `ρA` in case of
<<<<<<< HEAD
    # ties: [0_B, 0_A, 0'_A, 1_B, 1'_B, 1_A], and we just need to keep the second
    # half of this array, and discard the first half.
=======
    # ties: [0_B, 0_A, 0'_A, 1_B, 1'_B, 1_A], and the second half of this array
    # is the desribale outcome.
>>>>>>> 428ef8cc
    if ρA.ndim == 1:
        for i in range(ρA.shape[0]):
            if ρB[i] > ρA[i] and IB[i] != IA[i]:
                ρA[i] = ρB[i]
                IA[i] = IB[i]
        return

<<<<<<< HEAD
    k = ρA.shape[1]
    for i in range(ρA.shape[0]):
        _, _, overlap_idx_B = np.intersect1d(IA[i], IB[i], return_indices=True)
        ρB[i, overlap_idx_B] = np.NINF
        IB[i, overlap_idx_B] = -1

    profile = np.column_stack((ρB, ρA))
    indices = np.column_stack((IB, IA))

    idx = np.argsort(profile, axis=1, kind="mergesort")
    profile[:, :] = np.take_along_axis(profile, idx, axis=1)
    indices[:, :] = np.take_along_axis(indices, idx, axis=1)

    # keep the last k elements (top-k largest values)
    ρA[:, :] = profile[:, k:]
    IA[:, :] = indices[:, k:]
=======
    else:
        k = ρA.shape[1]
        for i in range(ρA.shape[0]):
            _, _, overlap_idx_B = np.intersect1d(IA[i], IB[i], return_indices=True)
            ρB[i, overlap_idx_B] = np.NINF
            IB[i, overlap_idx_B] = -1

        profile = np.column_stack((ρB, ρA))
        indices = np.column_stack((IB, IA))

        idx = np.argsort(profile, axis=1, kind="mergesort")
        profile[:, :] = np.take_along_axis(profile, idx, axis=1)
        indices[:, :] = np.take_along_axis(indices, idx, axis=1)

        # keep the last k elements (top-k largest values)
        ρA[:, :] = profile[:, k:]
        IA[:, :] = indices[:, k:]

        return
>>>>>>> 428ef8cc


def find_matches(D, excl_zone, max_distance, max_matches=None):
    if max_matches is None:
        max_matches = len(D)

    matches = []
    for i in range(D.size):
        dist = D[i]
        if dist <= max_distance:
            matches.append(i)

    # Removes indices that are inside the exclusion zone of some occurrence with
    # a smaller distance to the query
    matches.sort(key=lambda x: D[x])
    result = []
    while len(matches) > 0:
        idx = matches[0]
        result.append([D[idx], idx])
        matches = [x for x in matches if x < idx - excl_zone or x > idx + excl_zone]

    return np.array(result[:max_matches], dtype=object)<|MERGE_RESOLUTION|>--- conflicted
+++ resolved
@@ -1845,27 +1845,6 @@
                 IA[i] = IB[i]
         return
 
-<<<<<<< HEAD
-    k = PA.shape[1]
-    for i in range(PA.shape[0]):
-        _, _, overlap_idx_B = np.intersect1d(IA[i], IB[i], return_indices=True)
-        PB[i, overlap_idx_B] = np.inf
-        IB[i, overlap_idx_B] = -1
-
-    profile = np.column_stack((PA, PB))
-    indices = np.column_stack((IA, IB))
-    IDX = np.argsort(profile, axis=1, kind="mergesort")
-    profile[:, :] = np.take_along_axis(profile, IDX, axis=1)
-    indices[:, :] = np.take_along_axis(indices, IDX, axis=1)
-
-    PA[:, :] = profile[:, :k]
-    IA[:, :] = indices[:, :k]
-
-
-def merge_topk_ρI(ρA, ρB, IA, IB):
-    # this is to merge two pearson profiles `ρA` and `ρB`, where each is a 2D array
-    # and each row is sorted ascendingly. we want to keep top-k largest values in
-=======
     else:
         k = PA.shape[1]
         for i in range(PA.shape[0]):
@@ -1890,7 +1869,6 @@
     # and `IA` accordingly. When the inputs are 1D, `ρA[i]` is updated if
     #  `ρA[i] < ρB[i]` and IA[i] != IB[i]. When the inputs are 2D, each row in
     #  `ρA` and `ρB` is sorted ascendingly. we want to keep top-k largest values in
->>>>>>> 428ef8cc
     # merging row `ρA[i]` and `ρB[i]`.
 
     # In case of ties between `ρA` and `ρB`, the priority is with `ρA`. In case
@@ -1906,13 +1884,8 @@
 
     # For the same example:
     # merging `ρB` and `ρA` ascendingly while choosing `ρB` over `ρA` in case of
-<<<<<<< HEAD
-    # ties: [0_B, 0_A, 0'_A, 1_B, 1'_B, 1_A], and we just need to keep the second
-    # half of this array, and discard the first half.
-=======
     # ties: [0_B, 0_A, 0'_A, 1_B, 1'_B, 1_A], and the second half of this array
     # is the desribale outcome.
->>>>>>> 428ef8cc
     if ρA.ndim == 1:
         for i in range(ρA.shape[0]):
             if ρB[i] > ρA[i] and IB[i] != IA[i]:
@@ -1920,24 +1893,6 @@
                 IA[i] = IB[i]
         return
 
-<<<<<<< HEAD
-    k = ρA.shape[1]
-    for i in range(ρA.shape[0]):
-        _, _, overlap_idx_B = np.intersect1d(IA[i], IB[i], return_indices=True)
-        ρB[i, overlap_idx_B] = np.NINF
-        IB[i, overlap_idx_B] = -1
-
-    profile = np.column_stack((ρB, ρA))
-    indices = np.column_stack((IB, IA))
-
-    idx = np.argsort(profile, axis=1, kind="mergesort")
-    profile[:, :] = np.take_along_axis(profile, idx, axis=1)
-    indices[:, :] = np.take_along_axis(indices, idx, axis=1)
-
-    # keep the last k elements (top-k largest values)
-    ρA[:, :] = profile[:, k:]
-    IA[:, :] = indices[:, k:]
-=======
     else:
         k = ρA.shape[1]
         for i in range(ρA.shape[0]):
@@ -1957,7 +1912,6 @@
         IA[:, :] = indices[:, k:]
 
         return
->>>>>>> 428ef8cc
 
 
 def find_matches(D, excl_zone, max_distance, max_matches=None):
