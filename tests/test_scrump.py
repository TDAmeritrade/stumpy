--- conflicted
+++ resolved
@@ -233,13 +233,8 @@
     zone = int(np.ceil(m / 4))
 
     ref_mp = naive.stump(T_B, m, exclusion_zone=zone, row_wise=True)
-<<<<<<< HEAD
     ref_P = ref_mp[:, 0]  # .reshape(-1, 1)  # to match shape of comp_P when k=1
     ref_I = ref_mp[:, 1]  # .reshape(-1, 1)  # to match shape of comp_I when k=1
-=======
-    ref_P = ref_mp[:, 0]
-    ref_I = ref_mp[:, 1]
->>>>>>> ab22972d
     ref_left_I = ref_mp[:, 2]
     ref_right_I = ref_mp[:, 3]
 
