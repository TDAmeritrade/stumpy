--- conflicted
+++ resolved
@@ -662,9 +662,24 @@
         npt.assert_almost_equal(ref_left_I, comp_left_I)
         npt.assert_almost_equal(ref_right_I, comp_right_I)
 
-
-@pytest.mark.parametrize("T_A, T_B", test_data)
-<<<<<<< HEAD
+@pytest.mark.parametrize("T_A, T_B", test_data)
+def test_prescrump_A_B_join_larger_window(T_A, T_B):
+    m = 5
+    zone = int(np.ceil(m / 4))
+    if len(T_A) > m and len(T_B) > m:
+        for s in range(1, zone + 1):
+            seed = np.random.randint(100000)
+
+            np.random.seed(seed)
+            ref_P, ref_I = naive.prescrump(T_A, m, T_B, s=s)
+
+            np.random.seed(seed)
+            comp_P, comp_I = prescrump(T_A, m, T_B, s=s)
+
+            npt.assert_almost_equal(ref_P, comp_P)
+            npt.assert_almost_equal(ref_I, comp_I)
+
+@pytest.mark.parametrize("T_A, T_B", test_data)
 def test_prescrump_self_join_KNN(T_A, T_B):
     m = 3
     zone = int(np.ceil(m / 4))
@@ -826,27 +841,14 @@
     zone = int(np.ceil(m / 4))
 
     if len(T_B) > m:
-=======
-def test_prescrump_A_B_join_larger_window(T_A, T_B):
-    m = 5
-    zone = int(np.ceil(m / 4))
-    if len(T_A) > m and len(T_B) > m:
->>>>>>> 55dcada8
         for s in range(1, zone + 1):
             seed = np.random.randint(100000)
 
             np.random.seed(seed)
-<<<<<<< HEAD
             ref_P, ref_I = naive.prescrump(T_B, m, T_B, s=s, exclusion_zone=zone, k=k)
 
             np.random.seed(seed)
             comp_P, comp_I = prescrump(T_B, m, s=s, k=k)
-=======
-            ref_P, ref_I = naive.prescrump(T_A, m, T_B, s=s)
-
-            np.random.seed(seed)
-            comp_P, comp_I = prescrump(T_A, m, T_B, s=s)
->>>>>>> 55dcada8
 
             npt.assert_almost_equal(ref_P, comp_P)
             npt.assert_almost_equal(ref_I, comp_I)