import numpy as np
import numpy.testing as npt
from stumpy import scrump, stump, config
from stumpy.scrump import prescrump
import pytest
import naive


test_data = [
    (
        np.array([9, 8100, -60, 7], dtype=np.float64),
        np.array([584, -11, 23, 79, 1001, 0, -19], dtype=np.float64),
    ),
    (
        np.random.uniform(-1000, 1000, [8]).astype(np.float64),
        np.random.uniform(-1000, 1000, [64]).astype(np.float64),
    ),
]

window_size = [8, 16, 32]
substitution_locations = [(slice(0, 0), 0, -1, slice(1, 3), [0, 3])]
substitution_values = [np.nan, np.inf]
percentages = [(0.01, 0.1, 1.0)]


@pytest.mark.parametrize("T_A, T_B", test_data)
def test_prescrump_self_join(T_A, T_B):
    m = 3
    zone = int(np.ceil(m / 4))
    for s in range(1, zone + 1):
        seed = np.random.randint(100000)

        np.random.seed(seed)
        ref_P, ref_I = naive.prescrump(T_B, m, T_B, s=s, exclusion_zone=zone)

        np.random.seed(seed)
        comp_P, comp_I = prescrump(T_B, m, s=s)

        npt.assert_almost_equal(ref_P, comp_P)
        npt.assert_almost_equal(ref_I, comp_I)


@pytest.mark.parametrize("T_A, T_B", test_data)
def test_prescrump_A_B_join(T_A, T_B):
    m = 3
    zone = int(np.ceil(m / 4))
    for s in range(1, zone + 1):
        seed = np.random.randint(100000)

        np.random.seed(seed)
        ref_P, ref_I = naive.prescrump(T_A, m, T_B, s=s)

        np.random.seed(seed)
        comp_P, comp_I = prescrump(T_A, m, T_B=T_B, s=s)

        npt.assert_almost_equal(ref_P, comp_P)
        npt.assert_almost_equal(ref_I, comp_I)


@pytest.mark.parametrize("T_A, T_B", test_data)
def test_prescrump_A_B_join_swap(T_A, T_B):
    m = 3
    zone = int(np.ceil(m / 4))
    for s in range(1, zone + 1):
        seed = np.random.randint(100000)

        np.random.seed(seed)
        ref_P, ref_I = naive.prescrump(T_B, m, T_A, s=s)

        np.random.seed(seed)
        comp_P, comp_I = prescrump(T_B, m, T_B=T_A, s=s)

        npt.assert_almost_equal(ref_P, comp_P)
        npt.assert_almost_equal(ref_I, comp_I)


@pytest.mark.parametrize("T_A, T_B", test_data)
@pytest.mark.parametrize("m", window_size)
def test_prescrump_self_join_larger_window(T_A, T_B, m):
    if len(T_B) > m:
        zone = int(np.ceil(m / 4))
        for s in range(1, zone + 1):
            seed = np.random.randint(100000)

            np.random.seed(seed)
            ref_P, ref_I = naive.prescrump(T_B, m, T_B, s=s, exclusion_zone=zone)

            np.random.seed(seed)
            comp_P, comp_I = prescrump(T_B, m, s=s)

            npt.assert_almost_equal(ref_P, comp_P)
            npt.assert_almost_equal(ref_I, comp_I)


def test_scrump_int_input():
    with pytest.raises(TypeError):
        scrump(np.arange(10), 5, ignore_trivial=True, percentage=1.0, pre_scrump=False)


@pytest.mark.parametrize("T_A, T_B", test_data)
@pytest.mark.parametrize("percentages", percentages)
def test_scrump_self_join(T_A, T_B, percentages):
    m = 3
    zone = int(np.ceil(m / 4))

    for percentage in percentages:
        seed = np.random.randint(100000)

        np.random.seed(seed)
        ref_P, ref_I, ref_left_I, ref_right_I = naive.scrump(
            T_B, m, T_B, percentage, zone, False, None
        )

        np.random.seed(seed)
        approx = scrump(
            T_B, m, ignore_trivial=True, percentage=percentage, pre_scrump=False
        )
        approx.update()
        comp_P = approx.P_
        comp_I = approx.I_
        comp_left_I = approx.left_I_
        comp_right_I = approx.right_I_

        naive.replace_inf(ref_P)
        naive.replace_inf(comp_P)
        npt.assert_almost_equal(ref_P, comp_P)
        npt.assert_almost_equal(ref_I, comp_I)
        npt.assert_almost_equal(ref_left_I, comp_left_I)
        npt.assert_almost_equal(ref_right_I, comp_right_I)


@pytest.mark.parametrize("T_A, T_B", test_data)
@pytest.mark.parametrize("percentages", percentages)
def test_scrump_A_B_join(T_A, T_B, percentages):
    m = 3

    for percentage in percentages:
        seed = np.random.randint(100000)

        np.random.seed(seed)
        ref_P, ref_I, ref_left_I, ref_right_I = naive.scrump(
            T_A, m, T_B, percentage, None, False, None
        )

        np.random.seed(seed)
        approx = scrump(
            T_A, m, T_B, ignore_trivial=False, percentage=percentage, pre_scrump=False
        )
        approx.update()
        comp_P = approx.P_
        comp_I = approx.I_
        comp_left_I = approx.left_I_
        comp_right_I = approx.right_I_

        naive.replace_inf(ref_P)
        naive.replace_inf(comp_P)

        npt.assert_almost_equal(ref_P, comp_P)
        npt.assert_almost_equal(ref_I, comp_I)
        npt.assert_almost_equal(ref_left_I, comp_left_I)
        npt.assert_almost_equal(ref_right_I, comp_right_I)


@pytest.mark.parametrize("T_A, T_B", test_data)
@pytest.mark.parametrize("percentages", percentages)
def test_scrump_A_B_join_swap(T_A, T_B, percentages):
    m = 3

    for percentage in percentages:
        seed = np.random.randint(100000)

        np.random.seed(seed)
        ref_P, _, ref_left_I, ref_right_I = naive.scrump(
            T_B, m, T_A, percentage, None, False, None
        )

        np.random.seed(seed)
        approx = scrump(
            T_B, m, T_A, ignore_trivial=False, percentage=percentage, pre_scrump=False
        )
        approx.update()
        comp_P = approx.P_
        # comp_I = approx.I_
        comp_left_I = approx.left_I_
        comp_right_I = approx.right_I_

        naive.replace_inf(ref_P)
        naive.replace_inf(comp_P)

        npt.assert_almost_equal(ref_P, comp_P)
        npt.assert_almost_equal(ref_P, comp_P)
        npt.assert_almost_equal(ref_left_I, comp_left_I)
        npt.assert_almost_equal(ref_right_I, comp_right_I)


@pytest.mark.parametrize("T_A, T_B", test_data)
@pytest.mark.parametrize("m", window_size)
@pytest.mark.parametrize("percentages", percentages)
def test_scrump_self_join_larger_window(T_A, T_B, m, percentages):
    if len(T_B) > m:
        zone = int(np.ceil(m / 4))

        for percentage in percentages:
            seed = np.random.randint(100000)

            np.random.seed(seed)
            ref_P, ref_I, ref_left_I, ref_right_I = naive.scrump(
                T_B, m, T_B, percentage, zone, False, None
            )

            np.random.seed(seed)
            approx = scrump(
                T_B, m, ignore_trivial=True, percentage=percentage, pre_scrump=False
            )
            approx.update()
            comp_P = approx.P_
            comp_I = approx.I_
            comp_left_I = approx.left_I_
            comp_right_I = approx.right_I_

            naive.replace_inf(ref_P)
            naive.replace_inf(comp_P)

            npt.assert_almost_equal(ref_P, comp_P)
            npt.assert_almost_equal(ref_I, comp_I)
            npt.assert_almost_equal(ref_left_I, comp_left_I)
            npt.assert_almost_equal(ref_right_I, comp_right_I)


@pytest.mark.parametrize("T_A, T_B", test_data)
def test_scrump_self_join_full(T_A, T_B):
    m = 3
    zone = int(np.ceil(m / 4))

    ref_mp = naive.stump(T_B, m, exclusion_zone=zone, row_wise=True)
    ref_P = ref_mp[:, 0]
    ref_I = ref_mp[:, 1]
    ref_left_I = ref_mp[:, 2]
    ref_right_I = ref_mp[:, 3]

    approx = scrump(T_B, m, ignore_trivial=True, percentage=1.0, pre_scrump=False)
    approx.update()
    comp_P = approx.P_
    comp_I = approx.I_
    comp_left_I = approx.left_I_
    comp_right_I = approx.right_I_

    naive.replace_inf(ref_P)
    naive.replace_inf(comp_P)

    npt.assert_almost_equal(ref_P, comp_P)
    npt.assert_almost_equal(ref_I, comp_I)
    npt.assert_almost_equal(ref_left_I, comp_left_I)
    npt.assert_almost_equal(ref_right_I, comp_right_I)

    ref_mp = stump(T_B, m, ignore_trivial=True)
    ref_P = ref_mp[:, 0]
    ref_I = ref_mp[:, 1]
    ref_left_I = ref_mp[:, 2]
    ref_right_I = ref_mp[:, 3]

    npt.assert_almost_equal(ref_P, comp_P)
    npt.assert_almost_equal(ref_I, comp_I)
    npt.assert_almost_equal(ref_left_I, comp_left_I)
    npt.assert_almost_equal(ref_right_I, comp_right_I)


@pytest.mark.parametrize("T_A, T_B", test_data)
def test_scrump_A_B_join_full(T_A, T_B):

    m = 3

    ref_mp = naive.stump(T_A, m, T_B=T_B, row_wise=True)
    ref_P = ref_mp[:, 0]
    ref_I = ref_mp[:, 1]
    ref_left_I = ref_mp[:, 2]
    ref_right_I = ref_mp[:, 3]

    approx = scrump(T_A, m, T_B, ignore_trivial=False, percentage=1.0, pre_scrump=False)
    approx.update()
    comp_P = approx.P_
    comp_I = approx.I_
    comp_left_I = approx.left_I_
    comp_right_I = approx.right_I_

    naive.replace_inf(ref_P)
    naive.replace_inf(comp_P)

    npt.assert_almost_equal(ref_P, comp_P)
    npt.assert_almost_equal(ref_I, comp_I)
    npt.assert_almost_equal(ref_left_I, comp_left_I)
    npt.assert_almost_equal(ref_right_I, comp_right_I)

    ref_mp = stump(T_A, m, T_B=T_B, ignore_trivial=False)
    ref_P = ref_mp[:, 0]
    ref_I = ref_mp[:, 1]
    ref_left_I = ref_mp[:, 2]
    ref_right_I = ref_mp[:, 3]

    npt.assert_almost_equal(ref_P, comp_P)
    npt.assert_almost_equal(ref_I, comp_I)
    npt.assert_almost_equal(ref_left_I, comp_left_I)
    npt.assert_almost_equal(ref_right_I, comp_right_I)


@pytest.mark.parametrize("T_A, T_B", test_data)
def test_scrump_A_B_join_full_swap(T_A, T_B):

    m = 3

    ref_mp = naive.stump(T_B, m, T_B=T_A, row_wise=True)
    ref_P = ref_mp[:, 0]
    ref_I = ref_mp[:, 1]
    ref_left_I = ref_mp[:, 2]
    ref_right_I = ref_mp[:, 3]

    approx = scrump(T_B, m, T_A, ignore_trivial=False, percentage=1.0, pre_scrump=False)
    approx.update()
    comp_P = approx.P_
    comp_I = approx.I_
    comp_left_I = approx.left_I_
    comp_right_I = approx.right_I_

    naive.replace_inf(ref_P)
    naive.replace_inf(comp_P)

    npt.assert_almost_equal(ref_P, comp_P)
    npt.assert_almost_equal(ref_I, comp_I)
    npt.assert_almost_equal(ref_left_I, comp_left_I)
    npt.assert_almost_equal(ref_right_I, comp_right_I)


@pytest.mark.parametrize("T_A, T_B", test_data)
@pytest.mark.parametrize("m", window_size)
def test_scrump_self_join_full_larger_window(T_A, T_B, m):
    if len(T_B) > m:
        zone = int(np.ceil(m / 4))

        ref_mp = naive.stump(T_B, m, exclusion_zone=zone, row_wise=True)
        ref_P = ref_mp[:, 0]
        ref_I = ref_mp[:, 1]
        ref_left_I = ref_mp[:, 2]
        ref_right_I = ref_mp[:, 3]

        approx = scrump(T_B, m, ignore_trivial=True, percentage=1.0, pre_scrump=False)
        approx.update()
        comp_P = approx.P_
        comp_I = approx.I_
        comp_left_I = approx.left_I_
        comp_right_I = approx.right_I_

        naive.replace_inf(ref_P)
        naive.replace_inf(comp_P)

        npt.assert_almost_equal(ref_P, comp_P)
        npt.assert_almost_equal(ref_I, comp_I)
        npt.assert_almost_equal(ref_left_I, comp_left_I)
        npt.assert_almost_equal(ref_right_I, comp_right_I)


@pytest.mark.parametrize("T_A, T_B", test_data)
@pytest.mark.parametrize("percentages", percentages)
def test_scrump_plus_plus_self_join(T_A, T_B, percentages):
    m = 3
    zone = int(np.ceil(m / 4))

    for s in range(1, zone + 1):
        for percentage in percentages:
            seed = np.random.randint(100000)

            np.random.seed(seed)
            ref_P, ref_I = naive.prescrump(T_B, m, T_B, s=s, exclusion_zone=zone, k=1)
            ref_P_aux, ref_I_aux, _, _ = naive.scrump(
                T_B, m, T_B, percentage, zone, True, s, k=1
            )

<<<<<<< HEAD
            # ref_P and ref_I are always 2D arrays. naive.scrump, howeve, gives
            # 1D array when k=1.
            ref_P_aux = ref_P_aux.reshape(-1, 1)
            ref_I_aux = ref_I_aux.reshape(-1, 1)
=======
>>>>>>> 03f19d8e
            naive.merge_topk_PI(ref_P, ref_P_aux, ref_I, ref_I_aux)

            np.random.seed(seed)
            approx = scrump(
                T_B, m, ignore_trivial=True, percentage=percentage, pre_scrump=True, s=s
            )
            approx.update()
            comp_P = approx.P_
            comp_I = approx.I_

            naive.replace_inf(ref_P)
            naive.replace_inf(comp_P)

<<<<<<< HEAD
            ref_P = ref_P.flatten()
            ref_I = ref_I.flatten()
=======
            ref_P = ref_P
            ref_I = ref_I
>>>>>>> 03f19d8e
            npt.assert_almost_equal(ref_P, comp_P)
            npt.assert_almost_equal(ref_I, comp_I)


@pytest.mark.parametrize("T_A, T_B", test_data)
@pytest.mark.parametrize("percentages", percentages)
def test_scrump_plus_plus_A_B_join(T_A, T_B, percentages):
    m = 3
    zone = int(np.ceil(m / 4))

    for s in range(1, zone + 1):
        for percentage in percentages:
            seed = np.random.randint(100000)

            np.random.seed(seed)
            ref_P, ref_I = naive.prescrump(T_A, m, T_B, s=s, k=1)

            ref_P_aux, ref_I_aux, ref_left_I_aux, ref_right_I_aux = naive.scrump(
                T_A, m, T_B, percentage, None, False, None, k=1
            )

<<<<<<< HEAD
            # ref_P and ref_I are always 2D arrays. naive.scrump, howeve, gives
            # 1D array when k=1
            ref_P_aux = ref_P_aux.reshape(-1, 1)
            ref_I_aux = ref_I_aux.reshape(-1, 1)
=======
>>>>>>> 03f19d8e
            naive.merge_topk_PI(ref_P, ref_P_aux, ref_I, ref_I_aux)
            ref_left_I = ref_left_I_aux
            ref_right_I = ref_right_I_aux

            approx = scrump(
                T_A,
                m,
                T_B,
                ignore_trivial=False,
                percentage=percentage,
                pre_scrump=True,
                s=s,
            )
            approx.update()
            comp_P = approx.P_
            comp_I = approx.I_
            comp_left_I = approx.left_I_
            comp_right_I = approx.right_I_

            naive.replace_inf(ref_P)
            naive.replace_inf(comp_P)

<<<<<<< HEAD
            ref_P = ref_P.flatten()
            ref_I = ref_I.flatten()
=======
            ref_P = ref_P
            ref_I = ref_I
>>>>>>> 03f19d8e
            npt.assert_almost_equal(ref_P, comp_P)
            npt.assert_almost_equal(ref_I, comp_I)
            npt.assert_almost_equal(ref_left_I, comp_left_I)
            npt.assert_almost_equal(ref_right_I, comp_right_I)


@pytest.mark.parametrize("T_A, T_B", test_data)
def test_scrump_plus_plus_self_join_full(T_A, T_B):
    m = 3
    zone = int(np.ceil(m / 4))

    ref_mp = naive.stump(T_B, m, exclusion_zone=zone, row_wise=True)
    ref_P = ref_mp[:, 0]
    ref_I = ref_mp[:, 1]
    ref_left_I = ref_mp[:, 2]
    ref_right_I = ref_mp[:, 3]

    approx = scrump(
        T_B, m, ignore_trivial=True, percentage=1.0, pre_scrump=True, s=zone
    )
    approx.update()
    comp_P = approx.P_
    comp_I = approx.I_
    comp_left_I = approx.left_I_
    comp_right_I = approx.right_I_

    naive.replace_inf(ref_P)
    naive.replace_inf(comp_P)

    npt.assert_almost_equal(ref_P, comp_P)
    npt.assert_almost_equal(ref_I, comp_I)
    npt.assert_almost_equal(ref_left_I, comp_left_I)
    npt.assert_almost_equal(ref_right_I, comp_right_I)


@pytest.mark.parametrize("T_A, T_B", test_data)
def test_scrump_plus_plus_A_B_join_full(T_A, T_B):
    m = 3
    zone = int(np.ceil(m / 4))

    ref_mp = naive.stump(T_A, m, T_B=T_B, row_wise=True)
    ref_P = ref_mp[:, 0]
    ref_I = ref_mp[:, 1]
    ref_left_I = ref_mp[:, 2]
    ref_right_I = ref_mp[:, 3]

    approx = scrump(
        T_A, m, T_B=T_B, ignore_trivial=False, percentage=1.0, pre_scrump=True, s=zone
    )
    approx.update()
    comp_P = approx.P_
    comp_I = approx.I_
    comp_left_I = approx.left_I_
    comp_right_I = approx.right_I_

    naive.replace_inf(ref_P)
    naive.replace_inf(comp_P)

    npt.assert_almost_equal(ref_P, comp_P)
    npt.assert_almost_equal(ref_I, comp_I)
    npt.assert_almost_equal(ref_left_I, comp_left_I)
    npt.assert_almost_equal(ref_right_I, comp_right_I)


@pytest.mark.parametrize("T_A, T_B", test_data)
def test_scrump_plus_plus_A_B_join_full_swap(T_A, T_B):
    m = 3
    zone = int(np.ceil(m / 4))

    ref_mp = naive.stump(T_B, m, T_B=T_A, row_wise=True)
    ref_P = ref_mp[:, 0]
    ref_I = ref_mp[:, 1]
    ref_left_I = ref_mp[:, 2]
    ref_right_I = ref_mp[:, 3]

    approx = scrump(
        T_B, m, T_B=T_A, ignore_trivial=False, percentage=1.0, pre_scrump=True, s=zone
    )
    approx.update()
    comp_P = approx.P_
    comp_I = approx.I_
    comp_left_I = approx.left_I_
    comp_right_I = approx.right_I_

    naive.replace_inf(ref_P)
    naive.replace_inf(comp_P)

    npt.assert_almost_equal(ref_P, comp_P)
    npt.assert_almost_equal(ref_I, comp_I)
    npt.assert_almost_equal(ref_left_I, comp_left_I)
    npt.assert_almost_equal(ref_right_I, comp_right_I)


@pytest.mark.parametrize("percentages", percentages)
def test_scrump_constant_subsequence_self_join(percentages):
    T = np.concatenate((np.zeros(20, dtype=np.float64), np.ones(5, dtype=np.float64)))

    m = 3
    zone = int(np.ceil(m / 4))

    for percentage in percentages:
        seed = np.random.randint(100000)

        np.random.seed(seed)
        ref_P, ref_I, ref_left_I, ref_right_I = naive.scrump(
            T, m, T, percentage, zone, False, None
        )

        np.random.seed(seed)
        approx = scrump(
            T, m, ignore_trivial=True, percentage=percentage, pre_scrump=False
        )
        approx.update()
        comp_P = approx.P_
        comp_I = approx.I_
        comp_left_I = approx.left_I_
        comp_right_I = approx.right_I_

        naive.replace_inf(ref_P)
        naive.replace_inf(comp_P)

        npt.assert_almost_equal(ref_P, comp_P)
        npt.assert_almost_equal(ref_I, comp_I)
        npt.assert_almost_equal(ref_left_I, comp_left_I)
        npt.assert_almost_equal(ref_right_I, comp_right_I)


@pytest.mark.parametrize("percentages", percentages)
def test_scrump_identical_subsequence_self_join(percentages):
    identical = np.random.rand(8)
    T = np.random.rand(20)
    T[1 : 1 + identical.shape[0]] = identical
    T[11 : 11 + identical.shape[0]] = identical
    m = 3
    zone = int(np.ceil(m / 4))

    for percentage in percentages:
        seed = np.random.randint(100000)

        np.random.seed(seed)
        ref_P, _, _, _ = naive.scrump(T, m, T, percentage, zone, False, None)

        np.random.seed(seed)
        approx = scrump(
            T, m, ignore_trivial=True, percentage=percentage, pre_scrump=False
        )
        approx.update()
        comp_P = approx.P_
        # comp_I = approx.I_
        # comp_left_I = approx.left_I_
        # comp_right_I = approx.right_I_

        naive.replace_inf(ref_P)
        naive.replace_inf(comp_P)

        npt.assert_almost_equal(ref_P, comp_P, decimal=config.STUMPY_TEST_PRECISION)
        # npt.assert_almost_equal(ref_I, comp_I)
        # npt.assert_almost_equal(ref_left_I, comp_left_I)
        # npt.assert_almost_equal(ref_right_I, comp_right_I)


@pytest.mark.parametrize("T_A, T_B", test_data)
@pytest.mark.parametrize("substitute", substitution_values)
@pytest.mark.parametrize("substitution_locations", substitution_locations)
@pytest.mark.parametrize("percentages", percentages)
def test_scrump_nan_inf_self_join(
    T_A, T_B, substitute, substitution_locations, percentages
):
    m = 3

    T_B_sub = T_B.copy()

    for substitution_location in substitution_locations:
        T_B_sub[:] = T_B[:]
        T_B_sub[substitution_location] = substitute

        zone = int(np.ceil(m / 4))

        for percentage in percentages:
            seed = np.random.randint(100000)

            np.random.seed(seed)
            ref_P, ref_I, ref_left_I, ref_right_I = naive.scrump(
                T_B_sub, m, T_B_sub, percentage, zone, False, None
            )

            np.random.seed(seed)
            approx = scrump(T_B_sub, m, percentage=percentage, pre_scrump=False)
            approx.update()
            comp_P = approx.P_
            comp_I = approx.I_
            comp_left_I = approx.left_I_
            comp_right_I = approx.right_I_

            naive.replace_inf(ref_P)
            naive.replace_inf(comp_P)

            npt.assert_almost_equal(ref_P, comp_P)
            npt.assert_almost_equal(ref_I, comp_I)
            npt.assert_almost_equal(ref_left_I, comp_left_I)
            npt.assert_almost_equal(ref_right_I, comp_right_I)


@pytest.mark.parametrize("percentages", percentages)
def test_scrump_nan_zero_mean_self_join(percentages):
    T = np.array([-1, 0, 1, np.inf, 1, 0, -1])

    m = 3
    zone = int(np.ceil(m / 4))

    for percentage in percentages:
        seed = np.random.randint(100000)

        np.random.seed(seed)
        ref_P, ref_I, ref_left_I, ref_right_I = naive.scrump(
            T, m, T, percentage, zone, False, None
        )

        np.random.seed(seed)
        approx = scrump(T, m, percentage=percentage, pre_scrump=False)
        approx.update()
        comp_P = approx.P_
        comp_I = approx.I_
        comp_left_I = approx.left_I_
        comp_right_I = approx.right_I_

        naive.replace_inf(ref_P)
        naive.replace_inf(comp_P)

        npt.assert_almost_equal(ref_P, comp_P)
        npt.assert_almost_equal(ref_I, comp_I)
        npt.assert_almost_equal(ref_left_I, comp_left_I)
        npt.assert_almost_equal(ref_right_I, comp_right_I)


@pytest.mark.parametrize("T_A, T_B", test_data)
def test_prescrump_A_B_join_larger_window(T_A, T_B):
    m = 5
    zone = int(np.ceil(m / 4))
    if len(T_A) > m and len(T_B) > m:
        for s in range(1, zone + 1):
            seed = np.random.randint(100000)

            np.random.seed(seed)
            ref_P, ref_I = naive.prescrump(T_A, m, T_B, s=s)

            np.random.seed(seed)
            comp_P, comp_I = prescrump(T_A, m, T_B, s=s)

            npt.assert_almost_equal(ref_P, comp_P)
            npt.assert_almost_equal(ref_I, comp_I)


@pytest.mark.parametrize("T_A, T_B", test_data)
def test_prescrump_self_join_KNN(T_A, T_B):
    m = 3
    zone = int(np.ceil(m / 4))
    for k in range(2, 4):
        for s in range(1, zone + 1):
            seed = np.random.randint(100000)

            np.random.seed(seed)
            ref_P, ref_I = naive.prescrump(T_B, m, T_B, s=s, exclusion_zone=zone, k=k)

            np.random.seed(seed)
            comp_P, comp_I = prescrump(T_B, m, s=s, k=k)

            npt.assert_almost_equal(ref_I, comp_I)
            npt.assert_almost_equal(ref_P, comp_P)


@pytest.mark.parametrize("T_A, T_B", test_data)
def test_prescrump_A_B_join_KNN(T_A, T_B):
    m = 3
    zone = int(np.ceil(m / 4))
    for k in range(2, 4):
        for s in range(1, zone + 1):
            seed = np.random.randint(100000)

            np.random.seed(seed)
            ref_P, ref_I = naive.prescrump(T_A, m, T_B, s=s)

            np.random.seed(seed)
            comp_P, comp_I = prescrump(T_A, m, T_B=T_B, s=s)

            npt.assert_almost_equal(ref_P, comp_P)
            npt.assert_almost_equal(ref_I, comp_I)


@pytest.mark.parametrize("T_A, T_B", test_data)
@pytest.mark.parametrize("percentages", percentages)
def test_scrump_self_join_KNN(T_A, T_B, percentages):
    m = 3
    zone = int(np.ceil(m / 4))

    for k in range(2, 4):
        for percentage in percentages:
            seed = np.random.randint(100000)

            np.random.seed(seed)
            ref_P, ref_I, ref_left_I, ref_right_I = naive.scrump(
                T_B, m, T_B, percentage, zone, False, None, k=k
            )

            np.random.seed(seed)
            approx = scrump(
                T_B,
                m,
                ignore_trivial=True,
                percentage=percentage,
                pre_scrump=False,
                k=k,
            )
            approx.update()
            comp_P = approx.P_
            comp_I = approx.I_
            comp_left_I = approx.left_I_
            comp_right_I = approx.right_I_

            naive.replace_inf(ref_P)
            naive.replace_inf(comp_P)
            npt.assert_almost_equal(ref_P, comp_P)
            npt.assert_almost_equal(ref_I, comp_I)
            npt.assert_almost_equal(ref_left_I, comp_left_I)
            npt.assert_almost_equal(ref_right_I, comp_right_I)


@pytest.mark.parametrize("T_A, T_B", test_data)
@pytest.mark.parametrize("percentages", percentages)
def test_scrump_A_B_join_KNN(T_A, T_B, percentages):
    m = 3
    for k in range(2, 4):
        for percentage in percentages:
            seed = np.random.randint(100000)

            np.random.seed(seed)
            ref_P, ref_I, ref_left_I, ref_right_I = naive.scrump(
                T_A, m, T_B, percentage, None, False, None, k=k
            )

            np.random.seed(seed)
            approx = scrump(
                T_A,
                m,
                T_B,
                ignore_trivial=False,
                percentage=percentage,
                pre_scrump=False,
                k=k,
            )
            approx.update()
            comp_P = approx.P_
            comp_I = approx.I_
            comp_left_I = approx.left_I_
            comp_right_I = approx.right_I_

            naive.replace_inf(ref_P)
            naive.replace_inf(comp_P)

            npt.assert_almost_equal(ref_P, comp_P)
            npt.assert_almost_equal(ref_I, comp_I)
            npt.assert_almost_equal(ref_left_I, comp_left_I)
            npt.assert_almost_equal(ref_right_I, comp_right_I)


@pytest.mark.parametrize("T_A, T_B", test_data)
@pytest.mark.parametrize("percentages", percentages)
def test_scrump_plus_plus_self_join_KNN(T_A, T_B, percentages):
    m = 3
    zone = int(np.ceil(m / 4))

    for k in range(2, 4):
        for s in range(1, zone + 1):
            for percentage in percentages:
                seed = np.random.randint(100000)

                np.random.seed(seed)
                ref_P, ref_I = naive.prescrump(
                    T_B, m, T_B, s=s, exclusion_zone=zone, k=k
                )
                ref_P_aux, ref_I_aux, _, _ = naive.scrump(
                    T_B, m, T_B, percentage, zone, True, s, k=k
                )
                naive.merge_topk_PI(ref_P, ref_P_aux, ref_I, ref_I_aux)

                np.random.seed(seed)
                approx = scrump(
                    T_B,
                    m,
                    ignore_trivial=True,
                    percentage=percentage,
                    pre_scrump=True,
                    s=s,
                    k=k,
                )
                approx.update()
                comp_P = approx.P_
                comp_I = approx.I_

                naive.replace_inf(ref_P)
                naive.replace_inf(comp_P)

                npt.assert_almost_equal(ref_P, comp_P)
                npt.assert_almost_equal(ref_I, comp_I)


@pytest.mark.parametrize("T_A, T_B", test_data)
def test_prescrump_self_join_larger_window_m_5_k_5(T_A, T_B):
    m = 5
    k = 5
    zone = int(np.ceil(m / 4))

    if len(T_B) > m:
        for s in range(1, zone + 1):
            seed = np.random.randint(100000)

            np.random.seed(seed)
            ref_P, ref_I = naive.prescrump(T_B, m, T_B, s=s, exclusion_zone=zone, k=k)

            np.random.seed(seed)
            comp_P, comp_I = prescrump(T_B, m, s=s, k=k)

            npt.assert_almost_equal(ref_P, comp_P)
            npt.assert_almost_equal(ref_I, comp_I)


@pytest.mark.parametrize("T_A, T_B", test_data)
def test_prescrump_A_B_join_larger_window_m_5_k_5(T_A, T_B):
    m = 5
    k = 5
    zone = int(np.ceil(m / 4))
    if len(T_A) > m and len(T_B) > m:
        for s in range(1, zone + 1):
            seed = np.random.randint(100000)

            np.random.seed(seed)
            ref_P, ref_I = naive.prescrump(T_A, m, T_B, s=s, k=k)

            np.random.seed(seed)
            comp_P, comp_I = prescrump(T_A, m, T_B, s=s, k=k)

            npt.assert_almost_equal(ref_P, comp_P)
            npt.assert_almost_equal(ref_I, comp_I)


def test_prescrump_self_join_KNN_no_overlap():
    # This test is particularly designed to raise error in a rare case described
    # as follows: Let's denote `I[i]` as the array with length `k` that contains
    # the start indices of the best-so-far top-k nearest neighbors of `subseq i`,
    # (`S_i`). Also, we denote `P[i]` as their corresponding ascendingly-sorted
    # distances. Let's denote `d` as the distane betweeen `S_i` and `S_j`. P[i] and
    # I[i] must be updated if (1) `j` is not in I[i] and (2) `d` < P[i,-1]. Regarding
    # the former condition, one needs to check the whole array I[i]. Checking the
    # array I[i, :idx], where `idx = np.searchsorted(P[i], 'd', side='right')` is
    # not completly correct and that is due to imprecision in numerical calculation.
    # It may happen that `j` is not in `I[i, :idx]`, but it is in fact at `I[i, idx]`
    # (or any other position in array I[i]). And, its corresponding distance, i.e
    # P[i, idx], is d + 1e-5, for instance. In theory, this should be exactly `d`.
    #  However, due to imprecision, we may calculated a slightly different value
    # for such distance in one of previous iterations in function prescrump. This
    #  test results in error if someone tries to change the performant code of prescrump
    # function and check `I[i, :idx]` rather than the full array `I[i]`.
    T = np.array(
        [
            -916.64703784,
            -327.42056679,
            379.19386284,
            -281.80427628,
            -189.85401773,
            -38.69610569,
            187.89889345,
            578.65862523,
            528.09687811,
            -667.42973795,
            -285.27749324,
            -211.28930925,
            -703.93802657,
            -820.53780562,
            -955.91174663,
            383.65471851,
            932.08809422,
            -563.57569746,
            784.0546579,
            -343.14886064,
            -612.72329848,
            -270.09273091,
            -448.39346549,
            578.03202014,
            867.15436674,
            -783.55167049,
            -494.78062922,
            -311.18567747,
            522.70052256,
            933.45474094,
            192.34822368,
            -162.11374908,
            -612.95359279,
            -449.62297051,
            -351.79138459,
            -77.70189101,
            -439.46519487,
            -660.48431174,
            548.69362177,
            485.36004744,
            -535.3566627,
            -568.0955257,
            755.26647273,
            736.1079588,
            -597.65672557,
            379.3299783,
            731.38211912,
            247.34827447,
            545.41888454,
            644.94300763,
            20.99042666,
            788.19859515,
            -898.24325898,
            -929.47841134,
            -738.45875181,
            66.01030291,
            512.945841,
            -44.07720164,
            302.97141464,
            -696.95271302,
            662.98385163,
            -712.3807531,
            -43.62688539,
            74.16927482,
        ]
    )

    # test_cases: dict() with `key: value` pair, where key is `(m, k)`, and value
    # is a list of random `seeds`
    test_cases = {
        (3, 2): [4279, 9133, 8190],
        (3, 5): [1267, 4016, 4046],
        (5, 2): [6327, 4926, 3712],
        (5, 5): [3032, 3032, 8117],
    }
    for (m, k), specified_seeds in test_cases.items():
        zone = int(np.ceil(m / 4))
        for seed in specified_seeds:
            np.random.seed(seed)
            ref_P, ref_I = naive.prescrump(T, m, T, s=1, exclusion_zone=zone, k=k)
            comp_P, comp_I = prescrump(T, m, s=1, k=k)

            npt.assert_almost_equal(ref_P, comp_P)
            npt.assert_almost_equal(ref_I, comp_I)<|MERGE_RESOLUTION|>--- conflicted
+++ resolved
@@ -374,13 +374,6 @@
                 T_B, m, T_B, percentage, zone, True, s, k=1
             )
 
-<<<<<<< HEAD
-            # ref_P and ref_I are always 2D arrays. naive.scrump, howeve, gives
-            # 1D array when k=1.
-            ref_P_aux = ref_P_aux.reshape(-1, 1)
-            ref_I_aux = ref_I_aux.reshape(-1, 1)
-=======
->>>>>>> 03f19d8e
             naive.merge_topk_PI(ref_P, ref_P_aux, ref_I, ref_I_aux)
 
             np.random.seed(seed)
@@ -394,13 +387,8 @@
             naive.replace_inf(ref_P)
             naive.replace_inf(comp_P)
 
-<<<<<<< HEAD
-            ref_P = ref_P.flatten()
-            ref_I = ref_I.flatten()
-=======
             ref_P = ref_P
             ref_I = ref_I
->>>>>>> 03f19d8e
             npt.assert_almost_equal(ref_P, comp_P)
             npt.assert_almost_equal(ref_I, comp_I)
 
@@ -422,13 +410,6 @@
                 T_A, m, T_B, percentage, None, False, None, k=1
             )
 
-<<<<<<< HEAD
-            # ref_P and ref_I are always 2D arrays. naive.scrump, howeve, gives
-            # 1D array when k=1
-            ref_P_aux = ref_P_aux.reshape(-1, 1)
-            ref_I_aux = ref_I_aux.reshape(-1, 1)
-=======
->>>>>>> 03f19d8e
             naive.merge_topk_PI(ref_P, ref_P_aux, ref_I, ref_I_aux)
             ref_left_I = ref_left_I_aux
             ref_right_I = ref_right_I_aux
@@ -451,13 +432,8 @@
             naive.replace_inf(ref_P)
             naive.replace_inf(comp_P)
 
-<<<<<<< HEAD
-            ref_P = ref_P.flatten()
-            ref_I = ref_I.flatten()
-=======
             ref_P = ref_P
             ref_I = ref_I
->>>>>>> 03f19d8e
             npt.assert_almost_equal(ref_P, comp_P)
             npt.assert_almost_equal(ref_I, comp_I)
             npt.assert_almost_equal(ref_left_I, comp_left_I)
