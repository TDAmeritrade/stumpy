#!/bin/bash

test_mode="all"
print_mode="verbose"
custom_testfiles=()
max_iter=10

# Parse command line arguments
for var in "$@"
do
    if [[ $var == "unit" ]]; then
        test_mode="unit"
    elif [[ $var == "coverage" ]]; then
        test_mode="coverage"
    elif [[ $var == "custom" ]]; then
        test_mode="custom"
    elif [[ $var == "silent" || $var == "print" ]]; then
        print_mode="silent"
    elif [[ "$var" == *"test_"*".py"* ]]; then
        custom_testfiles+=("$var")
    elif [[ $var =~ ^[\-0-9]+$ ]]; then
        max_iter=$var
    elif [[ "$var" == "links" ]]; then
        test_mode="links"
    else
        echo "Using default test_mode=\"all\""
    fi
done

###############
#  Functions  #
###############

check_errs()
{
  # Function. Parameter 1 is the return code
  if [[ $1 -ne "0" && $1 -ne "5" ]]; then
    echo "Error: pytest encountered exit code $1"
    # as a bonus, make our script exit with the right error code.
    exit $1
  fi
}

check_black()
{
    echo "Checking Black Code Formatting"
    black --check --exclude=".*\.ipynb"  --diff ./
    check_errs $?
}

check_docstrings()
{
    echo "Checking Missing Docstrings"
    ./docstring.py
    check_errs $?
}

check_flake()
{
    echo "Checking Flake8 Style Guide Enforcement"
    flake8 ./
    check_errs $?
}

check_print()
{
    if [[ $print_mode == "verbose" ]]; then
        if [[ `grep print */*.py | wc -l` -gt "0" ]]; then
            echo "Error: print statement found in code"
            grep print */*.py
            exit 1
        fi
    fi
}

check_naive()
{
    # Check if there are any naive implementations not at start of test file
    for testfile in tests/test_*.py
    do
        last_naive="$(grep -n 'def naive_' $testfile | tail -n 1 | awk -F: '{print $1}')"
        first_test="$(grep -n 'def test_' $testfile | head -n 1 | awk -F: '{print $1}')"
        if [[ ! -z $last_naive && ! -z $first_test && $last_naive -gt $first_test ]]; then
            echo "Error: naive implementation found in the middle of $testfile line $last_naive"
            exit 1
        fi
    done
}

test_custom()
{
    # export NUMBA_DISABLE_JIT=1
    # export NUMBA_ENABLE_CUDASIM=1
    # Test one or more user-defined functions repeatedly
    # 
    # ./test.sh custom tests/test_stump.py
    # ./test.sh custom 5 tests/test_stump.py
    # ./test.sh custom 5 tests/test_stump.py::test_stump_self_join
    #
    # You may mimic coverag testing conditions by disable `numba` JIT
    # and enabling the `cuda` simulator by setting two environment
    # variables prior to calling `test.sh`:
    #
    # NUMBA_DISABLE_JIT=1 NUMBA_ENABLE_CUDASIM=1 ./test.sh custom 5 tests/test_gpu_stump.py

    if [[ ${#custom_testfiles[@]}  -eq "0" ]]; then
        echo ""
        echo "Error: Missing custom test file(s)"
        echo "Please specify one or more custom test files"
        echo "Example: ./test.sh custom tests/test_stump.py"
        exit 1
    else
        for i in $(seq $max_iter)
        do
            echo "Custom Test: $i / $max_iter"
            for testfile in "${custom_testfiles[@]}"
            do
                pytest -rsx -W ignore::RuntimeWarning -W ignore::DeprecationWarning -W ignore::UserWarning $testfile
                check_errs $?
            done
        done
        clean_up
        exit 0
    fi
}

test_unit()
{
    echo "Testing Numba JIT Compiled Functions"
    pytest -rsx -W ignore::RuntimeWarning -W ignore::DeprecationWarning -W ignore::UserWarning tests/test_gpu_stump.py
    check_errs $?
    pytest -rsx -W ignore::RuntimeWarning -W ignore::DeprecationWarning -W ignore::UserWarning tests/test_core.py
    check_errs $?
    pytest -rsx -W ignore::RuntimeWarning -W ignore::DeprecationWarning -W ignore::UserWarning tests/test_config.py
    check_errs $?
    pytest -rsx -W ignore::RuntimeWarning -W ignore::DeprecationWarning -W ignore::UserWarning tests/test_stump.py tests/test_mstump.py tests/test_stumpi.py
    check_errs $?
<<<<<<< HEAD
    pytest -x -W ignore::RuntimeWarning -W ignore::DeprecationWarning tests/test_stump_tiles.py
    check_errs $?
    pytest -x -W ignore::RuntimeWarning -W ignore::DeprecationWarning tests/test_scrump.py
=======
    pytest -rsx -W ignore::RuntimeWarning -W ignore::DeprecationWarning -W ignore::UserWarning tests/test_scrump.py
>>>>>>> 5e330753
    check_errs $?
    pytest -rsx -W ignore::RuntimeWarning -W ignore::DeprecationWarning -W ignore::UserWarning tests/test_stumped.py
    check_errs $?
    pytest -rsx -W ignore::RuntimeWarning -W ignore::DeprecationWarning -W ignore::UserWarning tests/test_mstumped.py
    check_errs $?
    pytest -rsx -W ignore::RuntimeWarning -W ignore::DeprecationWarning -W ignore::UserWarning tests/test_ostinato.py
    check_errs $?
    pytest -rsx -W ignore::RuntimeWarning -W ignore::DeprecationWarning -W ignore::UserWarning tests/test_gpu_ostinato.py
    check_errs $?
    pytest -rsx -W ignore::RuntimeWarning -W ignore::DeprecationWarning -W ignore::UserWarning tests/test_mpdist.py
    check_errs $?
    pytest -rsx -W ignore::RuntimeWarning -W ignore::DeprecationWarning -W ignore::UserWarning tests/test_motifs.py
    check_errs $?
    pytest -rsx -W ignore::RuntimeWarning -W ignore::DeprecationWarning -W ignore::UserWarning tests/test_mmotifs.py
    check_errs $?
    pytest -rsx -W ignore::RuntimeWarning -W ignore::DeprecationWarning -W ignore::UserWarning tests/test_gpu_mpdist.py
    check_errs $?
    pytest -rsx -W ignore::RuntimeWarning -W ignore::DeprecationWarning -W ignore::UserWarning tests/test_snippets.py
    check_errs $?
    pytest -rsx -W ignore::RuntimeWarning -W ignore::DeprecationWarning -W ignore::UserWarning tests/test_gpu_stimp.py
    check_errs $?
    pytest -rsx -W ignore::RuntimeWarning -W ignore::DeprecationWarning -W ignore::UserWarning tests/test_stimp.py
    check_errs $?
    # aamp
    pytest -rsx -W ignore::RuntimeWarning -W ignore::DeprecationWarning -W ignore::UserWarning tests/test_gpu_aamp.py
    check_errs $?
    pytest -rsx -W ignore::RuntimeWarning -W ignore::DeprecationWarning -W ignore::UserWarning tests/test_aamp.py tests/test_maamp.py tests/test_scraamp.py tests/test_aampi.py
    check_errs $?
    pytest -rsx -W ignore::RuntimeWarning -W ignore::DeprecationWarning -W ignore::UserWarning tests/test_scraamp.py
    check_errs $?
    pytest -rsx -W ignore::RuntimeWarning -W ignore::DeprecationWarning -W ignore::UserWarning tests/test_aamped.py
    check_errs $?
    pytest -rsx -W ignore::RuntimeWarning -W ignore::DeprecationWarning -W ignore::UserWarning tests/test_maamped.py
    check_errs $?
    pytest -rsx -W ignore::RuntimeWarning -W ignore::DeprecationWarning -W ignore::UserWarning tests/test_aamp_ostinato.py
    check_errs $?
    pytest -rsx -W ignore::RuntimeWarning -W ignore::DeprecationWarning -W ignore::UserWarning tests/test_gpu_aamp_ostinato.py
    check_errs $?
    pytest -rsx -W ignore::RuntimeWarning -W ignore::DeprecationWarning -W ignore::UserWarning tests/test_aampdist.py
    check_errs $?
    pytest -rsx -W ignore::RuntimeWarning -W ignore::DeprecationWarning -W ignore::UserWarning tests/test_aamp_motifs.py
    check_errs $?
    pytest -rsx -W ignore::RuntimeWarning -W ignore::DeprecationWarning -W ignore::UserWarning tests/test_aamp_mmotifs.py
    check_errs $?
    pytest -rsx -W ignore::RuntimeWarning -W ignore::DeprecationWarning -W ignore::UserWarning tests/test_gpu_aampdist.py
    check_errs $?
    pytest -rsx -W ignore::RuntimeWarning -W ignore::DeprecationWarning -W ignore::UserWarning tests/test_aampdist_snippets.py
    check_errs $?
    pytest -rsx -W ignore::RuntimeWarning -W ignore::DeprecationWarning -W ignore::UserWarning tests/test_gpu_aamp_stimp.py
    check_errs $?
    pytest -rsx -W ignore::RuntimeWarning -W ignore::DeprecationWarning -W ignore::UserWarning tests/test_aamp_stimp.py
    check_errs $?
    pytest -rsx -W ignore::RuntimeWarning -W ignore::DeprecationWarning -W ignore::UserWarning tests/test_non_normalized_decorator.py
    check_errs $?
}

test_coverage()
{
    echo "Disabling Numba JIT and CUDA Compiled Functions"
    export NUMBA_DISABLE_JIT=1
    export NUMBA_ENABLE_CUDASIM=1

    # echo "Testing Python Functions"
    # pytest -rsx -W ignore::RuntimeWarning -W ignore::DeprecationWarning -W ignore::UserWarning tests
    # check_errs $?

    echo "Testing Code Coverage"
    coverage erase
    for testfile in tests/test_*.py
    do
        coverage run --append --source=. -m pytest -rsx -W ignore::RuntimeWarning -W ignore::DeprecationWarning -W ignore::UserWarning $testfile
        check_errs $?
    done
    coverage report -m --skip-covered --omit=setup.py,docstring.py
}

check_links()
{
    echo "Checking notebook links"
    pytest --check-links docs/Tutorial_*.ipynb
}

clean_up()
{
    echo "Cleaning Up"
    rm -rf "dask-worker-space"
    rm -rf "stumpy/__pycache__/"
}

###########
#   Main  #
###########

clean_up
check_black
check_flake
check_docstrings
check_print
check_naive

if [[ $test_mode == "unit" ]]; then
    echo "Executing Unit Tests Only"
    test_unit
elif [[ $test_mode == "coverage" ]]; then
    echo "Executing Code Coverage Only"
    test_coverage
elif [[ $test_mode == "custom" ]]; then
    echo "Executing Custom User-Defined Tests Only"
    # Define tests in `test_custom` function above
    # echo "Disabling Numba JIT and CUDA Compiled Functions"
    # export NUMBA_DISABLE_JIT=1
    # export NUMBA_ENABLE_CUDASIM=1
    test_custom
elif [[ $test_mode == "links" ]]; then
    echo "Check Notebook Links  Only"
    check_links
else
    echo "Executing Unit Tests And Code Coverage"
    test_unit
    clean_up
    test_coverage
fi

clean_up<|MERGE_RESOLUTION|>--- conflicted
+++ resolved
@@ -133,15 +133,9 @@
     check_errs $?
     pytest -rsx -W ignore::RuntimeWarning -W ignore::DeprecationWarning -W ignore::UserWarning tests/test_config.py
     check_errs $?
-    pytest -rsx -W ignore::RuntimeWarning -W ignore::DeprecationWarning -W ignore::UserWarning tests/test_stump.py tests/test_mstump.py tests/test_stumpi.py
-    check_errs $?
-<<<<<<< HEAD
-    pytest -x -W ignore::RuntimeWarning -W ignore::DeprecationWarning tests/test_stump_tiles.py
-    check_errs $?
-    pytest -x -W ignore::RuntimeWarning -W ignore::DeprecationWarning tests/test_scrump.py
-=======
+    pytest -rsx -W ignore::RuntimeWarning -W ignore::DeprecationWarning -W ignore::UserWarning tests/test_stump.py tests/test_mstump.py tests/test_stumpi.py tests/test_stump_tiles.py
+    check_errs $?
     pytest -rsx -W ignore::RuntimeWarning -W ignore::DeprecationWarning -W ignore::UserWarning tests/test_scrump.py
->>>>>>> 5e330753
     check_errs $?
     pytest -rsx -W ignore::RuntimeWarning -W ignore::DeprecationWarning -W ignore::UserWarning tests/test_stumped.py
     check_errs $?
